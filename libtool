--- conflicted
+++ resolved
@@ -1,10 +1,6 @@
 #! /bin/sh
-<<<<<<< HEAD
-# Generated automatically by config.status (mbsystem) 5.7.7beta02
-=======
 # Generated automatically by config.status (mbsystem) 5.7.9beta19
 # Libtool was configured on host tharp.shore.mbari.org:
->>>>>>> 7b2b7942
 # NOTE: Changes made to this file will be lost: look at ltmain.sh.
 
 # Provide generalized library-building support services.
@@ -286,11 +282,7 @@
 hardcode_into_libs=no
 
 # Compile-time system search path for libraries.
-<<<<<<< HEAD
-sys_lib_search_path_spec="/Library/Developer/CommandLineTools/usr/lib/clang/12.0.0  /usr/local/lib"
-=======
 sys_lib_search_path_spec="/Applications/Xcode.app/Contents/Developer/Toolchains/XcodeDefault.xctoolchain/usr/lib/clang/13.0.0  /usr/local/lib"
->>>>>>> 7b2b7942
 
 # Detected run-time system search path for libraries.
 sys_lib_dlsearch_path_spec="/usr/local/lib /lib /usr/lib"
@@ -313,7 +305,7 @@
 
 
 # The linker used to build libraries.
-LD="/Library/Developer/CommandLineTools/usr/bin/ld"
+LD="/Applications/Xcode.app/Contents/Developer/Toolchains/XcodeDefault.xctoolchain/usr/bin/ld"
 
 # How to create reloadable object files.
 reload_flag=" -r"
@@ -548,7 +540,7 @@
 
 PROGRAM=libtool
 PACKAGE=libtool
-VERSION="2.4.6 Debian-2.4.6-2"
+VERSION=2.4.6
 package_revision=2.4.6
 
 
@@ -2585,12 +2577,12 @@
        compiler:       $LTCC
        compiler flags: $LTCFLAGS
        linker:         $LD (gnu? $with_gnu_ld)
-       version:        $progname $scriptversion Debian-2.4.6-2
+       version:        $progname (GNU libtool) 2.4.6
        automake:       `($AUTOMAKE --version) 2>/dev/null |$SED 1q`
        autoconf:       `($AUTOCONF --version) 2>/dev/null |$SED 1q`
 
 Report bugs to <bug-libtool@gnu.org>.
-GNU libtool home page: <http://www.gnu.org/s/libtool/>.
+GNU libtool home page: <http://www.gnu.org/software/libtool/>.
 General help using GNU software: <http://www.gnu.org/gethelp/>."
     exit 0
 }
@@ -7789,13 +7781,10 @@
       # -tp=*                Portland pgcc target processor selection
       # --sysroot=*          for sysroot support
       # -O*, -g*, -flto*, -fwhopr*, -fuse-linker-plugin GCC link-time optimization
-      # -specs=*             GCC specs files
       # -stdlib=*            select c++ std lib with clang
-      # -fsanitize=*         Clang/GCC memory and address sanitizer
       -64|-mips[0-9]|-r[0-9][0-9]*|-xarch=*|-xtarget=*|+DA*|+DD*|-q*|-m*| \
       -t[45]*|-txscale*|-p|-pg|--coverage|-fprofile-*|-F*|@*|-tp=*|--sysroot=*| \
-      -O*|-g*|-flto*|-fwhopr*|-fuse-linker-plugin|-fstack-protector*|-stdlib=*| \
-      -specs=*|-fsanitize=*)
+      -O*|-g*|-flto*|-fwhopr*|-fuse-linker-plugin|-fstack-protector*|-stdlib=*)
         func_quote_for_eval "$arg"
 	arg=$func_quote_for_eval_result
         func_append compile_command " $arg"
@@ -8088,10 +8077,7 @@
 	case $pass in
 	dlopen) libs=$dlfiles ;;
 	dlpreopen) libs=$dlprefiles ;;
-	link)
-	  libs="$deplibs %DEPLIBS%"
-	  test "X$link_all_deplibs" != Xno && libs="$libs $dependency_libs"
-	  ;;
+	link) libs="$deplibs %DEPLIBS% $dependency_libs" ;;
 	esac
       fi
       if test lib,dlpreopen = "$linkmode,$pass"; then
@@ -8410,19 +8396,19 @@
 	    # It is a libtool convenience library, so add in its objects.
 	    func_append convenience " $ladir/$objdir/$old_library"
 	    func_append old_convenience " $ladir/$objdir/$old_library"
-	    tmp_libs=
-	    for deplib in $dependency_libs; do
-	      deplibs="$deplib $deplibs"
-	      if $opt_preserve_dup_deps; then
-		case "$tmp_libs " in
-		*" $deplib "*) func_append specialdeplibs " $deplib" ;;
-		esac
-	      fi
-	      func_append tmp_libs " $deplib"
-	    done
 	  elif test prog != "$linkmode" && test lib != "$linkmode"; then
 	    func_fatal_error "'$lib' is not a convenience library"
 	  fi
+	  tmp_libs=
+	  for deplib in $dependency_libs; do
+	    deplibs="$deplib $deplibs"
+	    if $opt_preserve_dup_deps; then
+	      case "$tmp_libs " in
+	      *" $deplib "*) func_append specialdeplibs " $deplib" ;;
+	      esac
+	    fi
+	    func_append tmp_libs " $deplib"
+	  done
 	  continue
 	fi # $pass = conv
 
@@ -9345,9 +9331,6 @@
 	    age=$number_minor
 	    revision=$number_minor
 	    lt_irix_increment=no
-	    ;;
-	  *)
-	    func_fatal_configuration "$modename: unknown library version type '$version_type'"
 	    ;;
 	  esac
 	  ;;
@@ -11675,7 +11658,7 @@
 # ### BEGIN LIBTOOL TAG CONFIG: CXX
 
 # The linker used to build libraries.
-LD="/Library/Developer/CommandLineTools/usr/bin/ld"
+LD="/Applications/Xcode.app/Contents/Developer/Toolchains/XcodeDefault.xctoolchain/usr/bin/ld"
 
 # How to create reloadable object files.
 reload_flag=" -r"
