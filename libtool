--- conflicted
+++ resolved
@@ -1,11 +1,6 @@
 #! /bin/sh
-<<<<<<< HEAD
-# Generated automatically by config.status (mbsystem) 5.7.6beta32
-# Libtool was configured on host Haxby.local:
-=======
 # Generated automatically by config.status (mbsystem) 5.7.6beta33
 # Libtool was configured on host SIRENA-2:
->>>>>>> 7e74c884
 # NOTE: Changes made to this file will be lost: look at ltmain.sh.
 
 # Provide generalized library-building support services.
@@ -170,11 +165,7 @@
 LTCC="gcc"
 
 # LTCC compiler flags.
-<<<<<<< HEAD
-LTCFLAGS="-I/opt/local/include"
-=======
 LTCFLAGS="-I/opt/local/include -Wall"
->>>>>>> 7e74c884
 
 # Take the output of nm and produce a listing of raw symbols and C names.
 global_symbol_pipe="sed -n -e 's/^.*[	 ]\\([BCDEGRST][BCDEGRST]*\\)[	 ][	 ]*_\\([_A-Za-z][_A-Za-z0-9]*\\)\$/\\1 _\\2 \\2/p' | sed '/ __gnu_lto/d'"
