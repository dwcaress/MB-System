--- conflicted
+++ resolved
@@ -19,14 +19,6 @@
  * Date:	May 5, 2017
  */
 
-<<<<<<< HEAD
-/* source file version string */
-
-=======
-/* standard include files */
-#include <stdio.h>
-#include <stdlib.h>
->>>>>>> 153589f9
 #include <getopt.h>
 #include <math.h>
 #include <stdio.h>
