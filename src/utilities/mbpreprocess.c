--- conflicted
+++ resolved
@@ -22,13 +22,6 @@
  * Date:  January 8, 2014
  */
 
-<<<<<<< HEAD
-#include <assert.h>
-=======
-/* standard include files */
-#include <stdio.h>
-#include <stdlib.h>
->>>>>>> 153589f9
 #include <getopt.h>
 #include <math.h>
 #include <stdio.h>
