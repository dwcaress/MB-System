--- conflicted
+++ resolved
@@ -40,11 +40,11 @@
 #include "bathymetry.h"
 #include "options.h"
 
+
 // standard library
 #include <vector>
 
 namespace mbgrd2gltf {
-<<<<<<< HEAD
 	class Geometry {
 	private: // members
 
@@ -75,27 +75,5 @@
 		const std::vector<Tile>& tiles() const { return _tiles; }
 	};
 }
-=======
-class Geometry {
-private: // members
-  Matrix<Vertex> _vertices;
-  std::vector<Triangle> _triangles;
-
-private: // methods
-  static double to_radians(double degrees);
-  static double get_longitude(const Bathymetry& bathymetry, size_t x);
-  static double get_latitude(const Bathymetry& bathymetry, size_t y);
-  static Vertex get_earth_centered_vertex(double longitude, double latitude, double altitude,
-                                          uint32_t id);
-  static Matrix<Vertex> get_vertices(const Bathymetry& bathymetry, double vertical_exaggeration);
-  static std::vector<Triangle> get_triangles(const Matrix<Vertex>& vertices);
-
-public: // methods
-  Geometry(const Bathymetry& bathymetry, const Options& options);
-  const Matrix<Vertex>& vertices() const { return _vertices; }
-  const std::vector<Triangle>& triangles() const { return _triangles; }
-};
-} // namespace mbgrd2gltf
->>>>>>> fcb6f854
 
 #endif