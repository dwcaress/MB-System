///
/// @file mbtnav_cli
/// @authors k. Headley
/// @date 01 jan 2018

/// TRN client - subscribes to MB-System TRN updates

/////////////////////////
// Terms of use
/////////////////////////
/*
 Copyright Information

 Copyright 2000-2018 MBARI
 Monterey Bay Aquarium Research Institute, all rights reserved.

 Terms of Use

 This program is free software; you can redistribute it and/or modify
 it under the terms of the GNU General Public License as published by
 the Free Software Foundation; either version 3 of the License, or
 (at your option) any later version. You can access the GPLv3 license at
 http://www.gnu.org/licenses/gpl-3.0.html

 This program is distributed in the hope that it will be useful,
 but WITHOUT ANY WARRANTY; without even the implied warranty of
 MERCHANTABILITY or FITNESS FOR A PARTICULAR PURPOSE.  See the
 GNU General Public License for more details
 (http://www.gnu.org/licenses/gpl-3.0.html)

 MBARI provides the documentation and software code "as is", with no warranty,
 express or implied, as to the software, title, non-infringement of third party
 rights, merchantability, or fitness for any particular purpose, the accuracy of
 the code, or the performance or results which you may obtain from its use. You
 assume the entire risk associated with use of the code, and you agree to be
 responsible for the entire cost of repair or servicing of the program with
 which you are using the code.

 In no event shall MBARI be liable for any damages, whether general, special,
 incidental or consequential damages, arising out of your use of the software,
 including, but not limited to, the loss or corruption of your data or damages
 of any kind resulting from use of the software, any prohibited use, or your
 inability to use the software. You agree to defend, indemnify and hold harmless
 MBARI and its officers, directors, and employees against any claim, loss,
 liability or expense, including attorneys' fees, resulting from loss of or
 damage to property or the injury to or death of any person arising out of the
 use of the software.

 The MBARI software is provided without obligation on the part of the
 Monterey Bay Aquarium Research Institute to assist in its use, correction,
 modification, or enhancement.

 MBARI assumes no responsibility or liability for any third party and/or
 commercial software required for the database or applications. Licensee agrees
 to obtain and maintain valid licenses for any additional third party software
 required.
 */
/////////////////////////
// Headers
/////////////////////////

#include <getopt.h>
#include "msocket.h"
#include "mmdebug.h"
#include "medebug.h"
#include "mutils.h"
#include "mconfig.h"
#include "mtime.h"
#include "trn_msg.h"

/////////////////////////
// Macros
/////////////////////////
#define MBTNAV_NAME "mbtnav-cli"
#ifndef MBTNAV_VER
/// @def MBTNAV_VER
/// @brief module build date.
/// Sourced from CFLAGS in Makefile
/// w/ -DMBTNAV_VER=<version>
#define MBTNAV_VER (dev)
#endif
#ifndef MBTNAV_BUILD
/// @def MBTNAV_BUILD
/// @brief module build date.
/// Sourced from CFLAGS in Makefile
/// w/ -DMBTNAV_BUILD=`date`
#define MBTNAV_BUILD VERSION_STRING(MBTNAV_VER)" "LIBMFRAME_BUILD
#endif

// These macros should only be defined for
// application main files rather than general C files
/*
 /// @def PRODUCT
 /// @brief header software product name
 #define PRODUCT "MBRT"

 /// @def COPYRIGHT
 /// @brief header software copyright info
 #define COPYRIGHT "Copyright 2002-2013 MBARI Monterey Bay Aquarium Research Institute, all rights reserved."
 /// @def NOWARRANTY
 /// @brief header software terms of use
 #define NOWARRANTY  \
 "This program is distributed in the hope that it will be useful,\n"\
 "but WITHOUT ANY WARRANTY; without even the implied warranty of\n"\
 "MERCHANTABILITY or FITNESS FOR A PARTICULAR PURPOSE.  See the\n"\
 "GNU General Public License for more details (http://www.gnu.org/licenses/gpl-3.0.html)\n"
 */

/// @def MBTNAV_VERBOSE_DFL
/// @brief default debug level
#define MBTNAV_VERBOSE_DFL 1
/// @def MBTNAV_HOST_DFL
/// @brief default server host
#define MBTNAV_HOST_DFL "localhost"
/// @def MBTNAV_PORT_DFL
/// @brief default UDP socket port
#define MBTNAV_PORT_DFL 8000
/// @def MBTNAV_BLOCK_DFL
/// @brief default socket blocking
#define MBTNAV_BLOCK_DFL 1
/// @def MBTNAV_CYCLES_DFL
/// @brief default cycles
#define MBTNAV_CYCLES_DFL (-1)
/// @def MBTNAV_HBEAT_DFL
/// @brief default heartbeat interval
#define MBTNAV_HBEAT_DFL 20
/// @def MBTNAV_BUF_LEN
/// @brief default buffer length
#define MBTNAV_BUF_LEN   2048

/// @def ID_APP
/// @brief debug module ID
#define ID_APP  1
/// @def ID_APP2
/// @brief debug module ID
#define ID_APP2 2
/// @def ID_APP3
/// @brief debug module ID
#define ID_APP3 3

/// @def MBTRN_MSGTYPE_ACK
/// @brief TRN message type ACK
#define MBTRN_MSGTYPE_ACK (0x004B4341)
/// @def MBTRN_MSGTYPE_MB1
/// @brief TRN message type MB1 record
#define MBTRN_MSGTYPE_MB1 (0x0031424D)

/////////////////////////
// Declarations
/////////////////////////

///// @enum trnc_channel_id
///// @brief test module channel IDs
///// [note : starting above reserved mframe channel IDs]
//typedef enum{
//    ID_MBTNAV_V1=MM_CHANNEL_COUNT,
//    ID_MBTNAV_V2,
//    MBTNAV_CH_COUNT
//}trnc_channel_id;
//
///// @enum trnc_channel_mask
///// @brief test module channel masks
//typedef enum{
//    MBTNAV_V1= (1<<ID_MBTNAV_V1),
//    MBTNAV_V2= (1<<ID_MBTNAV_V2)
//}trnc_channel_mask;
//
//
///// @var char *trnc_ch_names[MBTNAV_CH_COUNT]
///// @brief module channel names
//char *trnc_ch_names[MBTNAV_CH_COUNT]={
//    "trace.trnc",
//    "debug.trnc",
//    "warn.trnc",
//    "err.trnc",
//    "trnc.v1",
//    "trnc.v2"
//};
//static mmd_module_config_t mmd_config_default= {MOD_MBTNAV,"MOD_MBTNAV",MBTNAV_CH_COUNT,((MM_ERR|MM_WARN)|MBTNAV_1),trnc_ch_names};

typedef enum{OF_ASCII=0x1, OF_CSV=0x2, OF_HEX=0x4}ofmt_flag_t;

/// @typedef struct app_cfg_s app_cfg_t
/// @brief application configuration parameter structure
typedef struct app_cfg_s{
    /// @var app_cfg_s::verbose
    /// @brief TBD
    int verbose;
    /// @var app_cfg_s::host
    /// @brief TBD
    char *host;
    /// @var app_cfg_s::port
    /// @brief TBD
    int port;
    /// @var app_cfg_s::blocking
    /// @brief use blocking IO
    int blocking;
    /// @var app_cfg_s::cycles
    /// @brief number of cycles (<=0 : unlimited)
    int cycles;
    /// @var app_cfg_s::hbeat
    /// @brief hbeat interval (packets)
    int hbeat;
    /// @var app_cfg_s::bsize
    /// @brief buffer size
    uint32_t bsize;
    /// @var app_cfg_s::ofmt
    /// @brief output format flags
    ofmt_flag_t ofmt;
}app_cfg_t;

/// @typedef enum trnc_action_t trnc_action_t
/// @brief state machine actions
typedef enum{TRNAT_NOP=0,TRNAT_CONNECT,TRNAT_WR_REQ,TRNAT_RD_MSG,TRNAT_SHOW_MSG,TRNAT_QUIT}trnc_action_t;

/// @typedef enum trnc_state_t trnc_state_t
/// @brief state machine states
typedef enum{TRNSM_INIT=0,TRNSM_CONNECTED,TRNSM_REQ_PENDING,TRNSM_SUBSCRIBED, TRNSM_HBEAT_EXPIRED,TRNSM_DONE}trnc_state_t;

static void s_show_help();

/////////////////////////
// Imports
/////////////////////////

/////////////////////////
// Module Global Variables
/////////////////////////
static bool g_interrupt=false;

/////////////////////////
// Function Definitions
/////////////////////////

/// @fn void s_show_help()
/// @brief output user help message to stdout.
/// @return none
static void s_show_help()
{
    char help_message[] = "\nTRN test client\n";
    char usage_message[] = "\ntrnc [options]\n"
    "--verbose=n    : verbose output, n>0\n"
    "--help         : output help message\n"
    "--version      : output version info\n"
    "--host=ip:n    : TRN server host\n"
    "--hbeat=n      : hbeat interval (packets)\n"
    "--blocking=0|1 : blocking receive [0:1]\n"
    "--bsize=n      : buffer size\n"
    "--ofmt=a|c|h   : output formats (one or more of a:ascii c:csv h:hex)\n"
//    "--port=n       : UDP server port\n"
    "\n";
    printf("%s",help_message);
    printf("%s",usage_message);
}
// End function s_show_help


/// @fn void parse_args(int argc, char ** argv, app_cfg_t * cfg)
/// @brief parse command line args, set application configuration.
/// @param[in] argc number of arguments
/// @param[in] argv array of command line arguments (strings)
/// @param[in] cfg application config structure
/// @return none
void parse_args(int argc, char **argv, app_cfg_t *cfg)
{
    extern char WIN_DECLSPEC *optarg;
    int option_index;
    int c;
    bool help=false;
    bool version=false;

    static struct option options[] = {
        {"verbose", required_argument, NULL, 0},
        {"help", no_argument, NULL, 0},
        {"version", no_argument, NULL, 0},
        {"host", required_argument, NULL, 0},
        {"hbeat", required_argument, NULL, 0},
        {"blocking", required_argument, NULL, 0},
        {"cycles", required_argument, NULL, 0},
        {"bsize", required_argument, NULL, 0},
        {"ofmt", required_argument, NULL, 0},
       {NULL, 0, NULL, 0}};

    // process argument list
    while ((c = getopt_long(argc, argv, "", options, &option_index)) != -1){
        switch (c) {
                // long options all return c=0
            case 0:
                // verbose
                if (strcmp("verbose", options[option_index].name) == 0) {
                    sscanf(optarg,"%d",&cfg->verbose);
                }

                // help
                else if (strcmp("help", options[option_index].name) == 0) {
                    help = true;
                }

                // version
                else if (strcmp("version", options[option_index].name) == 0) {
                    version = true;
                }

                // host
                else if (strcmp("host", options[option_index].name) == 0) {

                    char *hsave=cfg->host;
                    char *ocopy=strdup(optarg);
                    cfg->host=strtok(ocopy,":");
                    if (cfg->host==NULL) {
                        cfg->host=MBTNAV_HOST_DFL;
                    }
                    char *ip = strtok(NULL,":");
                    if (ip!=NULL) {
                        sscanf(ip,"%d",&cfg->port);
                    }
                    // don't free ocopy here
                    if(hsave!=NULL){
                        free(hsave);
                    }
                }
                // blocking
                else if (strcmp("blocking", options[option_index].name) == 0) {
                    sscanf(optarg,"%d",&cfg->blocking);
                }
                // hbeat
                else if (strcmp("hbeat", options[option_index].name) == 0) {
                    sscanf(optarg,"%d",&cfg->hbeat);
                }
                // cycles
                else if (strcmp("cycles", options[option_index].name) == 0) {
                    sscanf(optarg,"%d",&cfg->cycles);
                }
                // buffer size
                else if (strcmp("bsize", options[option_index].name) == 0) {
                    sscanf(optarg,"%u",&cfg->bsize);
                    cfg->bsize = (cfg->bsize>0 ? cfg->bsize : MBTNAV_BUF_LEN);

                }
                // output format
                else if (strcmp("ofmt", options[option_index].name) == 0) {
                	char *cp=optarg;
                 	while(*cp!='\0'){
                        switch(toupper(*cp)){
                            case 'A':
                                cfg->ofmt |= OF_ASCII;
                                break;
                            case 'H':
                                cfg->ofmt |= OF_HEX;
                                break;
                            case 'C':
                                cfg->ofmt |= OF_CSV;
                                break;
                            default:
                                fprintf(stderr,"WARN: unknown output format[%c]\n",*cp);
                                break;
                        }
                        cp++;
                    }
                }
                break;
            default:
                help=true;
                break;
        }
        if (version) {
            MFRAME_SHOW_VERSION(MBTNAV_NAME, MBTNAV_BUILD);
            //             r7kr_show_app_version(MBTNAV_NAME,MBTNAV_BUILD);
            exit(0);
        }
        if (help) {
            MFRAME_SHOW_VERSION(MBTNAV_NAME, MBTNAV_BUILD);
            //             r7kr_show_app_version(MBTNAV_NAME,MBTNAV_BUILD);
            s_show_help();
            exit(0);
        }
    }// while

    mconf_init(NULL,NULL);
    mmd_channel_set(MOD_MBTNAV,MM_ERR);
    mmd_channel_set(MOD_R7K,MM_ERR);
    mmd_channel_set(MOD_R7KR,MM_ERR);
    mmd_channel_set(MOD_MSOCK,MM_ERR);

    switch (cfg->verbose) {
        case 0:
            mmd_channel_set(MOD_MBTNAV,0);
            mmd_channel_set(MOD_R7K,0);
            mmd_channel_set(MOD_R7KR,0);
            mmd_channel_set(MOD_MSOCK,0);
            break;
        case 1:
            mmd_channel_en(MOD_MBTNAV,MBTNAV_V1);
            mmd_channel_en(MOD_S7K,MM_DEBUG);
            break;
        case 2:
            mmd_channel_en(MOD_MBTNAV,MBTNAV_V1);
            mmd_channel_en(MOD_MBTNAV,MBTNAV_V2);
            mmd_channel_en(MOD_MBTNAV,MM_DEBUG);
            mmd_channel_en(MOD_MSOCK,MM_DEBUG);
            mmd_channel_en(MOD_R7K,MM_DEBUG);
            mmd_channel_en(MOD_R7KR,MM_DEBUG);
            break;
        default:
            mmd_channel_en(MOD_MBTNAV,MM_DEBUG);
            break;
    }

    PMPRINT(MOD_MBTNAV,MM_DEBUG,(stderr,"verbose [%s]\n",(cfg->verbose?"Y":"N")));
    PMPRINT(MOD_MBTNAV,MM_DEBUG,(stderr,"host    [%s]\n",cfg->host));
    PMPRINT(MOD_MBTNAV,MM_DEBUG,(stderr,"port    [%d]\n",cfg->port));
    PMPRINT(MOD_MBTNAV,MM_DEBUG,(stderr,"hbeat   [%d]\n",cfg->hbeat));
    PMPRINT(MOD_MBTNAV,MM_DEBUG,(stderr,"block   [%s]\n",(cfg->blocking==0?"N":"Y")));
    PMPRINT(MOD_MBTNAV,MM_DEBUG,(stderr,"cycles  [%d]\n",cfg->cycles));
    PMPRINT(MOD_MBTNAV,MM_DEBUG,(stderr,"bsize   [%d]\n",cfg->bsize));
    PMPRINT(MOD_MBTNAV,MM_DEBUG,(stderr,"ofmt    [%x]\n",cfg->ofmt));
}
// End function parse_args

/// @fn void termination_handler (int signum)
/// @brief termination signal handler.
/// @param[in] signum signal number
/// @return none
static void s_termination_handler (int signum)
{
    switch (signum) {
        case SIGINT:
        case SIGHUP:
        case SIGTERM:
            PMPRINT(MOD_MBTNAV,MM_DEBUG,(stderr,"\nsig received[%d]\n",signum));
            g_interrupt=true;
            break;
        default:
            fprintf(stderr,"\ns_termination_handler: sig not handled[%d]\n",signum);
            break;
    }
}
// End function termination_handler

static void s_trnw_estimate_show(trn_estimate_t *self, bool verbose, uint16_t indent)
{
    if (NULL != self) {
        fprintf(stderr,"%*s[self        %15p]\n",indent,(indent>0?" ":""), self);
        fprintf(stderr,"%*s[time        %15.3lf]\n",indent,(indent>0?" ":""),self->time);
        fprintf(stderr,"%*s[x           %15.3lf]\n",indent,(indent>0?" ":""),self->x);
        fprintf(stderr,"%*s[y           %15.3lf]\n",indent,(indent>0?" ":""),self->y);
        fprintf(stderr,"%*s[z           %15.3lf]\n",indent,(indent>0?" ":""),self->z);
        for(int i=0;i<4;i++)
        fprintf(stderr,"%*s[cov[%d]     %15.3lf]\n",indent,(indent>0?" ":""),i,self->cov[i]);
    }
}

static void s_trnw_offset_show(trn_offset_pub_t *self, bool verbose, uint16_t indent)
{
    if (NULL != self) {
        fprintf(stderr,"%*s[self        %15p]\n",indent,(indent>0?" ":""), self);
        fprintf(stderr,"%*s[ pt ]\n",indent,(indent>0?" ":""));
        s_trnw_estimate_show(&self->est[0],verbose,indent+1);
        fprintf(stderr,"%*s[ mle ]\n",indent,(indent>0?" ":""));
        s_trnw_estimate_show(&self->est[1],verbose,indent+1);
        fprintf(stderr,"%*s[ mse ]\n",indent,(indent>0?" ":""));
        s_trnw_estimate_show(&self->est[2],verbose,indent+1);
        fprintf(stderr,"%*s[reinit       %15d]\n",indent,(indent>0?" ":""), self->reinit_count);
        fprintf(stderr,"%*s[reinit_t     %15.3lf]\n",indent,(indent>0?" ":""),self->reinit_tlast);
        fprintf(stderr,"%*s[filt_state   %15d]\n",indent,(indent>0?" ":""), self->filter_state);
        fprintf(stderr,"%*s[success      %15d]\n",indent,(indent>0?" ":""), self->success);
        fprintf(stderr,"%*s[is_converged %15hd]\n",indent,(indent>0?" ":""), self->is_converged);
        fprintf(stderr,"%*s[is_valid     %15hd]\n",indent,(indent>0?" ":""), self->is_valid);
        fprintf(stderr,"%*s[mb1_cycle    %15d]\n",indent,(indent>0?" ":""), self->mb1_cycle);
        fprintf(stderr,"%*s[ping_number  %15d]\n",indent,(indent>0?" ":""), self->ping_number);
        fprintf(stderr,"%*s[mb1_time     %15.3lf]\n",indent,(indent>0?" ":""),self->mb1_time);
        fprintf(stderr,"%*s[update_time  %15.3lf]\n",indent,(indent>0?" ":""),self->update_time);
    }
}

static void s_out_csv(trn_offset_pub_t *self)
{
    double time=mtime_etime();//s_etime();
        trn_estimate_t *pt=&self->est[0];
        trn_estimate_t *mle=&self->est[1];
        trn_estimate_t *mse=&self->est[2];
    // system time,
    // mle_time, mle.x, mle.y, mle.z
    // mmse_time, mmse.x, mmse.y, mmse.z
    // pt.x, pt.y, pt.z
    // cov[0],cov[2],cov[5]
    // reinit_count, filter_state, lm_successful, mb1_cycle, mb1_ping_number, isconverged
    fprintf(stderr,"%.3lf,%.3lf,%.4lf,%.4lf,%.4lf,",time,mle->time,mle->x,mle->y,mle->z);
    fprintf(stderr,"%.3lf,%.4lf,%.4lf,%.4lf,",mse->time,mse->x,mse->y,mse->z);
    fprintf(stderr,"%.4lf,%.4lf,%.4lf,",pt->x, pt->y, pt->z);
<<<<<<< HEAD
    fprintf(stderr,"%.3lf,%.3lf,%.3lf,%.3lf,",sqrt(mse->cov[0]),sqrt(mse->cov[1]),sqrt(mse->cov[2]),sqrt(mse->cov[3]));
=======
    fprintf(stderr,"%.3lf,%.3lf,%.3lf,",sqrt(mse->cov[0]),sqrt(mse->cov[1]),sqrt(mse->cov[2]));
>>>>>>> 21e9038c
    fprintf(stderr,"%d,%d,%d,%d,%d,%hd,%hd\n",self->reinit_count,self->filter_state,self->success,self->mb1_cycle,self->ping_number,self->is_converged,self->is_valid);
}

/// @fn int s_trnc_state_machine(msock_socket_t *s, app_cfg_t *cfg)
/// @brief state machine implementation
/// @param[in] s msock_socket_t reference
/// @param[in] cfg app_cfg reference
/// @return none
static int s_trnc_state_machine(msock_socket_t *s, app_cfg_t *cfg)
{
    int retval=-1;
    int scycles=cfg->cycles;
    int trn_tx_count=0;
    int trn_rx_count=0;
    int trn_tx_bytes=0;
    int trn_rx_bytes=0;
    int trn_msg_count=0;
    int trn_msg_bytes=0;

    if (NULL!=s) {

        // initialize variables
//        TODO replace
//        trn_message_t message;
//        trn_message_t *pmessage = &message;
//        mbtrn_header_t *pheader = &pmessage->data.header;
//        mbtrn_sounding_t *psounding = &pmessage->data.sounding;
//        memset(pmessage,0,sizeof(message));
        byte msg_buf[TRN_OFFSET_PUB_BYTES]={0};
        int hbeat_counter=0;
        int64_t test=0;
        byte *pread=NULL;
        uint32_t readlen=0;

        trnc_state_t state=TRNSM_INIT;
        trnc_action_t action=TRNAT_NOP;
        trn_offset_pub_t *frame = (trn_offset_pub_t *)msg_buf;

        // state machine entry point
        while (state != TRNSM_DONE && !g_interrupt) {

            // check states, assign actions
            switch (state) {
                case TRNSM_INIT:
                    memset(&msg_buf,0,TRN_OFFSET_PUB_BYTES);
                    action = TRNAT_CONNECT;
                    break;
                case TRNSM_CONNECTED:
                    action=TRNAT_WR_REQ;
                    break;
                case TRNSM_REQ_PENDING:
                case TRNSM_SUBSCRIBED:
                    memset(&msg_buf,0,TRN_OFFSET_PUB_BYTES);
                    action=TRNAT_RD_MSG;
                    break;
                case TRNSM_HBEAT_EXPIRED:
                    action=TRNAT_WR_REQ;
                    break;

                default:
                    break;
            }// switch

            // action: connect
            if (action == TRNAT_CONNECT) {
                PMPRINT(MOD_MBTNAV,MM_DEBUG,(stderr,"connecting [%s:%d]\n",cfg->host,cfg->port));
                if( (test=msock_connect(s))==0 ) {
                    PMPRINT(MOD_MBTNAV,MM_DEBUG,(stderr,"connect OK fd[%d]\n",s->fd));
                    state=TRNSM_CONNECTED;
                }else{
                    PEPRINT((stderr,"connect failed [%"PRId64"]\n",test));
                }
            }

            // action: write request
            if (action == TRNAT_WR_REQ) {
                const char *reqstr="REQ\0";

                test=msock_sendto(s,NULL,(byte *)reqstr,4,0);

                PMPRINT(MOD_MBTNAV,MM_DEBUG,(stderr,"sendto REQ ret[%"PRId64"] [%d/%s]\n",test,errno,strerror(errno)));

                if( test>0 ){
                    trn_tx_count++;
                    trn_tx_bytes+=test;
                    state=TRNSM_REQ_PENDING;
                }else{
                    PMPRINT(MOD_MBTNAV,MM_DEBUG,(stderr,"sendto failed ret[%"PRId64"] [%d/%s]\n",test,errno,strerror(errno)));
                }
            }

            // action: read response
            if (action == TRNAT_RD_MSG) {
                pread = msg_buf;
                readlen = TRN_OFFSET_PUB_BYTES;

                // request message
                if ((test = msock_recvfrom(s, NULL, pread, readlen,0))>0) {

                    trn_rx_bytes+=test;
                    trn_rx_count++;


                    // check message type
                    if(frame->sync==MBTRN_MSGTYPE_ACK){
                        PMPRINT(MOD_MBTNAV,MM_DEBUG,(stderr,"received ACK ret[%"PRId64"] [%08X]\n",test,frame->sync));
                        hbeat_counter=0;
                        state=TRNSM_SUBSCRIBED;
                    }else if(frame->sync==TRNW_PUB_SYNC && test==readlen){

                        PMPRINT(MOD_MBTNAV,MM_DEBUG,(stderr,"received MSG ret[%"PRId64"] type[%08X] size[%"PRId64"] \n",test,frame->sync,test));
                        trn_msg_count++;
                        trn_msg_bytes+=test;
                        action=TRNAT_SHOW_MSG;
                        if (state!=TRNSM_REQ_PENDING){
                            state=TRNSM_SUBSCRIBED;
                        }
                        hbeat_counter++;
                        PMPRINT(MOD_MBTNAV,MM_DEBUG,(stderr,"hbeat[%d/%d]\n",hbeat_counter,cfg->hbeat));
                        if ( (hbeat_counter!=0) &&  (cfg->hbeat>0) && (hbeat_counter%cfg->hbeat==0)) {
                            state=TRNSM_HBEAT_EXPIRED;
                        }
                    }else{
                        // response not recognized
                        PMPRINT(MOD_MBTNAV,MM_DEBUG,(stderr,"invalid message sync[%u] len[%"PRId64"]\n",frame->sync,test));
                    }

                }else{
                    // read returned error
                    //  PMPRINT(MOD_MBTNAV,MM_DEBUG,(stderr,"invalid message [%d]\n",test));
                    switch (errno) {
                        case EWOULDBLOCK:
                            // nothing to read
                            //   PMPRINT(MOD_MBTNAV,MM_DEBUG,(stderr,"err - [%d/%s]\n",errno, strerror(errno)));
                            break;
                        case ENOTCONN:
                        case ECONNREFUSED:
                            // host disconnected
                            PMPRINT(MOD_MBTNAV,MM_DEBUG,(stderr,"err - server not connected [%d/%s]\n",errno, strerror(errno)));
                            msock_socket_destroy(&s);
                            s = msock_socket_new(cfg->host, cfg->port, ST_UDP);
                            msock_set_blocking(s,(cfg->blocking==0?false:true));
                            sleep(5);
                            state=TRNSM_INIT;
                            retval=-1;
                            break;
                        default:
                            PMPRINT(MOD_MBTNAV,MM_DEBUG,(stderr,"err ? [%d/%s]\n",errno, strerror(errno)));
                            break;
                    }//switch
                }
            }

            // action: show message
            if (action == TRNAT_SHOW_MSG) {
                if( (cfg->ofmt&OF_HEX) != 0)
                mfu_hex_show(msg_buf, test, 16, true, 5);

                if( (cfg->ofmt&OF_ASCII) != 0)
                s_trnw_offset_show(frame,true,5);

                if( (cfg->ofmt&OF_CSV) != 0)
                    s_out_csv(frame);
            }

            // action: quit state machine
            if (action == TRNAT_QUIT) {
                break;
            }

            // check cycles and signals
            scycles--;
            if(scycles==0){
                PTRACE();
                retval=0;
                state=TRNSM_DONE;
            }

            if(g_interrupt){
                PTRACE();
                retval=-1;
                state=TRNSM_DONE;
            }

        }// while !TRNSM_DONE
    }//else invalid arg

    PMPRINT(MOD_MBTNAV,MBTNAV_V1,(stderr,"tx count/bytes[%d/%d]\n",trn_tx_count,trn_tx_bytes));
    PMPRINT(MOD_MBTNAV,MBTNAV_V1,(stderr,"rx count/bytes[%d/%d]\n",trn_rx_count,trn_rx_bytes));
    PMPRINT(MOD_MBTNAV,MBTNAV_V1,(stderr,"trn count/bytes[%d/%d]\n",trn_msg_count,trn_msg_bytes));

    return retval;
}
// End function s_trnc_state_machine

/// @fn int s_app_main ()
/// @brief application main function.
/// @param[in]
/// @return none
static int s_app_main(app_cfg_t *cfg)
{
    int retval=0;

    // init receive buffer
    byte buf[cfg->bsize];
    memset(buf,0,cfg->bsize);

    // create socket
    msock_socket_t *s = msock_socket_new(cfg->host, cfg->port, ST_UDP);
    msock_set_blocking(s,(cfg->blocking==0?false:true));

// these options are used by mbtrnrcv
// setting these options is only for debug
//    int so_reuseaddr=1;
//    int so_rcvlowat=8;
//    struct timeval so_rcvtimeo={10,0};
//    setsockopt(s->fd,SOL_SOCKET,SO_REUSEADDR,&so_reuseaddr,sizeof(so_reuseaddr));
//    setsockopt(s->fd,SOL_SOCKET,SO_RCVLOWAT,&so_rcvlowat,sizeof(so_rcvlowat));
//    setsockopt(s->fd,SOL_SOCKET,SO_RCVTIMEO,&so_rcvtimeo,sizeof(so_rcvtimeo));

    retval=s_trnc_state_machine(s, cfg);

    return retval;
}
// End function s_app_main

/// @fn int main(int argc, char ** argv)
/// @brief TRN test client main entry point.
/// may specify arguments on command line:
/// host   UDP server host (MB System host)
/// port   UDP server port (MB System TRN output port)
/// block  use blocking IO
/// cycles number of cycles (<=0 to run indefinitely)
/// bsize  buffer size
/// @param[in] argc number of command line arguments
/// @param[in] argv array of command line arguments (strings)
/// @return 0 on success, -1 otherwise
int main(int argc, char **argv)
{
    int retval=0;

    // set default app configuration
    app_cfg_t cfg = {
        MBTNAV_VERBOSE_DFL,
        strdup(MBTNAV_HOST_DFL),
        MBTNAV_PORT_DFL,
        MBTNAV_BLOCK_DFL,
        MBTNAV_CYCLES_DFL,
        MBTNAV_HBEAT_DFL,
        MBTNAV_BUF_LEN,
        0x0
    };

    // configure signal handling
    // for main thread
    struct sigaction saStruct;
    sigemptyset(&saStruct.sa_mask);
    saStruct.sa_flags = 0;
    saStruct.sa_handler = s_termination_handler;
    sigaction(SIGINT, &saStruct, NULL);

    // parse command line args (update config)
    parse_args(argc, argv, &cfg);

    // run the app
    retval = s_app_main(&cfg);

    return retval;
}
// End function main<|MERGE_RESOLUTION|>--- conflicted
+++ resolved
@@ -10,24 +10,24 @@
 /////////////////////////
 /*
  Copyright Information
-
+ 
  Copyright 2000-2018 MBARI
  Monterey Bay Aquarium Research Institute, all rights reserved.
-
+ 
  Terms of Use
-
+ 
  This program is free software; you can redistribute it and/or modify
  it under the terms of the GNU General Public License as published by
  the Free Software Foundation; either version 3 of the License, or
  (at your option) any later version. You can access the GPLv3 license at
  http://www.gnu.org/licenses/gpl-3.0.html
-
+ 
  This program is distributed in the hope that it will be useful,
  but WITHOUT ANY WARRANTY; without even the implied warranty of
  MERCHANTABILITY or FITNESS FOR A PARTICULAR PURPOSE.  See the
  GNU General Public License for more details
  (http://www.gnu.org/licenses/gpl-3.0.html)
-
+ 
  MBARI provides the documentation and software code "as is", with no warranty,
  express or implied, as to the software, title, non-infringement of third party
  rights, merchantability, or fitness for any particular purpose, the accuracy of
@@ -35,7 +35,7 @@
  assume the entire risk associated with use of the code, and you agree to be
  responsible for the entire cost of repair or servicing of the program with
  which you are using the code.
-
+ 
  In no event shall MBARI be liable for any damages, whether general, special,
  incidental or consequential damages, arising out of your use of the software,
  including, but not limited to, the loss or corruption of your data or damages
@@ -45,11 +45,11 @@
  liability or expense, including attorneys' fees, resulting from loss of or
  damage to property or the injury to or death of any person arising out of the
  use of the software.
-
+ 
  The MBARI software is provided without obligation on the part of the
  Monterey Bay Aquarium Research Institute to assist in its use, correction,
  modification, or enhancement.
-
+ 
  MBARI assumes no responsibility or liability for any third party and/or
  commercial software required for the database or applications. Licensee agrees
  to obtain and maintain valid licenses for any additional third party software
@@ -93,7 +93,7 @@
  /// @def PRODUCT
  /// @brief header software product name
  #define PRODUCT "MBRT"
-
+ 
  /// @def COPYRIGHT
  /// @brief header software copyright info
  #define COPYRIGHT "Copyright 2002-2013 MBARI Monterey Bay Aquarium Research Institute, all rights reserved."
@@ -268,7 +268,7 @@
     int c;
     bool help=false;
     bool version=false;
-
+    
     static struct option options[] = {
         {"verbose", required_argument, NULL, 0},
         {"help", no_argument, NULL, 0},
@@ -281,27 +281,27 @@
         {"ofmt", required_argument, NULL, 0},
        {NULL, 0, NULL, 0}};
 
-    // process argument list
+    // process argument list 
     while ((c = getopt_long(argc, argv, "", options, &option_index)) != -1){
         switch (c) {
-                // long options all return c=0
+                // long options all return c=0 
             case 0:
-                // verbose
+                // verbose 
                 if (strcmp("verbose", options[option_index].name) == 0) {
                     sscanf(optarg,"%d",&cfg->verbose);
                 }
-
-                // help
+                
+                // help 
                 else if (strcmp("help", options[option_index].name) == 0) {
                     help = true;
                 }
-
+                
                 // version
                 else if (strcmp("version", options[option_index].name) == 0) {
                     version = true;
                 }
-
-                // host
+                
+                // host 
                 else if (strcmp("host", options[option_index].name) == 0) {
 
                     char *hsave=cfg->host;
@@ -327,7 +327,7 @@
                 else if (strcmp("hbeat", options[option_index].name) == 0) {
                     sscanf(optarg,"%d",&cfg->hbeat);
                 }
-                // cycles
+                // cycles 
                 else if (strcmp("cycles", options[option_index].name) == 0) {
                     sscanf(optarg,"%d",&cfg->cycles);
                 }
@@ -375,7 +375,7 @@
             exit(0);
         }
     }// while
-
+    
     mconf_init(NULL,NULL);
     mmd_channel_set(MOD_MBTNAV,MM_ERR);
     mmd_channel_set(MOD_R7K,MM_ERR);
@@ -405,7 +405,7 @@
             mmd_channel_en(MOD_MBTNAV,MM_DEBUG);
             break;
     }
-
+    
     PMPRINT(MOD_MBTNAV,MM_DEBUG,(stderr,"verbose [%s]\n",(cfg->verbose?"Y":"N")));
     PMPRINT(MOD_MBTNAV,MM_DEBUG,(stderr,"host    [%s]\n",cfg->host));
     PMPRINT(MOD_MBTNAV,MM_DEBUG,(stderr,"port    [%d]\n",cfg->port));
@@ -488,11 +488,7 @@
     fprintf(stderr,"%.3lf,%.3lf,%.4lf,%.4lf,%.4lf,",time,mle->time,mle->x,mle->y,mle->z);
     fprintf(stderr,"%.3lf,%.4lf,%.4lf,%.4lf,",mse->time,mse->x,mse->y,mse->z);
     fprintf(stderr,"%.4lf,%.4lf,%.4lf,",pt->x, pt->y, pt->z);
-<<<<<<< HEAD
-    fprintf(stderr,"%.3lf,%.3lf,%.3lf,%.3lf,",sqrt(mse->cov[0]),sqrt(mse->cov[1]),sqrt(mse->cov[2]),sqrt(mse->cov[3]));
-=======
     fprintf(stderr,"%.3lf,%.3lf,%.3lf,",sqrt(mse->cov[0]),sqrt(mse->cov[1]),sqrt(mse->cov[2]));
->>>>>>> 21e9038c
     fprintf(stderr,"%d,%d,%d,%d,%d,%hd,%hd\n",self->reinit_count,self->filter_state,self->success,self->mb1_cycle,self->ping_number,self->is_converged,self->is_valid);
 }
 
@@ -511,9 +507,9 @@
     int trn_rx_bytes=0;
     int trn_msg_count=0;
     int trn_msg_bytes=0;
-
+    
     if (NULL!=s) {
-
+        
         // initialize variables
 //        TODO replace
 //        trn_message_t message;
@@ -526,14 +522,14 @@
         int64_t test=0;
         byte *pread=NULL;
         uint32_t readlen=0;
-
+        
         trnc_state_t state=TRNSM_INIT;
         trnc_action_t action=TRNAT_NOP;
         trn_offset_pub_t *frame = (trn_offset_pub_t *)msg_buf;
 
         // state machine entry point
         while (state != TRNSM_DONE && !g_interrupt) {
-
+            
             // check states, assign actions
             switch (state) {
                 case TRNSM_INIT:
@@ -551,11 +547,11 @@
                 case TRNSM_HBEAT_EXPIRED:
                     action=TRNAT_WR_REQ;
                     break;
-
+                    
                 default:
                     break;
             }// switch
-
+            
             // action: connect
             if (action == TRNAT_CONNECT) {
                 PMPRINT(MOD_MBTNAV,MM_DEBUG,(stderr,"connecting [%s:%d]\n",cfg->host,cfg->port));
@@ -566,15 +562,15 @@
                     PEPRINT((stderr,"connect failed [%"PRId64"]\n",test));
                 }
             }
-
+            
             // action: write request
             if (action == TRNAT_WR_REQ) {
                 const char *reqstr="REQ\0";
 
                 test=msock_sendto(s,NULL,(byte *)reqstr,4,0);
-
+                
                 PMPRINT(MOD_MBTNAV,MM_DEBUG,(stderr,"sendto REQ ret[%"PRId64"] [%d/%s]\n",test,errno,strerror(errno)));
-
+                
                 if( test>0 ){
                     trn_tx_count++;
                     trn_tx_bytes+=test;
@@ -583,18 +579,18 @@
                     PMPRINT(MOD_MBTNAV,MM_DEBUG,(stderr,"sendto failed ret[%"PRId64"] [%d/%s]\n",test,errno,strerror(errno)));
                 }
             }
-
+            
             // action: read response
             if (action == TRNAT_RD_MSG) {
                 pread = msg_buf;
                 readlen = TRN_OFFSET_PUB_BYTES;
-
+                
                 // request message
                 if ((test = msock_recvfrom(s, NULL, pread, readlen,0))>0) {
-
+                    
                     trn_rx_bytes+=test;
                     trn_rx_count++;
-
+                    
 
                     // check message type
                     if(frame->sync==MBTRN_MSGTYPE_ACK){
@@ -645,7 +641,7 @@
                     }//switch
                 }
             }
-
+            
             // action: show message
             if (action == TRNAT_SHOW_MSG) {
                 if( (cfg->ofmt&OF_HEX) != 0)
@@ -657,12 +653,12 @@
                 if( (cfg->ofmt&OF_CSV) != 0)
                     s_out_csv(frame);
             }
-
+            
             // action: quit state machine
             if (action == TRNAT_QUIT) {
                 break;
             }
-
+            
             // check cycles and signals
             scycles--;
             if(scycles==0){
@@ -670,20 +666,20 @@
                 retval=0;
                 state=TRNSM_DONE;
             }
-
+            
             if(g_interrupt){
                 PTRACE();
                 retval=-1;
                 state=TRNSM_DONE;
             }
-
+            
         }// while !TRNSM_DONE
     }//else invalid arg
-
+    
     PMPRINT(MOD_MBTNAV,MBTNAV_V1,(stderr,"tx count/bytes[%d/%d]\n",trn_tx_count,trn_tx_bytes));
     PMPRINT(MOD_MBTNAV,MBTNAV_V1,(stderr,"rx count/bytes[%d/%d]\n",trn_rx_count,trn_rx_bytes));
     PMPRINT(MOD_MBTNAV,MBTNAV_V1,(stderr,"trn count/bytes[%d/%d]\n",trn_msg_count,trn_msg_bytes));
-
+    
     return retval;
 }
 // End function s_trnc_state_machine
@@ -695,7 +691,7 @@
 static int s_app_main(app_cfg_t *cfg)
 {
     int retval=0;
-
+    
     // init receive buffer
     byte buf[cfg->bsize];
     memset(buf,0,cfg->bsize);
@@ -703,7 +699,7 @@
     // create socket
     msock_socket_t *s = msock_socket_new(cfg->host, cfg->port, ST_UDP);
     msock_set_blocking(s,(cfg->blocking==0?false:true));
-
+ 
 // these options are used by mbtrnrcv
 // setting these options is only for debug
 //    int so_reuseaddr=1;
@@ -733,7 +729,7 @@
 int main(int argc, char **argv)
 {
     int retval=0;
-
+    
     // set default app configuration
     app_cfg_t cfg = {
         MBTNAV_VERBOSE_DFL,
@@ -762,4 +758,4 @@
 
     return retval;
 }
-// End function main+// End function main
