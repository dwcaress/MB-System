--- conflicted
+++ resolved
@@ -425,12 +425,8 @@
         if (cfg->oflags&OF_SOCKET) {
         fprintf(stderr, "host:port [%s:%d]\n",cfg->host,cfg->port);
         }
-<<<<<<< HEAD
-        fprintf(stderr, "delay     [%d]\n",(cfg->delay_msec));
-=======
         fprintf(stderr,"delay     [%d]\n",(cfg->delay_msec));
         fprintf(stderr,"rcdms     [%ld]\n",(cfg->rcdms));
->>>>>>> 28027f2f
     }
 }
 // End function parse_args
@@ -629,11 +625,7 @@
         
         do{
             // check the socket for client activity
-<<<<<<< HEAD
             MX_LMSG(TBINX, 1, "checking TRN host socket\n");
-=======
-            PMPRINT(MOD_TBINX,TBINX_V4,(stderr,"checking TRN host socket\n"));
->>>>>>> 28027f2f
             iobytes = msock_recvfrom(s, trn_peer->addr, cmsg, TBX_MSG_CON_LEN,0);
             
             switch (iobytes) {
@@ -650,15 +642,11 @@
                     break;
                 case -1:
                     // nothing to read - bail out
-<<<<<<< HEAD
-                    MX_LPRINT(TBINX, 1, "err - recvfrom cli[%d] ret -1 [%d/%s]\n", trn_peer->id, errno, strerror(errno));
-=======
                     if(errno != EWOULDBLOCK){
-                        PMPRINT(MOD_TBINX,TBINX_V1,(stderr,"err - recvfrom cli[%d] ret -1 [%d/%s]\n",trn_peer->id,errno,strerror(errno)));
+                        MX_LPRINT(TBINX, 1, "err - recvfrom cli[%d] ret -1 [%d/%s]\n", trn_peer->id, errno, strerror(errno));
                         struct timespec ts = {0, cfg->rcdms * 1000000L};
                         nanosleep(&ts, NULL);
                     }
->>>>>>> 28027f2f
                     data_available=false;
                     break;
                     
@@ -790,15 +778,13 @@
     
    if (NULL!=cfg && cfg->nfiles>0) {
         for (int i=0; i<cfg->nfiles; i++) {
-<<<<<<< HEAD
-            MX_LPRINT(TBINX, 2, "processing %s\n", cfg->files[i]);
-=======
 
             if(g_interrupt)
                 break;
 
+            MX_LPRINT(TBINX, 2, "processing %s\n", cfg->files[i]);
             PMPRINT(MOD_TBINX,TBINX_V2,(stderr,"processing %s\n",cfg->files[i]));
->>>>>>> 28027f2f
+
             mfile_file_t *ifile = mfile_file_new(cfg->files[i]);
             int test=0;
             mfile_file_t *csv_file = NULL;
@@ -1000,18 +986,13 @@
         }
     }
     
-<<<<<<< HEAD
     MX_LPRINT(TBINX, 1, "tx count/bytes[%d/%d]\n", trn_tx_count, trn_tx_bytes);
     MX_LPRINT(TBINX, 1, "rx count/bytes[%d/%d]\n", trn_rx_count, trn_rx_bytes);
     MX_LPRINT(TBINX, 1, "trn count/bytes[%d/%d]\n", trn_msg_count, trn_msg_bytes);
-=======
-    PMPRINT(MOD_TBINX,TBINX_V1,(stderr,"tx count/bytes[%d/%d]\n",trn_tx_count,trn_tx_bytes));
-    PMPRINT(MOD_TBINX,TBINX_V1,(stderr,"rx count/bytes[%d/%d]\n",trn_rx_count,trn_rx_bytes));
-    PMPRINT(MOD_TBINX,TBINX_V1,(stderr,"trn count/bytes[%d/%d]\n",trn_msg_count,trn_msg_bytes));
-    PMPRINT(MOD_TBINX,TBINX_V1,(stderr,"g_interrupt[%d]\n", (g_interrupt ? 1 : 0)));
-    PMPRINT(MOD_TBINX,TBINX_V1,(stderr,"g_sig_count[%d]\n", g_sig_count));
-    PMPRINT(MOD_TBINX,TBINX_V1,(stderr,"g_alt_count[%d]\n", g_alt_count));
->>>>>>> 28027f2f
+    MX_LPRINT(TBINX, 1, "g_interrupt[%d]\n", (g_interrupt ? 1 : 0));
+    MX_LPRINT(TBINX, 1, "g_sig_count[%d]\n", g_sig_count);
+    MX_LPRINT(TBINX, 1, "g_alt_count[%d]\n", g_alt_count);
+
     return retval;
 }
 // End function s_process_file
