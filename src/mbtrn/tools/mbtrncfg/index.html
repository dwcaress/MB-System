--- conflicted
+++ resolved
@@ -23,11 +23,7 @@
 
     <div style="margin: 25px 25px 25px 40px;"><!--margin:0px 200px 0px 0px;-->
 
-<<<<<<< HEAD
-        <div style="top:0;margin-left:570px;position:fixed;">
-=======
         <div style="top:0;margin-left:620px;position:fixed;">
->>>>>>> 2585a8c3
             <textarea name="helptext" id="helptext" spellcheck="false" class="help"></textarea>
         </div>
 
@@ -231,10 +227,7 @@
                       <td class="entry"><input type="text" size="8" name="reinit-zoffset" value="">
                           </td>
                   </tr>
-                  <tr><td><div style="height:5px;"></div></td></tr>
-                  <tr>
-<<<<<<< HEAD
-=======
+                  <tr>
                       <td class="param" onmouseover="showhelp('covariance-magnitude-max')"><a>covariance-magnitude-max</a></td>
                       <td class="entry"><input type="text" size="8" name="covariance-magnitude-max" value="">
                           </td>
@@ -246,7 +239,6 @@
                   </tr>
                   <tr><td><div style="height:5px;"></div></td></tr>
                   <tr>
->>>>>>> 2585a8c3
                       <td class="param" onmouseover="showhelp('trn-out')"><a>trn-out</a></td>
                       <td class="entry"><input type="text" size="64" name="trn-out" value="">
                           </td>
