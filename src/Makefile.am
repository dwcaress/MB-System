if BUILD_MBUTILS
if BUILD_MOTIF
  XBUILD_SUB_MOTIF = mbedit mbnavedit mbvelocitytool
endif
if BUILD_GL
  XBUILD_SUB_GL = mbview mbgrdviz mbeditviz mbnavadjust
endif
endif
if BUILD_MBTRN
  XBUILD_SUB_MBTRN = mbtrn
  XBUILD_SUB_MBTRNBIN = mbtrnutils
endif
if BUILD_MBTNAV
  XBUILD_SUB_MBTNAV = mbtrnav
  XBUILD_SUB_MBTRNBIN = mbtrnutils
endif

<<<<<<< HEAD
SUBDIRS = gsf surf bsio $(XBUILD_SUB_MBTRN) $(XBUILD_SUB_MBTNAV) mbio mbaux  \
	utilities $(XBUILD_SUB_MBTRNBIN) gmt otps macros share man html ps \
	$(XBUILD_SUB_MOTIF) $(XBUILD_SUB_GL)
=======
SUBDIRS =
if BUILD_GSF
SUBDIRS += gsf
endif
SUBDIRS += surf
SUBDIRS += bsio
SUBDIRS += $(XBUILD_SUB_MBTNAV)
SUBDIRS += $(XBUILD_SUB_MBTRN)
SUBDIRS += mbio
SUBDIRS += mbaux
SUBDIRS += utilities
SUBDIRS += $(XBUILD_SUB_MBTRNBIN)
SUBDIRS += gmt
SUBDIRS += otps
SUBDIRS += macros
SUBDIRS += share
SUBDIRS += man
SUBDIRS += html
SUBDIRS += ps
SUBDIRS += $(XBUILD_SUB_MOTIF)
SUBDIRS += $(XBUILD_SUB_GL)
>>>>>>> 7b3c5370

CLEANFILES =
DISTCLEANFILES =<|MERGE_RESOLUTION|>--- conflicted
+++ resolved
@@ -15,11 +15,6 @@
   XBUILD_SUB_MBTRNBIN = mbtrnutils
 endif
 
-<<<<<<< HEAD
-SUBDIRS = gsf surf bsio $(XBUILD_SUB_MBTRN) $(XBUILD_SUB_MBTNAV) mbio mbaux  \
-	utilities $(XBUILD_SUB_MBTRNBIN) gmt otps macros share man html ps \
-	$(XBUILD_SUB_MOTIF) $(XBUILD_SUB_GL)
-=======
 SUBDIRS =
 if BUILD_GSF
 SUBDIRS += gsf
@@ -41,7 +36,6 @@
 SUBDIRS += ps
 SUBDIRS += $(XBUILD_SUB_MOTIF)
 SUBDIRS += $(XBUILD_SUB_GL)
->>>>>>> 7b3c5370
 
 CLEANFILES =
 DISTCLEANFILES =