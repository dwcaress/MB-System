--- conflicted
+++ resolved
@@ -1616,13 +1616,8 @@
     mbb_printf(optr, "%s%*s%*s%s%*.2lf%s", pre, indent, (indent>0?" ":""), wkey, "trn_decs", sep, wval, self->trn_decs, del);
     mbb_printf(optr, "%s%*s%*s%s%*.2lf%s", pre, indent, (indent>0?" ":""), wkey, "covariance_magnitude_max", sep, wval, self->covariance_magnitude_max, del);
     mbb_printf(optr, "%s%*s%*s%s%*d%s", pre, indent, (indent>0?" ":""), wkey, "convergence_repeat_min", sep, wval, self->convergence_repeat_min, del);
-<<<<<<< HEAD
-//    mbb_printf(optr, "%s%*s%*s%s%*d%s", pre, indent, (indent>0?" ":""), wkey, "reinit_search_xy", sep, wval, self->reinit_search_xy, del);
-//    mbb_printf(optr, "%s%*s%*s%s%*d%s", pre, indent, (indent>0?" ":""), wkey, "reinit_search_z", sep, wval, self->reinit_search_z, del);
-=======
     mbb_printf(optr, "%s%*s%*s%s%*.2lf%s", pre, indent, (indent>0?" ":""), wkey, "reinit_search_xy", sep, wval, self->reinit_search_xy, del);
     mbb_printf(optr, "%s%*s%*s%s%*.2lf%s", pre, indent, (indent>0?" ":""), wkey, "reinit_search_z", sep, wval, self->reinit_search_z, del);
->>>>>>> a42f6cf4
     mbb_printf(optr, "%s%*s%*s%s%*c%s", pre, indent, (indent>0?" ":""), wkey, "reinit_gain_enable", sep, wval, BOOL2YNC(self->reinit_gain_enable), del);
     mbb_printf(optr, "%s%*s%*s%s%*c%s", pre, indent, (indent>0?" ":""), wkey, "reinit_file_enable", sep, wval, BOOL2YNC(self->reinit_file_enable), del);
     mbb_printf(optr, "%s%*s%*s%s%*c%s", pre, indent, (indent>0?" ":""), wkey, "reinit_xyoffset_enable", sep, wval, BOOL2YNC(self->reinit_xyoffset_enable), del);
