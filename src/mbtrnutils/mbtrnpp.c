--- conflicted
+++ resolved
@@ -1,3924 +1,3919 @@
-/*--------------------------------------------------------------------
- *    The MB-system:  mbtrnpp.c  2/19/2018
- *
- *    Copyright (c) 2018-2019 by
- *    David W. Caress (caress@mbari.org)
- *      Monterey Bay Aquarium Research Institute
- *      Moss Landing, CA 95039
- *    and Dale N. Chayes (dale@ldeo.columbia.edu)
- *      Lamont-Doherty Earth Observatory
- *      Palisades, NY 10964
- *
- *    See README file for copying and redistribution conditions.
- *--------------------------------------------------------------------*/
-/*
- * mbtrnpp - originally mbtrnpreprocess
- *
- * Author:  D. W. Caress
- * Date:  February 18, 2018
- */
-
-#if defined(__CYGWIN__)
-#include <Windows.h>
-#endif
-
-#include <arpa/inet.h>
-#include <getopt.h>
-#include <ctype.h>
-#include <errno.h>
-#include <float.h>
-#include <math.h>
-#include <stdio.h>
-#include <stdlib.h>
-#include <string.h>
-#include <sys/socket.h>
-#include <sys/time.h>
-#include <sys/types.h>
-#include <sys/stat.h>
-#include <unistd.h>
-
-#include "mb_status.h"
-#include "mb_format.h"
-#include "mb_define.h"
-#include "mb_io.h"
-#include "mbsys_ldeoih.h"
-#include "mbsys_kmbes.h"
-
-#include "merror.h"
-#include "mconfig.h"
-#include "r7kc.h"
-#include "msocket.h"
-#include "mtime.h"
-#include "mlist.h"
-#include "mlog.h"
-#include "medebug.h"
-#include "r7k-reader.h"
-#include "mstats.h"
-#ifdef WITH_MBTNAV
-#include "trnw.h"
-#include "netif.h"
-#include "trnif_proto.h"
-#include "trn_msg.h"
-#endif // WITH_MBTNAV
-
-/* ping structure definition */
-struct mbtrnpp_ping_struct {
-  int count;
-  int time_i[7];
-  double time_d;
-  double navlon;
-  double navlat;
-  double speed;
-  double heading;
-  double distance;
-  double altitude;
-  double sonardepth;
-  double roll;
-  double pitch;
-  double heave;
-  int beams_bath;
-  int beams_amp;
-  int pixels_ss;
-  char *beamflag;
-  char *beamflag_filter;
-  double *bath;
-  double *bathacrosstrack;
-  double *bathalongtrack;
-  double *amp;
-  double *ss;
-  double *ssacrosstrack;
-  double *ssalongtrack;
-};
-
-/* buffer size default */
-#define MBTRNPREPROCESS_BUFFER_DEFAULT 20
-#define MBTRNPREPROCESS_OUTPUT_STDOUT 0
-#define MBTRNPREPROCESS_OUTPUT_TRN 1
-#define MBTRNPREPROCESS_OUTPUT_FILE 2
-
-#define MBTRNPREPROCESS_MB1_HEADER_SIZE 56 // 52
-#define MBTRNPREPROCESS_MB1_SOUNDING_SIZE 28
-#define MBTRNPREPROCESS_MB1_CHECKSUM_SIZE 4
-
-#define MBTRNPREPROCESS_LOGFILE_TIMELENGTH 900.0
-
-int mbtrnpp_openlog(int verbose, mb_path log_directory, FILE **logfp, int *error);
-int mbtrnpp_closelog(int verbose, FILE **logfp, int *error);
-int mbtrnpp_postlog(int verbose, FILE *logfp, char *message, int *error);
-int mbtrnpp_logparameters(int verbose, FILE *logfp, char *input, int format, char *output, double swath_width,
-                          int n_output_soundings, int median_filter, int median_filter_n_across, int median_filter_n_along,
-                          double median_filter_threshold, int n_buffer_max, int *error);
-int mbtrnpp_logstatistics(int verbose, FILE *logfp, int n_pings_read, int n_soundings_read, int n_soundings_valid_read,
-                          int n_soundings_flagged_read, int n_soundings_null_read, int n_soundings_trimmed,
-                          int n_soundings_decimated, int n_soundings_flagged, int n_soundings_written, int *error);
-int mbtrnpp_init_debug(int verbose);
-
-int mbtrnpp_reson7kr_input_open(int verbose, void *mbio_ptr, char *definition, int *error);
-int mbtrnpp_reson7kr_input_read(int verbose, void *mbio_ptr, size_t *size, char *buffer, int *error);
-int mbtrnpp_reson7kr_input_close(int verbose, void *mbio_ptr, int *error);
-int mbtrnpp_kemkmall_input_open(int verbose, void *mbio_ptr, char *definition, int *error);
-int mbtrnpp_kemkmall_input_read(int verbose, void *mbio_ptr, size_t *size, char *buffer, int *error);
-int mbtrnpp_kemkmall_input_close(int verbose, void *mbio_ptr, int *error);
-
-static char program_name[] = "mbtrnpp";
-
-mb_path socket_definition;
-
-#define SONAR_SIM_HOST "localhost"
-
-
-#define MBTPP 1
-typedef enum { INPUT_MODE_SOCKET = 1, INPUT_MODE_FILE = 2 } input_mode_t;
-input_mode_t input_mode;
-typedef enum{
-    OUTPUT_NONE        =0x000, OUTPUT_MB1_FILE_EN =0x001, OUTPUT_MB1_SVR_EN  =0x002,
-    OUTPUT_TRN_SVR_EN  =0x004, OUTPUT_TRNU_SVR_EN =0x008, OUTPUT_MB1_BIN     =0x010,
-    OUTPUT_RESON_BIN   =0x020, OUTPUT_TRNU_ASC    =0x040, OUTPUT_TRNU_SOUT   =0x080,
-    OUTPUT_TRNU_SERR   =0x100, OUTPUT_TRNU_DEBUG  =0x200, OUTPUT_MBTRNPP_MSG =0x400,
-    OUTPUT_MBSYS_STDOUT = 0x800,
-    OUTPUT_ALL         =0xFFF
-}output_mode_t;
-#define OUTPUT_FLAG_SET(m)  ((m&output_flags)==0 ? false : true)
-#define OUTPUT_FLAG_CLR(m)  ((m&output_flags)==0 ? true : false)
-#define OUTPUT_FLAGS_ZERO() ((output_flags==0) ? true : false)
-output_mode_t output_flags = OUTPUT_MBTRNPP_MSG;
-
-int64_t mbtrnpp_loop_delay_msec = 0;
-
-#define MB1_BLOG_NAME     "mb1"
-#define MB1_BLOG_DESC     "mb1 binary data"
-#define MBTRNPP_MLOG_NAME "mbtrnpp"
-#define MBTRNPP_MLOG_DESC "mbtrnpp message log"
-#define RESON_BLOG_NAME   "r7kbin"
-#define RESON_BLOG_DESC   "reson 7k frame log"
-#define TRN_ULOG_NAME     "trnu"
-#define TRN_ULOG_DESC     "trn update log"
-#define MBTRNPP_LOG_EXT   ".log"
-#ifdef WITH_MBTNAV
-#define UTM_MONTEREY_BAY 10L
-#define UTM_AXIAL        12L
-#define TRN_UTM_DFL      UTM_MONTEREY_BAY
-#define TRN_MTYPE_DFL    TRN_MAP_BO
-#define TRN_FTYPE_DFL    TRN_FILT_PARTICLE
-#define TRN_OUT_DFL      (TRNW_ODEBUG|TRNW_OLOG)
-#define TRNU_HOST_DFL    "localhost"
-#define TRNU_PORT_DFL    8000
-#define TRNSVR_HOST_DFL  "localhost"
-#define TRNSVR_PORT_DFL  28000
-#define TRN_XMIT_GAIN_RESON7K_DFL 200.0
-#define TRN_XMIT_GAIN_KMALL_DFL -20.0
-
-#endif //WITH_MBTNAV
-#define SZ_1M (1024 * 1024)
-#define SZ_1G (1024 * 1024 * 1024)
-#define MBTRNPP_CMD_LINE_BYTES 2048
-
-// MB1 socket output configuration
-#define MB1SVR_HOST_DFL "localhost"
-#define MB1SVR_PORT_DFL 27000
-#define MB1SVR_MSG_CON_LEN 4
-#define MB1SVR_HBTOK_DFL 50
-#define MB1SVR_HBTO_DFL  0.0
-#define TRNSVR_HBTO_DFL  0.0
-#define TRNUSVR_HBTO_DFL 0.0
-
-mlog_id_t mb1_blog_id = MLOG_ID_INVALID;
-mlog_id_t mbtrnpp_mlog_id = MLOG_ID_INVALID;
-mlog_id_t reson_blog_id = MLOG_ID_INVALID;
-mlog_id_t trn_ulog_id = MLOG_ID_INVALID;
-
-mlog_config_t mb1_blog_conf = {100 * SZ_1M, ML_NOLIMIT, ML_NOLIMIT, ML_OSEG | ML_LIMLEN, ML_FILE, ML_TFMT_ISO1806};
-mlog_config_t mbtrnpp_mlog_conf = {ML_NOLIMIT, ML_NOLIMIT, ML_NOLIMIT, ML_MONO, ML_FILE, ML_TFMT_ISO1806};
-mlog_config_t reson_blog_conf = {ML_NOLIMIT, ML_NOLIMIT, ML_NOLIMIT, ML_MONO, ML_FILE, ML_TFMT_ISO1806};
-mlog_config_t trn_ulog_conf = {ML_NOLIMIT, ML_NOLIMIT, ML_NOLIMIT, ML_MONO, ML_FILE, ML_TFMT_ISO1806};
-
-char session_date[32] = {0};
-char *mb1_blog_path = NULL;
-char *mbtrnpp_mlog_path = NULL;
-char *reson_blog_path = NULL;
-char *trn_ulog_path = NULL;
-
-mfile_flags_t flags = MFILE_RDWR | MFILE_APPEND | MFILE_CREATE;
-mfile_mode_t mode = MFILE_RU | MFILE_WU | MFILE_RG | MFILE_WG;
-
-netif_t *mb1svr=NULL;
-int mb1svr_port=MB1SVR_PORT_DFL;
-char *mb1svr_host=MB1SVR_HOST_DFL;
-int mbsvr_hbtok = MB1SVR_HBTOK_DFL;
-double mbsvr_hbto = MB1SVR_HBTO_DFL;
-double trnsvr_hbto = TRNSVR_HBTO_DFL;
-double trnusvr_hbto = TRNUSVR_HBTO_DFL;
-
-#ifdef WITH_MBTNAV
-trn_config_t *trn_cfg = NULL;
-bool trn_enable = false;
-long int trn_utm_zone = TRN_UTM_DFL;
-int trn_mtype = TRN_MTYPE_DFL;
-int trn_ftype = TRN_FTYPE_DFL;
-char *trn_map_file = NULL;
-char *trn_cfg_file = NULL;
-char *trn_particles_file = NULL;
-char *trn_log_dir = NULL;
-unsigned int trn_decn=0;
-double trn_decs=0.0;
-unsigned int trn_dec_cycles=0;
-double trn_dec_time=0.0;
-wtnav_t *trn_instance = NULL;
-trnw_oflags_t trn_oflags=TRN_OUT_DFL;
-double trn_max_ncov=TRN_MAX_NCOV_DFL;
-double trn_max_nerr=TRN_MAX_NERR_DFL;
-double trn_max_ecov=TRN_MAX_ECOV_DFL;
-double trn_max_eerr=TRN_MAX_EERR_DFL;
-
-netif_t *trnsvr=NULL;
-int trnsvr_port=TRNSVR_PORT_DFL;
-char *trnsvr_host=TRNSVR_HOST_DFL;
-
-netif_t *trnusvr=NULL;
-int trnusvr_port=TRNU_PORT_DFL;
-char *trnusvr_host=TRNU_HOST_DFL;
-
-#endif // WITH_MBTNAV
-
-char g_cmd_line[MBTRNPP_CMD_LINE_BYTES] = {0};
-char *g_log_dir = NULL;
-
-// metrics info
-typedef enum {
-  MBTPP_EV_MB_CYCLES = 0,
-  MBTPP_EV_MB_CONN,
-  MBTPP_EV_MB_DISN,
-  MBTPP_EV_MB_PUBN,
-    MBTPP_EV_MB_TRN_REINIT,
-    MBTPP_EV_MB_GAIN_LO,
-    MBTPP_EV_EMBGETALL,
-    MBTPP_EV_EMBFAILURE,
-    MBTPP_EV_EMBSOCKET,
-    MBTPP_EV_EMBCON,
-#ifdef WITH_MBTNAV
-    MBTPP_EV_TRN_PROCN,
-    MBTPP_EV_TRNU_PUBN,
-#endif
-    MBTPP_EV_COUNT
-} mbtrnpp_stevent_id;
-
-typedef enum {
-  MBTPP_STA_MB_FWRITE_BYTES=0,
-    MBTPP_STA_COUNT
-} mbtrnpp_ststatus_id;
-
-typedef enum {
-  MBTPP_CH_MB_GETALL_XT = 0,
-  MBTPP_CH_MB_PING_XT,
-  MBTPP_CH_MB_LOG_XT,
-  MBTPP_CH_MB_DTIME_XT,
-  MBTPP_CH_MB_GETFAIL_XT,
-  MBTPP_CH_MB_POST_XT,
-  MBTPP_CH_MB_STATS_XT,
-  MBTPP_CH_MB_CYCLE_XT,
-  MBTPP_CH_MB_FWRITE_XT,
-  MBTPP_CH_MB_PROC_MB1_XT,
-#ifdef WITH_MBTNAV
-    MBTPP_CH_TRN_UPDATE_XT,
-    MBTPP_CH_TRN_BIASEST_XT,
-    MBTPP_CH_TRN_NREINITS_XT,
-    MBTPP_CH_TRN_TRNU_PUB_XT,
-    MBTPP_CH_TRN_TRNU_LOG_XT,
-    MBTPP_CH_TRN_PROC_XT,
-    MBTPP_CH_TRN_TRNSVR_XT,
-    MBTPP_CH_TRN_TRNUSVR_XT,
-    MBTPP_CH_TRN_PROC_TRN_XT,
-#endif
-    MBTPP_CH_COUNT
-} mbtrnpp_stchan_id;
-
-const char *mbtrnpp_stevent_labels[] = {
-    "mb_cycles", "mb_con", "mb_dis", "mb_pub_n", "mb_trn_reinit", "mb_gain_lo",
-    "e_mbgetall", "e_mbfailure", "e_mbsocket",
-    "e_mbcon"
-#ifdef WITH_MBTNAV
-    ,"trn_proc_n","trnu_pub_n"
-#endif
-};
-const char *mbtrnpp_ststatus_labels[] = {
-    "mb_fwrite_bytes"
-};
-
-const char *mbtrnpp_stchan_labels[] = {
-    "mb_getall_xt",  "mb_ping_xt", "mb_log_xt", "mb_dtime_xt",
-    "mb_getfail_xt", "mb_post_xt", "mb_stats_xt", "mb_cycle_xt", "mb_fwrite_xt",
-    "mb_proc_mb1_xt"
-#ifdef WITH_MBTNAV
-    , "trn_update_xt", "trn_biasest_xt", "trn_nreinits_xt",
-    "trn_trnu_pub_xt", "trn_trnu_log_xt", "trn_proc_xt",
-    "trn_trnsvr_xt", "trn_trnusvr_xt", "trn_proc_trn_xt"
-#endif
-
-};
-
-const char **mbtrnpp_stats_labels[MSLABEL_COUNT] = {mbtrnpp_stevent_labels, mbtrnpp_ststatus_labels, mbtrnpp_stchan_labels};
-mstats_profile_t *app_stats = NULL;
-mstats_t *reader_stats = NULL;
-double trn_status_interval_sec = MBTRNPP_STAT_PERIOD_SEC;
-static double stats_prev_end = 0.0;
-static double stats_prev_start = 0.0;
-static bool log_clock_res = true;
-
-
-#ifdef MST_STATS_EN
-#define MBTRNPP_UPDATE_STATS(p, l, f) (mbtrnpp_update_stats(p, l, f))
-#else
-#define MBTRNPP_UPDATE_STATS(p, l, f)
-#endif // MST_STATS_EN
-
-// MSF_STAT_FLAGS define stats processing options
-// may include
-// MSF_STATUS : status counters
-// MSF_EVENT  : event/error counters
-// MSF_ASTAT  : aggregate stats
-// MSF_PSTAT  : periodic stats
-// MSF_READER : r7kr reader stats
-#define MBTRNPP_STAT_FLAGS_DFL (MSF_STATUS | MSF_EVENT | MSF_ASTAT | MSF_PSTAT)
-mstats_flags mbtrnpp_stat_flags = MBTRNPP_STAT_FLAGS_DFL;
-
-int mbtrnpp_update_stats(mstats_profile_t *stats, mlog_id_t log_id, mstats_flags flags);
-
-
-int mbtrnpp_process_mb1(char *mb1, size_t len, trn_config_t *cfg);
-
-#ifdef WITH_MBTNAV
-int mbtrnpp_init_trn(wtnav_t **pdest, int verbose, trn_config_t *cfg);
-int mbtrnpp_init_trnsvr(netif_t **psvr, wtnav_t *trn, char *host, int port, bool verbose);
-int mbtrnpp_init_mb1svr(netif_t **psvr, char *host, int port, bool verbose);
-int mbtrnpp_init_trnusvr(netif_t **psvr, char *host, int port, bool verbose);
-int mbtrnpp_trn_process_mb1(wtnav_t *tnav, mb1_t *mb1, trn_config_t *cfg);
-int mbtrnpp_trn_update(wtnav_t *self, mb1_t *src, wposet_t **pt_out, wmeast_t **mt_out, trn_config_t *cfg);
-int mbtrnpp_trn_get_bias_estimates(wtnav_t *self, wposet_t *pt, trn_update_t *pstate);
-int mbtrnpp_trn_publish(trn_update_t *pstate, trn_config_t *cfg);
-
-int mbtrnpp_trn_pub_ostream(trn_update_t *update, FILE *stream);
-int mbtrnpp_trn_pub_odebug(trn_update_t *update);
-int mbtrnpp_trn_pub_olog(trn_update_t *update, mlog_id_t log_id);
-int mbtrnpp_trn_pub_osocket(trn_update_t *update, msock_socket_t *pub_sock);
-char *mbtrnpp_trn_updatestr(char *dest, int len, trn_update_t *update, int indent);
-#endif // WITH_MBTNAV
-
-// arm the TRN reinit flag
-// reinit TRN when sonar transmit gain above threshold
-// or if trn_nombgain is true
-bool trn_reinit_flag=true;
-bool trn_nombgain=false;
-
-char mRecordBuf[MBSYS_KMBES_MAX_NUM_MRZ_DGMS][64*1024];
-/*--------------------------------------------------------------------*/
-
-int main(int argc, char **argv) {
-  char help_message[] = "mbtrnpp reads raw multibeam data, applies automated cleaning\n\t"
-                        "and downsampling, and then passes the bathymetry on to a terrain relative navigation (TRN) process.\n";
-  char usage_message[] = "mbtrnpp [\n"
-                         "\t--verbose\n"
-                         "\t--help\n"
-                         "\t--log-directory=path\n"
-                         "\t--input=datalist|file|socket_definition\n"
-                         "\t--output=file|'socket'\n"
-                         "\t--swathwidth=value\n"
-                         "\t--soundings=value\n"
-                         "\t--median-filter=threshold/nx/ny\n"
-                         "\t--format=format\n"
-                         "\t--platform-file\n"
-                         "\t--platform-target-sensor\n"
-                         "\t--projection=projection_id\n"
-                         "\t--statsec=d.d\n"
-                         "\t--statflags=<MSF_STATUS:MSF_EVENT:MSF_ASTAT:MSF_PSTAT:MSF_READER>\n"
-                         "\t--hbeat=n\n"
-                         "\t--mbhbn=n\n"
-                         "\t--mbhbt=d.d\n"
-                         "\t--trnhbt=n\n"
-                         "\t--trnuhbt=n\n"
-                         "\t--delay=n\n"
-                         "\t--trn-en\n"
-                         "\t--trn-dis\n"
-                         "\t--trn-utm\n"
-                         "\t--trn-map\n"
-                         "\t--trn-par\n"
-                         "\t--trn-log\n"
-                         "\t--trn-cfg\n"
-                         "\t--trn-mtype\n"
-                         "\t--trn-ftype\n"
-                         "\t--trn-ncov\n"
-                         "\t--trn-nerr\n"
-                         "\t--trn-ecov\n"
-                         "\t--trn-eerr\n"
-                         "\t--mb-out=mb1svr[:host:port]/mb1/reson\n"
-                         "\t--trn-out=trnsvr[:host:port]/trnusvr[:host:port]/trnu/sout/serr/debug\n"
-                         "\t--trn-decn\n"
-                         "\t--trn-decs\n"
-                         "\t--trn-nombgain\n";
-  extern char WIN_DECLSPEC *optarg;
-  int option_index;
-  int errflg = 0;
-  int c;
-  int help = 0;
-
-  /* MBIO status variables */
-  int status;
-  int verbose = 0;
-  int error = MB_ERROR_NO_ERROR;
-  char *message;
-
-  /* command line option definitions */
-  /* mbtrnpp
-   *     --verbose
-   *     --help
-   *     --input=datalist [or file or socket id]
-   *     --format=format
-   *     --platform-file=file
-   *     --platform-target-sensor
-   *     --log-directory=path
-   *     --output=file [or socket id]
-   *     --projection=projection_id
-   *     --swath-width=value
-   *     --soundings=value
-   *     --median-filter=threshold/nacrosstrack/nalongtrack
-   */
-  static struct option options[] = {{"help", no_argument, NULL, 0},
-                                    {"verbose", required_argument, NULL, 0},
-                                    {"input", required_argument, NULL, 0},
-                                    {"mbhbn", required_argument, NULL, 0},
-                                    {"mbhbt", required_argument, NULL, 0},
-                                    {"trnhbt", required_argument, NULL, 0},
-                                    {"trnuhbt", required_argument, NULL, 0},
-                                    {"delay", required_argument, NULL, 0},
-                                    {"statsec", required_argument, NULL, 0},
-                                    {"statflags", required_argument, NULL, 0},
-                                    {"format", required_argument, NULL, 0},
-                                    {"platform-file", required_argument, NULL, 0},
-                                    {"platform-target-sensor", required_argument, NULL, 0},
-                                    {"log-directory", required_argument, NULL, 0},
-                                    {"output", required_argument, NULL, 0},
-                                    {"projection", required_argument, NULL, 0},
-                                    {"swath-width", required_argument, NULL, 0},
-                                    {"soundings", required_argument, NULL, 0},
-                                    {"median-filter", required_argument, NULL, 0},
-                                    {"trn-en", no_argument, NULL, 0},
-                                    {"trn-dis", no_argument, NULL, 0},
-                                    {"trn-utm", required_argument, NULL, 0},
-                                    {"trn-map", required_argument, NULL, 0},
-                                    {"trn-cfg", required_argument, NULL, 0},
-                                    {"trn-par", required_argument, NULL, 0},
-                                    {"trn-log", required_argument, NULL, 0},
-                                    {"trn-mtype", required_argument, NULL, 0},
-                                    {"trn-ftype", required_argument, NULL, 0},
-                                    {"trn-ncov", required_argument, NULL, 0},
-                                    {"trn-nerr", required_argument, NULL, 0},
-                                    {"trn-ecov", required_argument, NULL, 0},
-                                    {"trn-eerr", required_argument, NULL, 0},
-                                    {"mb-out", required_argument, NULL, 0},
-                                    {"trn-out", required_argument, NULL, 0},
-                                    {"trn-decn", required_argument, NULL, 0},
-                                    {"trn-decs", required_argument, NULL, 0},
-                                    {"trn-nombgain", no_argument, NULL, 0},
-                                    {NULL, 0, NULL, 0}};
-
-  /* MBIO read control parameters */
-  int read_datalist = false;
-  int read_data = false;
-  int read_socket = false;
-  mb_path input;
-  void *datalist;
-  int look_processed = MB_DATALIST_LOOK_UNSET;
-  double file_weight;
-  int format;
-  int system;
-  int pings;
-  int lonflip;
-  double bounds[4];
-  int btime_i[7];
-  int etime_i[7];
-  double btime_d;
-  double etime_d;
-  double speedmin;
-  double timegap;
-  int beams_bath;
-  int beams_amp;
-  int pixels_ss;
-  int obeams_bath;
-  int obeams_amp;
-  int opixels_ss;
-  mb_path ifile;
-  mb_path dfile;
-  void *imbio_ptr = NULL;
-  unsigned int ping_number = 0;
-
-  /* mbio read and write values */
-  void *store_ptr;
-  int kind;
-  int ndata = 0;
-  char comment[MB_COMMENT_MAXLINE];
-
-  /* platform definition file */
-  mb_path platform_file;
-  int use_platform_file = false;
-  struct mb_platform_struct *platform = NULL;
-  struct mb_sensor_struct *sensor_bathymetry = NULL;
-  struct mb_sensor_struct *sensor_backscatter = NULL;
-  struct mb_sensor_struct *sensor_position = NULL;
-  struct mb_sensor_struct *sensor_depth = NULL;
-  struct mb_sensor_struct *sensor_heading = NULL;
-  struct mb_sensor_struct *sensor_rollpitch = NULL;
-  struct mb_sensor_struct *sensor_heave = NULL;
-  struct mb_sensor_struct *sensor_target = NULL;
-  int target_sensor = -1;
-
-  /* buffer handling parameters */
-  int n_buffer_max = 1;
-  struct mbtrnpp_ping_struct ping[MBTRNPREPROCESS_BUFFER_DEFAULT];
-
-  /* counting parameters */
-  int n_pings_read = 0;
-  int n_soundings_read = 0;
-  int n_soundings_valid_read = 0;
-  int n_soundings_flagged_read = 0;
-  int n_soundings_null_read = 0;
-  int n_soundings_trimmed = 0;
-  int n_soundings_decimated = 0;
-  int n_soundings_flagged = 0;
-  int n_soundings_written = 0;
-  int n_tot_pings_read = 0;
-  int n_tot_soundings_read = 0;
-  int n_tot_soundings_valid_read = 0;
-  int n_tot_soundings_flagged_read = 0;
-  int n_tot_soundings_null_read = 0;
-  int n_tot_soundings_trimmed = 0;
-  int n_tot_soundings_decimated = 0;
-  int n_tot_soundings_flagged = 0;
-  int n_tot_soundings_written = 0;
-
-  /* processing control variables */
-  double swath_width = 150.0;
-  double tangent, threshold_tangent;
-  int n_output_soundings = 101;
-  int median_filter = false;
-  int median_filter_n_across = 1;
-  int median_filter_n_along = 1;
-  int median_filter_n_total = 1;
-  int median_filter_n_min = 1;
-  double median_filter_threshold = 0.05;
-  double *median_filter_soundings = NULL;
-  int n_median_filter_soundings = 0;
-  double median;
-  int n_output;
-
-  /* output write control parameters */
-  mb_path output_file;
-  FILE *output_fp = NULL;
-  char *output_buffer = NULL;
-  int n_output_buffer_alloc = 0;
-  size_t mb1_size, index;
-  unsigned int checksum;
-
-  /* log file parameters */
-  int make_logs = false;
-  mb_path log_directory;
-  FILE *logfp = NULL;
-  mb_path log_message;
-  double now_time_d;
-  double log_file_open_time_d = 0.0;
-  char date[32];
-  struct stat logd_stat;
-  int logd_status;
-
-  /* function pointers for reading realtime sonar data using a socket */
-  int (*mbtrnpp_input_open)(int verbose, void *mbio_ptr, char *definition, int *error);
-  int (*mbtrnpp_input_read)(int verbose, void *mbio_ptr, size_t *size, char *buffer, int *error);
-  int (*mbtrnpp_input_close)(int verbose, void *mbio_ptr, int *error);
-
-  int idataread, n_ping_process, i_ping_process;
-  int beam_start, beam_end, beam_decimation;
-  int i, ii, j, jj, n;
-  int jj0, jj1, dj;
-  int ii0, ii1, di;
-
-  struct timeval timeofday;
-  struct timezone timezone;
-  double time_d;
-
-  /* set default values */
-  format = 0;
-  pings = 1;
-  bounds[0] = -360.;
-  bounds[1] = 360.;
-  bounds[2] = -90.;
-  bounds[3] = 90.;
-  btime_i[0] = 1962;
-  btime_i[1] = 2;
-  btime_i[2] = 21;
-  btime_i[3] = 10;
-  btime_i[4] = 30;
-  btime_i[5] = 0;
-  btime_i[6] = 0;
-  etime_i[0] = 2062;
-  etime_i[1] = 2;
-  etime_i[2] = 21;
-  etime_i[3] = 10;
-  etime_i[4] = 30;
-  etime_i[5] = 0;
-  etime_i[6] = 0;
-  speedmin = 0.0;
-  timegap = 1000000000.0;
-
-  /* set default input and output */
-  memset(input, 0, sizeof(mb_path));
-  memset(output_file, 0, sizeof(mb_path));
-  memset(log_directory, 0, sizeof(mb_path));
-  strcpy(input, "datalist.mb-1");
-  strcpy(output_file, "stdout");
-
-  // make session time string to use
-  // in log file names
-  time_t rawtime;
-  struct tm *gmt;
-
-  time(&rawtime);
-  // Get GMT time
-  gmt = gmtime(&rawtime);
-  // format YYYYMMDD-HHMMSS
-  sprintf(session_date, "%04d%02d%02d-%02d%02d%02d", (gmt->tm_year + 1900), gmt->tm_mon + 1, gmt->tm_mday, gmt->tm_hour,
-          gmt->tm_min, gmt->tm_sec);
-
-  memset(g_cmd_line, 0, MBTRNPP_CMD_LINE_BYTES);
-
-  char *ip = g_cmd_line;
-  int ilen = 0;
-  for (int x = 0; x < argc; x++) {
-    if ((ip + strlen(argv[x]) - g_cmd_line) > MBTRNPP_CMD_LINE_BYTES) {
-      fprintf(stderr, "warning - logged cmdline truncated\n");
-      break;
-    }
-    ilen = sprintf(ip, " %s", argv[x]);
-    ip += ilen;
-  }
-  g_cmd_line[MBTRNPP_CMD_LINE_BYTES - 1] = '\0';
-  g_log_dir = strdup("./");
-
-  /* process argument list */
-  while ((c = getopt_long(argc, argv, "", options, &option_index)) != -1)
-    switch (c) {
-    /* long options all return c=0 */
-    case 0:
-      /* verbose */
-      if (strcmp("verbose", options[option_index].name) == 0) {
-        sscanf(optarg, "%d", &verbose); // verbose++;
-      }
-
-      /* help */
-      else if (strcmp("help", options[option_index].name) == 0) {
-        help = true;
-      }
-
-      /*-------------------------------------------------------
-       * Define input file and format */
-
-      /* input */
-      else if (strcmp("input", options[option_index].name) == 0) {
-        strcpy(input, optarg);
-        if (strstr(input, "socket:")) {
-          input_mode = INPUT_MODE_SOCKET;
-          sscanf(input, "socket:%s", socket_definition);
-fprintf(stderr, "socket_definition|%s\n", socket_definition);
-        }
-        else {
-          input_mode = INPUT_MODE_FILE;
-        }
-      }
-      /* output */
-      else if ((strcmp("output", options[option_index].name) == 0)) {
-#define MBSYSOUT_OPT_N 8
-          // tokenize optarg
-          char *ocopy = strdup(optarg);
-          int i=0;
-          char *tok[MBSYSOUT_OPT_N]={0};
-          for(i=0;i<MBSYSOUT_OPT_N;i++){
-              tok[i] = (i==0  ? strtok(ocopy,",") : strtok(NULL,","));
-              fprintf(stderr,"tok[%d][%s]\n",i,tok[i]);
-              if(tok[i]==NULL)
-                  break;
-          }
-          // parse tokens
-          for(i=0;i<MBSYSOUT_OPT_N;i++){
-              if(NULL==tok[i])
-                  break;
-              if (NULL!=strstr(tok[i], "socket:")) {
-                  // enable mb1 socket (use specified IP)
-               char *acpy = strdup(tok[i]);
-                  char *atok = strtok(acpy,":");
-                  if(NULL!=atok){
-                      // uses defaults if NULL
-                      char *shost = strtok(NULL,":");
-                      char *sport = strtok(NULL,":");
-                      fprintf(stderr,"shost[%s] sport[%s]\n",shost,sport);
-
-                      if(NULL!=shost){
-                          mb1svr_host = strdup(shost);
-                      }
-                      if(NULL!=sport){
-                          sscanf(sport,"%d",&mb1svr_port);
-                      }
-                  }
-                  fprintf(stderr,"mb1svr[%s:%d]\n",mb1svr_host,mb1svr_port);
-                  free(acpy);
-                  output_flags |= OUTPUT_MB1_SVR_EN;
-             }
-              if (strcmp(tok[i], "socket") == 0) {
-                  // enable mb1 socket (use default IP)
-                  output_flags |= OUTPUT_MB1_SVR_EN;
-              }
-
-              if(NULL!=strstr(tok[i],"file:")){
-                  char *acpy = strdup(tok[i]);
-                  char *atok = strtok(acpy,":");
-                  atok = strtok(NULL,":");
-                  fprintf(stderr,"output_file[%s]\n",atok);
-                  if(strlen(atok)>0){
-                      strcpy(output_file,atok);
-                      // enable mb1 data log (use specified name)
-                      output_flags |= OUTPUT_MB1_FILE_EN;
-                  }
-                  free(acpy);
-              }
-              if (strcmp(tok[i], "file") == 0) {
-                  // enable mb1 data log (use default MB-System name)
-                  output_flags |= OUTPUT_MB1_FILE_EN;
-              }
-          }
-          free(ocopy);
-      }
-
-        // MB1 output options
-      else if (strcmp("mb-out", options[option_index].name) == 0) {
-#define MBOUT_OPT_N 16
-          // tokenize optarg
-          char *ocopy = strdup(optarg);
-          int i=0;
-          char *tok[MBOUT_OPT_N]={0};
-          for(i=0;i<MBOUT_OPT_N;i++){
-              tok[i] = (i==0  ? strtok(ocopy,",") : strtok(NULL,","));
-              fprintf(stderr,"tok[%d][%s]\n",i,tok[i]);
-              if(tok[i]==NULL)
-                  break;
-          }
-          // parse tokens
-          for(i=0;i<MBOUT_OPT_N;i++){
-              if(NULL==tok[i])
-                  break;
-              if(strstr(tok[i],"mb1svr")!=NULL){
-                  // enable mb1 socket output (optionally, specify host:port)
-                  fprintf(stderr,"tok[%d][%s]\n",i,tok[i]);
-                  char *acpy = strdup(tok[i]);
-                  char *atok = strtok(acpy,":");
-                  fprintf(stderr,"args[%s]\n",atok);
-                  if(NULL!=atok){
-                      // uses defaults if NULL
-                      char *shost = strtok(NULL,":");
-                      char *sport = strtok(NULL,":");
-                      fprintf(stderr,"shost[%s] sport[%s]\n",shost,sport);
-
-                      if(NULL!=shost){
-                          mb1svr_host = strdup(shost);
-                      }
-                      if(NULL!=sport){
-                          sscanf(sport,"%d",&mb1svr_port);
-                      }
-                  }
-                  fprintf(stderr,"mb1svr[%s:%d]\n",mb1svr_host,mb1svr_port);
-                  output_flags |= OUTPUT_MB1_SVR_EN;
-                  free(acpy);
-              }
-              if(strcmp(tok[i],"mb1")==0){
-                  // enable mb1 data log
-                  output_flags |= OUTPUT_MB1_BIN;
-              }
-              if(NULL!=strstr(tok[i],"file:")){
-                  char *acpy = strdup(tok[i]);
-                  char *atok = strtok(acpy,":");
-                  atok = strtok(NULL,":");
-                  fprintf(stderr,"output_file[%s]\n",atok);
-                  if(strlen(atok)>0){
-                      strcpy(output_file,atok);
-                      // enable mb1 data log (use specified name)
-                      output_flags |= OUTPUT_MB1_FILE_EN;
-                  }
-                  free(acpy);
-              }
-              if (strcmp(tok[i], "file") == 0) {
-                  // enable mb1 data log (use default MB-System name)
-                  output_flags |= OUTPUT_MB1_FILE_EN;
-              }
-              if(strcmp(tok[i],"reson")==0){
-                  // enable reson frame data log
-                  output_flags |= OUTPUT_RESON_BIN;
-              }
-              if(strcmp(tok[i],"nomb1")==0){
-                  // disable mb1 data log
-                  output_flags &= ~OUTPUT_MB1_BIN;
-              }
-              if(strcmp(tok[i],"noreson")==0){
-                  // disable reson frame data log
-                  output_flags &= ~OUTPUT_RESON_BIN;
-              }
-              if(strcmp(tok[i],"nombsvr")==0){
-                  // disable mb1svr
-                  output_flags &= ~OUTPUT_MB1_SVR_EN;
-                  mb1svr_host=NULL;
-              }
-              if(strcmp(tok[i],"nombtrnpp")==0){
-                  // disable mbtrnpp message log (not recommended)
-                  output_flags &= ~OUTPUT_MBTRNPP_MSG;
-              }
-          }
-          free(ocopy);
-      }
-
-        // TRN output options
-      else if (strcmp("trn-out", options[option_index].name) == 0) {
-#define TRNOUT_OPT_N 16
-          // tokenize optarg
-          char *ocopy = strdup(optarg);
-          int i=0;
-          char *tok[TRNOUT_OPT_N]={0};
-          for(i=0;i<TRNOUT_OPT_N;i++){
-              tok[i] = (i==0  ? strtok(ocopy,",") : strtok(NULL,","));
-              fprintf(stderr,"tok[%d][%s]\n",i,tok[i]);
-              if(tok[i]==NULL)
-                  break;
-          }
-          // parse tokens
-          for(i=0;i<TRNOUT_OPT_N;i++){
-              if(NULL==tok[i])
-                  break;
-              if(strstr(tok[i],"trnsvr")!=NULL){
-                  // enable trnsvr (mbsvr:host:port)
-                  char *acpy = strdup(tok[i]);
-                  char *atok = strtok(acpy,":");
-                  if(NULL!=atok){
-                      char *shost = strtok(NULL,":");
-                      char *sport = strtok(NULL,":");
-
-
-                      if(NULL!=shost){
-                          trnsvr_host = strdup(shost);
-                      }
-                      if(NULL!=sport){
-                          sscanf(sport,"%d",&trnsvr_port);
-                      }
-                  }
-                  output_flags |= OUTPUT_TRN_SVR_EN;
-                  free(acpy);
-              }
-              if(strstr(tok[i],"trnusvr")!=NULL){
-                  // enable trnsvr (mbsvr:host:port)
-                  char *acpy = strdup(tok[i]);
-                  char *tok = strtok(acpy,":");
-                  if(NULL!=tok){
-                      char *shost = strtok(NULL,":");
-                      char *sport = strtok(NULL,":");
-
-                      if(NULL!=shost){
-                          trnusvr_host = strdup(shost);
-                      }
-                      if(NULL!=sport){
-                          sscanf(sport,"%u",&trnusvr_port);
-                      }
-                  }
-                  fprintf(stderr,"trnusvr[%s:%d]\n",trnusvr_host,trnusvr_port);
-                  output_flags |= OUTPUT_TRNU_SVR_EN;
-                  free(acpy);
-              }
-              if(strcmp(tok[i],"trnu")==0){
-                  // enable trn update data log
-                  output_flags |= OUTPUT_TRNU_ASC;
-              }
-              if(strcmp(tok[i],"sout")==0){
-                  // enable trn update to stdout
-                  output_flags |= OUTPUT_TRNU_SOUT;
-              }
-              if(strcmp(tok[i],"serr")==0){
-                  // enable trn updatetp stderr
-                  output_flags |= OUTPUT_TRNU_SERR;
-              }
-              if(strcmp(tok[i],"debug")==0){
-                  // enable trn update per debug settings
-                  output_flags |= OUTPUT_TRNU_DEBUG;
-              }
-              if(strcmp(tok[i],"notrnsvr")==0){
-                  // disable trnsvr
-                  output_flags &= ~OUTPUT_TRN_SVR_EN;
-                  trnsvr_host=NULL;
-              }
-              if(strcmp(tok[i],"notrnusvr")==0){
-                  // disable trnsvr
-                  output_flags &= ~OUTPUT_TRNU_SVR_EN;
-                  trnusvr_host=NULL;
-              }
-          }
-          free(ocopy);
-      }
-
-     // heartbeat (pings)
-      else if (strcmp("mbhbn", options[option_index].name) == 0) {
-          sscanf(optarg, "%d", &mbsvr_hbtok);
-      }
-      else if (strcmp("mbhbt", options[option_index].name) == 0) {
-          sscanf(optarg, "%lf", &mbsvr_hbto);
-      }
-      else if (strcmp("trnhbt", options[option_index].name) == 0) {
-          sscanf(optarg, "%lf", &trnsvr_hbto);
-      }
-      else if (strcmp("trnuhbt", options[option_index].name) == 0) {
-          sscanf(optarg, "%lf", &trnusvr_hbto);
-      }
-      // ping delay
-      else if (strcmp("delay", options[option_index].name) == 0) {
-        sscanf(optarg, "%lld", &mbtrnpp_loop_delay_msec);
-      }
-      /* status log interval (decimal s) */
-      else if (strcmp("statsec", options[option_index].name) == 0) {
-        sscanf(optarg, "%lf", &trn_status_interval_sec);
-      }
-            /* status flags */
-      else if (strcmp("statflags", options[option_index].name) == 0) {
-          mbtrnpp_stat_flags=0;
-          if(NULL!=strstr(optarg,"MSF_STATUS") || NULL!=strstr(optarg,"msf_status")){
-              mbtrnpp_stat_flags |= MSF_STATUS;
-          }
-          if(NULL!=strstr(optarg,"MSF_EVENT") || NULL!=strstr(optarg,"msf_event")){
-              mbtrnpp_stat_flags |= MSF_EVENT;
-          }
-          if(NULL!=strstr(optarg,"MSF_ASTAT") || NULL!=strstr(optarg,"msf_astat")){
-              mbtrnpp_stat_flags |= MSF_ASTAT;
-          }
-          if(NULL!=strstr(optarg,"MSF_PSTAT") || NULL!=strstr(optarg,"msf_pstat")){
-              mbtrnpp_stat_flags |= MSF_PSTAT;
-          }
-          if(NULL!=strstr(optarg,"MSF_READER") || NULL!=strstr(optarg,"msf_reader")){
-              mbtrnpp_stat_flags |= MSF_READER;
-          }
-      }
-#ifdef WITH_MBTNAV
-        /* TRN enable */
-        else if (strcmp("trn-en", options[option_index].name) == 0) {
-            trn_enable = true;
-        }
-        /* TRN disable */
-        else if (strcmp("trn-dis", options[option_index].name) == 0) {
-            trn_enable = false;
-        }
-      /* TRN UTM zone */
-      else if (strcmp("trn-utm", options[option_index].name) == 0) {
-        sscanf(optarg, "%ld", &trn_utm_zone);
-      }
-      /* TRN map type */
-      else if (strcmp("trn-mtype", options[option_index].name) == 0) {
-        sscanf(optarg, "%d", &trn_mtype);
-      }
-      /* TRN filter type */
-      else if (strcmp("trn-ftype", options[option_index].name) == 0) {
-        sscanf(optarg, "%d", &trn_ftype);
-      }
-      /* TRN valid northing covariance limit (m^2) *
-      else if (strcmp("trn-ncov", options[option_index].name) == 0) {
-          sscanf(optarg, "%lf", &trn_max_ncov);
-      }
-      /* TRN valid northing error limit (m) */
-      else if (strcmp("trn-nerr", options[option_index].name) == 0) {
-          sscanf(optarg, "%lf", &trn_max_nerr);
-      }
-      /* TRN valid easting covariance limit (m^2) */
-      else if (strcmp("trn-ecov", options[option_index].name) == 0) {
-          sscanf(optarg, "%lf", &trn_max_ecov);
-      }
-      /* TRN valid easting error limit (m) */
-      else if (strcmp("trn-eerr", options[option_index].name) == 0) {
-          sscanf(optarg, "%lf", &trn_max_eerr);
-      }
-      /* TRN map file */
-      else if (strcmp("trn-map", options[option_index].name) == 0) {
-        if (NULL != trn_map_file)
-          free(trn_map_file);
-        trn_map_file = strdup(optarg);
-      }
-      /* TRN config file */
-      else if (strcmp("trn-cfg", options[option_index].name) == 0) {
-        if (NULL != trn_cfg_file)
-          free(trn_cfg_file);
-        trn_cfg_file = strdup(optarg);
-      }
-      /* TRN particles file */
-      else if (strcmp("trn-par", options[option_index].name) == 0) {
-        if (NULL != trn_particles_file)
-          free(trn_particles_file);
-        trn_particles_file = strdup(optarg);
-      }
-      /* TRN log directory */
-      else if (strcmp("trn-log", options[option_index].name) == 0) {
-        if (NULL != trn_log_dir)
-          free(trn_log_dir);
-        trn_log_dir = strdup(optarg);
-      }
-            /* TRN processing decimation (modulus, update every decn'th sounding) */
-      else if (strcmp("trn-decn", options[option_index].name) == 0) {
-          sscanf(optarg,"%u",&trn_decn);
-      }
-            /* TRN processing decimation (period, update every decms milliseconds) */
-      else if (strcmp("trn-decs", options[option_index].name) == 0) {
-          sscanf(optarg,"%lf",&trn_decs);
-          // start decimation timer
-          if(trn_decs>0.0)
-              trn_dec_time=mtime_dtime();
-
-      }
-      /* Ignore TRN transmit gain threshold checks */
-      else if (strcmp("trn-nombgain", options[option_index].name) == 0) {
-          trn_nombgain=true;
-      }
-
-#endif // WITH_MBTNAV
-
-      /* format */
-      else if (strcmp("format", options[option_index].name) == 0) {
-        n = sscanf(optarg, "%d", &format);
-      }
-
-      /*-------------------------------------------------------
-       * Set platform file */
-
-      /* platform-file */
-      else if (strcmp("platform-file", options[option_index].name) == 0) {
-        n = sscanf(optarg, "%s", platform_file);
-        if (n == 1)
-          use_platform_file = true;
-      }
-
-      /* platform-target-sensor */
-      else if (strcmp("platform-target-sensor", options[option_index].name) == 0) {
-          n = sscanf(optarg, "%d", &target_sensor);
-      }
-
-      /*-------------------------------------------------------
-       * Define processing parameters */
-
-      /* output */
-      else if ((strcmp("output", options[option_index].name) == 0)) {
-        strcpy(output_file, optarg);
-        if (strstr(output_file, "socket") != NULL) {
-            output_flags|=OUTPUT_MB1_SVR_EN;
-        }
-        if (strstr(output_file, "file") != NULL) {
-            output_flags|=OUTPUT_MB1_FILE_EN;
-        }
-      }
-
-      /* log-directory */
-      else if ((strcmp("log-directory", options[option_index].name) == 0)) {
-        strcpy(log_directory, optarg);
-        logd_status = stat(log_directory, &logd_stat);
-        if (logd_status != 0) {
-          fprintf(stderr, "\nSpecified log file directory %s does not exist...\n", log_directory);
-          make_logs = false;
-            int status=0;
-            char *ps = strdup(log_directory);
-           if( (status=mkdir(ps,S_IRWXU|S_IRGRP|S_IXGRP|S_IROTH|S_IXOTH))==0){
-                make_logs = true;
-               free(g_log_dir);
-               g_log_dir=strdup(ps);
-                 fprintf(stderr, "\ncreated/using log directory %s...\n", g_log_dir);
-            }else{
-                fprintf(stderr, "\nCreate log directory %s failed [%d/%s]\n", ps,errno,strerror(errno));
-            }
-            free(ps);
-        }
-        else if ((logd_stat.st_mode & S_IFMT) != S_IFDIR) {
-          fprintf(stderr, "\nSpecified log file directory %s is not a directory...\n", log_directory);
-          make_logs = false;
-        }
-        else {
-          make_logs = true;
-          free(g_log_dir);
-          g_log_dir = strdup(log_directory);
-          fprintf(stderr, "\nusing log directory %s...\n", g_log_dir);
-        }
-      }
-
-      /* swathwidth */
-      else if ((strcmp("swath-width", options[option_index].name) == 0)) {
-        n = sscanf(optarg, "%lf", &swath_width);
-      }
-
-      /* soundings */
-      else if ((strcmp("soundings", options[option_index].name) == 0)) {
-        n = sscanf(optarg, "%d", &n_output_soundings);
-      }
-
-      /* median-filter */
-      else if ((strcmp("median-filter", options[option_index].name) == 0)) {
-        n = sscanf(optarg, "%lf/%d/%d", &median_filter_threshold,
-                            &median_filter_n_across, &median_filter_n_along);
-        if (n == 3) {
-          median_filter = true;
-          n_buffer_max = median_filter_n_along;
-        }
-      }
-
-      /*-------------------------------------------------------*/
-
-      break;
-    case '?':
-      errflg++;
-    }
-
-  /* if error flagged then print it and exit */
-  if (errflg) {
-    fprintf(stderr, "usage: %s\n", usage_message);
-    fprintf(stderr, "\nProgram <%s> Terminated\n", program_name);
-    error = MB_ERROR_BAD_USAGE;
-    exit(error);
-  }
-
-  /* print starting message */
-  if (verbose == 1 || help) {
-    fprintf(stderr, "\nProgram %s\n", program_name);
-    fprintf(stderr, "MB-system Version %s\n", MB_VERSION);
-  }
-
-  /* print starting debug statements */
-  if (verbose >= 2) {
-    fprintf(stderr, "\ndbg2  Program <%s>\n", program_name);
-    fprintf(stderr, "dbg2  MB-system Version %s\n", MB_VERSION);
-    fprintf(stderr, "dbg2  Control Parameters:\n");
-    fprintf(stderr, "dbg2       verbose:                  %d\n", verbose);
-    fprintf(stderr, "dbg2       help:                     %d\n", help);
-    fprintf(stderr, "dbg2       pings:                    %d\n", pings);
-    fprintf(stderr, "dbg2       lonflip:                  %d\n", lonflip);
-    fprintf(stderr, "dbg2       bounds[0]:                %f\n", bounds[0]);
-    fprintf(stderr, "dbg2       bounds[1]:                %f\n", bounds[1]);
-    fprintf(stderr, "dbg2       bounds[2]:                %f\n", bounds[2]);
-    fprintf(stderr, "dbg2       bounds[3]:                %f\n", bounds[3]);
-    fprintf(stderr, "dbg2       btime_i[0]:               %d\n", btime_i[0]);
-    fprintf(stderr, "dbg2       btime_i[1]:               %d\n", btime_i[1]);
-    fprintf(stderr, "dbg2       btime_i[2]:               %d\n", btime_i[2]);
-    fprintf(stderr, "dbg2       btime_i[3]:               %d\n", btime_i[3]);
-    fprintf(stderr, "dbg2       btime_i[4]:               %d\n", btime_i[4]);
-    fprintf(stderr, "dbg2       btime_i[5]:               %d\n", btime_i[5]);
-    fprintf(stderr, "dbg2       btime_i[6]:               %d\n", btime_i[6]);
-    fprintf(stderr, "dbg2       etime_i[0]:               %d\n", etime_i[0]);
-    fprintf(stderr, "dbg2       etime_i[1]:               %d\n", etime_i[1]);
-    fprintf(stderr, "dbg2       etime_i[2]:               %d\n", etime_i[2]);
-    fprintf(stderr, "dbg2       etime_i[3]:               %d\n", etime_i[3]);
-    fprintf(stderr, "dbg2       etime_i[4]:               %d\n", etime_i[4]);
-    fprintf(stderr, "dbg2       etime_i[5]:               %d\n", etime_i[5]);
-    fprintf(stderr, "dbg2       etime_i[6]:               %d\n", etime_i[6]);
-    fprintf(stderr, "dbg2       speedmin:                 %f\n", speedmin);
-    fprintf(stderr, "dbg2       timegap:                  %f\n", timegap);
-    fprintf(stderr, "dbg2       input:                    %s\n", input);
-    fprintf(stderr, "dbg2       format:                   %d\n", format);
-    fprintf(stderr, "dbg2       output:                   %s\n", output_file);
-    fprintf(stderr, "dbg2       swath_width:              %f\n", swath_width);
-    fprintf(stderr, "dbg2       n_output_soundings:       %d\n", n_output_soundings);
-    fprintf(stderr, "dbg2       median_filter:            %d\n", median_filter);
-    fprintf(stderr, "dbg2       median_filter_n_across:   %d\n", median_filter_n_across);
-    fprintf(stderr, "dbg2       median_filter_n_along:    %d\n", median_filter_n_along);
-    fprintf(stderr, "dbg2       median_filter_threshold:  %f\n", median_filter_threshold);
-    fprintf(stderr, "dbg2       n_buffer_max:             %d\n", n_buffer_max);
-    fprintf(stderr, "dbg2       socket_definition:        %s\n", socket_definition);
-    fprintf(stderr, "dbg2       mb1svr_host:              %s\n", mb1svr_host);
-    fprintf(stderr, "dbg2       mb1svr_port:              %d\n", mb1svr_port);
-  }
-
-  /* if help desired then print it and exit */
-  if (help) {
-    fprintf(stderr, "\n%s\n", help_message);
-    fprintf(stderr, "\nusage: %s\n", usage_message);
-    exit(error);
-  }
-#ifdef SOCKET_TIMING
-  // print time message
-  struct timeval stv = {0};
-  gettimeofday(&stv, NULL);
-  double start_sys_time = (double)stv.tv_sec + ((double)stv.tv_usec / 1000000.0) + (7 * 3600);
-  fprintf(stderr, "%11.5lf systime %.4lf\n", mtime_dtime(), start_sys_time);
-#endif
-
-  mbtrnpp_init_debug(verbose);
-
-#ifdef WITH_MBTNAV
-
-    trn_cfg = trncfg_new(NULL, -1, trn_utm_zone, trn_mtype, trn_ftype, trn_map_file, trn_cfg_file, trn_particles_file, trn_log_dir,trn_oflags,trn_max_ncov,trn_max_nerr, trn_max_ecov, trn_max_eerr);
-
-    if (trn_enable &&  NULL!=trn_cfg ) {
-        mbtrnpp_init_trn(&trn_instance,verbose, trn_cfg);
-
-        // temporarily enable module debug
-        mmd_en_mask_t olvl=0;
-
-        if (verbose!=0) {
-            olvl = mmd_get_enmask(MOD_MBTRNPP, NULL);
-            mmd_channel_en(MOD_MBTRNPP,MM_DEBUG);
-        }
-
-        // initialize socket outputs
-        int test=-1;
-        if( (test=mbtrnpp_init_trnsvr(&trnsvr, trn_instance, trnsvr_host,trnsvr_port,true))==0){
-//            PMPRINT(MOD_MBTRNPP,MM_DEBUG,(stderr,"TRN server netif OK [%s:%d]\n",trnsvr_host,trnsvr_port));
-            fprintf(stderr,"TRN server netif OK [%s:%d]\n",trnsvr_host,trnsvr_port);
-
-        }else{
-            fprintf(stderr, "\nTRN server netif init failed [%d] [%d %s]\n",test,errno,strerror(errno));
-        }
-
-        test = -1;
-        if( (test=mbtrnpp_init_trnusvr(&trnusvr, trnusvr_host,trnusvr_port,true))==0){
-//            PMPRINT(MOD_MBTRNPP,MM_DEBUG,(stderr,"TRNU server netif OK [%s:%d]\n",trnusvr_host,trnusvr_port));
-            fprintf(stderr,"TRNU server netif OK [%s:%d]\n",trnusvr_host,trnusvr_port);
-        }else{
-            fprintf(stderr, "TRNU server netif init failed [%d] [%d %s]\n",test,errno,strerror(errno));
-        }
-
-        if (verbose != 0) {
-       // restore module debug
-        mmd_channel_set(MOD_MBTRNPP,olvl);
-       }
-    }else{
-        fprintf(stderr,"WARN: skipping TRN init trn_en[%c] trn_cfg[%p]\n",(trn_enable?'Y':'N'),trn_cfg);
-    }
-
-    // release the config strings
-    if (NULL != trn_map_file)
-        free(trn_map_file);
-    if (NULL != trn_cfg_file)
-        free(trn_cfg_file);
-    if (NULL != trn_particles_file)
-        free(trn_particles_file);
-    if (NULL != trn_log_dir)
-        free(trn_log_dir);
-
-    trncfg_show(trn_cfg, true, 5);
-#endif // WITH_MBTNAV
-
-  /* load platform definition if specified */
-  if (use_platform_file == true) {
-    status = mb_platform_read(verbose, platform_file, (void **)&platform, &error);
-    if (status == MB_FAILURE) {
-      error = MB_ERROR_OPEN_FAIL;
-      fprintf(stderr, "\nUnable to open and parse platform file: %s\n", platform_file);
-      fprintf(stderr, "\nProgram <%s> Terminated\n", program_name);
-      exit(error);
-    }
-
-    /* get sensor structures */
-    if (platform->source_bathymetry >= 0)
-      sensor_bathymetry = &(platform->sensors[platform->source_bathymetry]);
-    if (platform->source_backscatter >= 0)
-      sensor_backscatter = &(platform->sensors[platform->source_backscatter]);
-    if (platform->source_position >= 0)
-      sensor_position = &(platform->sensors[platform->source_position]);
-    if (platform->source_depth >= 0)
-      sensor_depth = &(platform->sensors[platform->source_depth]);
-    if (platform->source_heading >= 0)
-      sensor_heading = &(platform->sensors[platform->source_heading]);
-    if (platform->source_rollpitch >= 0)
-      sensor_rollpitch = &(platform->sensors[platform->source_rollpitch]);
-    if (platform->source_heave >= 0)
-      sensor_heave = &(platform->sensors[platform->source_heave]);
-    if (target_sensor < 0)
-      target_sensor = platform->source_bathymetry;
-    if (target_sensor >= 0)
-      sensor_target = &(platform->sensors[target_sensor]);
-  }
-
-  /* initialize output */
-    if ( OUTPUT_FLAG_SET(OUTPUT_MBSYS_STDOUT)) {
-    }
-  /* insert option to recognize and initialize ipc with TRN */
-  /* else open ipc to TRN */
-
- if ( OUTPUT_FLAG_SET(OUTPUT_MB1_SVR_EN) ) {
-    mmd_en_mask_t olvl= 0;
-    if (verbose != 0) {
-      olvl = mmd_get_enmask(MOD_MBTRNPP, NULL);
-      mmd_channel_en(MOD_MBTRNPP, MM_DEBUG);
-    }
-
-    int test = -1;
-     if( (test=mbtrnpp_init_mb1svr(&mb1svr, mb1svr_host,mb1svr_port,true))==0){
-         PMPRINT(MOD_MBTRNPP,MM_DEBUG,(stderr,"MB1 server netif OK [%s:%d]\n",mb1svr_host,mb1svr_port));
-         fprintf(stderr,"MB1 server netif OK [%s:%d]\n",mb1svr_host,mb1svr_port);
-      }else{
-          fprintf(stderr, "MB1 server netif init failed [%d] [%d %s]\n",test,errno,strerror(errno));
-      }
-
-    if (verbose != 0) {
-      mmd_channel_set(MOD_MBTRNPP, olvl);
-    }
-  }
-
-    /* else open output file in which the binary data otherwise communicated
-   * to TRN will be saved */
- if ( OUTPUT_FLAG_SET(OUTPUT_MB1_FILE_EN)) {
-     if(NULL!=g_log_dir){
-         if(output_file[0]!='/' && output_file[0]!='.'){
-             char *ocopy = strdup(output_file);
-             if(NULL!=ocopy){
-             sprintf(output_file,"%s/%s",g_log_dir,ocopy);
-             free(ocopy);
-             }
-         }
-     }
-    output_fp = fopen(output_file, "w");
-  }
-
-  /* get number of ping records to hold */
-  if (median_filter == true) {
-    median_filter_n_total = median_filter_n_across * median_filter_n_along;
-    median_filter_n_min = median_filter_n_total / 2;
-
-    /* allocate memory for median filter */
-    if (error == MB_ERROR_NO_ERROR) {
-      status = mb_mallocd(verbose, __FILE__, __LINE__, median_filter_n_total * sizeof(double),
-                          (void **)&median_filter_soundings, &error);
-      if (error != MB_ERROR_NO_ERROR) {
-        mb_error(verbose, error, &message);
-        fprintf(stderr, "\nMBIO Error allocating data arrays:\n%s\n", message);
-        fprintf(stderr, "\nProgram <%s> Terminated\n", program_name);
-        exit(error);
-      }
-    }
-  }
-
-  /* get format if required */
-  if (format == 0)
-    mb_get_format(verbose, input, NULL, &format, &error);
-
-  /* determine whether to read one file or a list of files */
-  if (format < 0)
-    read_datalist = true;
-
-  /* open file list */
-  if (read_datalist == true) {
-    if ((status = mb_datalist_open(verbose, &datalist, input, look_processed, &error)) != MB_SUCCESS) {
-      error = MB_ERROR_OPEN_FAIL;
-      fprintf(stderr, "\nUnable to open data list file: %s\n", input);
-      fprintf(stderr, "\nProgram <%s> Terminated\n", program_name);
-      exit(error);
-    }
-    if ((status = mb_datalist_read(verbose, datalist, ifile, dfile, &format, &file_weight, &error)) == MB_SUCCESS)
-      read_data = true;
-    else
-      read_data = false;
-  }
-  /* else copy single filename to be read */
-  else {
-    strcpy(ifile, input);
-    read_data = true;
-  }
-
-    /* set transmit_gain threshold according to format */
-    double transmit_gain_threshold = 0.0;
-    if (format == MBF_RESON7KR) {
-        transmit_gain_threshold = TRN_XMIT_GAIN_RESON7K_DFL;
-    }
-    else if (format == MBF_KEMKMALL) {
-        transmit_gain_threshold = TRN_XMIT_GAIN_KMALL_DFL;
-    }
-    mlog_tprintf(mbtrnpp_mlog_id,"mbtrnpp: transmit gain threshold[%.2lf] nombgain[%c]\n",transmit_gain_threshold,(trn_nombgain?'Y':'N'));
-
-  // kick off the first cycle here
-  // future cycles start and end in the stats update
-  MST_METRIC_START(app_stats->stats->metrics[MBTPP_CH_MB_CYCLE_XT], mtime_dtime());
-  MST_METRIC_START(app_stats->stats->metrics[MBTPP_CH_MB_STATS_XT], mtime_dtime());
-  /* loop over all files to be read */
-  while (read_data == true) {
-
-    /* open log file if specified */
-    if (make_logs == true) {
-      gettimeofday(&timeofday, &timezone);
-      now_time_d = timeofday.tv_sec + 0.000001 * timeofday.tv_usec;
-      // fprintf(stderr,"CHECKING AT TOP OF LOOP: logfp:%p log_file_open_time_d:%.6ff now_time_d:%.6f\n", logfp,
-      // log_file_open_time_d, now_time_d);
-      if (logfp == NULL || (now_time_d - log_file_open_time_d) > MBTRNPREPROCESS_LOGFILE_TIMELENGTH) {
-        if (logfp != NULL) {
-          status = mbtrnpp_logstatistics(verbose, logfp, n_pings_read, n_soundings_read, n_soundings_valid_read,
-                                         n_soundings_flagged_read, n_soundings_null_read, n_soundings_trimmed,
-                                         n_soundings_decimated, n_soundings_flagged, n_soundings_written, &error);
-          n_tot_pings_read += n_pings_read;
-          n_tot_soundings_read += n_soundings_read;
-          n_tot_soundings_valid_read += n_soundings_valid_read;
-          n_tot_soundings_flagged_read += n_soundings_flagged_read;
-          n_tot_soundings_null_read += n_soundings_null_read;
-          n_tot_soundings_trimmed += n_soundings_trimmed;
-          n_tot_soundings_decimated += n_soundings_decimated;
-          n_tot_soundings_flagged += n_soundings_flagged;
-          n_tot_soundings_written += n_soundings_written;
-          n_pings_read = 0;
-          n_soundings_read = 0;
-          n_soundings_valid_read = 0;
-          n_soundings_flagged_read = 0;
-          n_soundings_null_read = 0;
-          n_soundings_trimmed = 0;
-          n_soundings_decimated = 0;
-          n_soundings_flagged = 0;
-          n_soundings_written = 0;
-
-          status = mbtrnpp_closelog(verbose, &logfp, &error);
-        }
-
-        status = mbtrnpp_openlog(verbose, log_directory, &logfp, &error);
-        if (status == MB_SUCCESS) {
-          gettimeofday(&timeofday, &timezone);
-          log_file_open_time_d = timeofday.tv_sec + 0.000001 * timeofday.tv_usec;
-          status = mbtrnpp_logparameters(verbose, logfp, input, format, output_file, swath_width, n_output_soundings,
-                                         median_filter, median_filter_n_across, median_filter_n_along,
-                                         median_filter_threshold, n_buffer_max, &error);
-        }
-        else {
-          fprintf(stderr, "\nLog file could not be opened in directory %s...\n", log_directory);
-          fprintf(stderr, "\nProgram <%s> Terminated\n", program_name);
-          exit(error);
-        }
-      }
-    }
-
-    /* check for format with amplitude or sidescan data */
-    status = mb_format_system(verbose, &format, &system, &error);
-    status = mb_format_dimensions(verbose, &format, &beams_bath, &beams_amp, &pixels_ss, &error);
-
-    /* initialize reading the input swath data over a socket interface
-     * using functions defined in this code block and passed into the
-     * init function as function pointers */
-    if (strncmp(input, "socket", 6) == 0) {
-      if (format == MBF_RESON7KR) {
-        mbtrnpp_input_open = &mbtrnpp_reson7kr_input_open;
-        mbtrnpp_input_read = &mbtrnpp_reson7kr_input_read;
-        mbtrnpp_input_close = &mbtrnpp_reson7kr_input_close;
-      }
-      else if (format == MBF_KEMKMALL) {
-        mbtrnpp_input_open = &mbtrnpp_kemkmall_input_open;
-        mbtrnpp_input_read = &mbtrnpp_kemkmall_input_read;
-        mbtrnpp_input_close = &mbtrnpp_kemkmall_input_close;
-      }else{
-          fprintf(stderr,"ERR - Invalid output format [%d]\n",format);
-      }
-      if ((status = mb_input_init(verbose, socket_definition, format, pings, lonflip, bounds,
-                                  btime_i, etime_i, speedmin, timegap,
-                                  &imbio_ptr, &btime_d, &etime_d,
-                                  &beams_bath, &beams_amp, &pixels_ss,
-                                  mbtrnpp_input_open, mbtrnpp_input_read, mbtrnpp_input_close,
-                                  &error) != MB_SUCCESS)) {
-
-        sprintf(log_message, "MBIO Error returned from function <mb_input_init>");
-        if (logfp != NULL)
-          mbtrnpp_postlog(verbose, logfp, log_message, &error);
-        fprintf(stderr, "\n%s\n", log_message);
-
-        mb_error(verbose, error, &message);
-        if (logfp != NULL)
-          mbtrnpp_postlog(verbose, logfp, message, &error);
-        fprintf(stderr, "%s\n", message);
-
-        sprintf(log_message, "Sonar data socket <%s> not initialized for reading", ifile);
-        if (logfp != NULL)
-          mbtrnpp_postlog(verbose, logfp, log_message, &error);
-        fprintf(stderr, "\n%s\n", log_message);
-
-        sprintf(log_message, "Program <%s> Terminated", program_name);
-        if (logfp != NULL)
-          mbtrnpp_postlog(verbose, logfp, log_message, &error);
-        fprintf(stderr, "\n%s\n", log_message);
-
-        exit(error);
-      }
-      else {
-
-        sprintf(log_message, "Sonar data socket <%s> initialized for reading", ifile);
-        if (logfp != NULL)
-          mbtrnpp_postlog(verbose, logfp, log_message, &error);
-        if (verbose > 0)
-          fprintf(stderr, "\n%s\n", log_message);
-
-        sprintf(log_message, "MBIO format id: %d", format);
-        if (logfp != NULL)
-          mbtrnpp_postlog(verbose, logfp, log_message, &error);
-        if (verbose > 0)
-          fprintf(stderr, "%s\n", log_message);
-      }
-    }
-
-    /* otherwised open swath data files as is normal for MB-System programs */
-    else {
-
-      if ((status = mb_read_init(verbose, ifile, format, pings, lonflip, bounds, btime_i, etime_i, speedmin, timegap,
-                                 &imbio_ptr, &btime_d, &etime_d, &beams_bath, &beams_amp, &pixels_ss, &error)) !=
-          MB_SUCCESS) {
-
-        sprintf(log_message, "MBIO Error returned from function <mb_read_init>");
-        if (logfp != NULL)
-          mbtrnpp_postlog(verbose, logfp, log_message, &error);
-        fprintf(stderr, "\n%s\n", log_message);
-
-        mb_error(verbose, error, &message);
-        if (logfp != NULL)
-          mbtrnpp_postlog(verbose, logfp, message, &error);
-        fprintf(stderr, "%s\n", message);
-
-        sprintf(log_message, "Sonar File <%s> not initialized for reading", ifile);
-        if (logfp != NULL)
-          mbtrnpp_postlog(verbose, logfp, log_message, &error);
-        fprintf(stderr, "\n%s\n", log_message);
-
-        sprintf(log_message, "Program <%s> Terminated", program_name);
-        if (logfp != NULL)
-          mbtrnpp_postlog(verbose, logfp, log_message, &error);
-        fprintf(stderr, "\n%s\n", log_message);
-
-        exit(error);
-      }
-      else {
-        sprintf(log_message, "Sonar File <%s> initialized for reading", ifile);
-        if (logfp != NULL)
-          mbtrnpp_postlog(verbose, logfp, log_message, &error);
-        if (verbose > 0)
-          fprintf(stderr, "\n%s\n", log_message);
-
-        sprintf(log_message, "MBIO format id: %d", format);
-        if (logfp != NULL)
-          mbtrnpp_postlog(verbose, logfp, log_message, &error);
-        if (verbose > 0)
-          fprintf(stderr, "%s\n", log_message);
-      }
-    }
-
-    /* allocate memory for data arrays */
-    memset(ping, 0, MBTRNPREPROCESS_BUFFER_DEFAULT * sizeof(struct mbtrnpp_ping_struct));
-    for (i = 0; i < n_buffer_max; i++) {
-      if (error == MB_ERROR_NO_ERROR)
-        status = mb_register_array(verbose, imbio_ptr, MB_MEM_TYPE_BATHYMETRY, sizeof(char), (void **)&ping[i].beamflag,
-                                   &error);
-      if (error == MB_ERROR_NO_ERROR)
-        status = mb_register_array(verbose, imbio_ptr, MB_MEM_TYPE_BATHYMETRY, sizeof(char),
-                                   (void **)&ping[i].beamflag_filter, &error);
-      if (error == MB_ERROR_NO_ERROR)
-        status =
-            mb_register_array(verbose, imbio_ptr, MB_MEM_TYPE_BATHYMETRY, sizeof(double), (void **)&ping[i].bath, &error);
-      if (error == MB_ERROR_NO_ERROR)
-        status =
-            mb_register_array(verbose, imbio_ptr, MB_MEM_TYPE_AMPLITUDE, sizeof(double), (void **)&ping[i].amp, &error);
-      if (error == MB_ERROR_NO_ERROR)
-        status = mb_register_array(verbose, imbio_ptr, MB_MEM_TYPE_BATHYMETRY, sizeof(double),
-                                   (void **)&ping[i].bathacrosstrack, &error);
-      if (error == MB_ERROR_NO_ERROR)
-        status = mb_register_array(verbose, imbio_ptr, MB_MEM_TYPE_BATHYMETRY, sizeof(double),
-                                   (void **)&ping[i].bathalongtrack, &error);
-      if (error == MB_ERROR_NO_ERROR)
-        status =
-            mb_register_array(verbose, imbio_ptr, MB_MEM_TYPE_SIDESCAN, sizeof(double), (void **)&ping[i].ss, &error);
-      if (error == MB_ERROR_NO_ERROR)
-        status = mb_register_array(verbose, imbio_ptr, MB_MEM_TYPE_SIDESCAN, sizeof(double),
-                                   (void **)&ping[i].ssacrosstrack, &error);
-      if (error == MB_ERROR_NO_ERROR)
-        status = mb_register_array(verbose, imbio_ptr, MB_MEM_TYPE_SIDESCAN, sizeof(double),
-                                   (void **)&ping[i].ssalongtrack, &error);
-    }
-
-    /* plan on storing enough pings for median filter */
-    n_buffer_max = median_filter_n_along;
-    n_ping_process = n_buffer_max / 2;
-
-    /* loop over reading data */
-    bool done = false;
-    idataread = 0;
-
-    while (!done) {
-      /* open new log file if it is time */
-      if (make_logs == true) {
-
-        gettimeofday(&timeofday, &timezone);
-        now_time_d = timeofday.tv_sec + 0.000001 * timeofday.tv_usec;
-        // fprintf(stderr,"CHECKING AT MIDDLE OF LOOP: logfp:%p log_file_open_time_d:%.6f now_time_d:%.6f\n", logfp,
-        // log_file_open_time_d, now_time_d);
-        if (logfp == NULL || (now_time_d - log_file_open_time_d) > MBTRNPREPROCESS_LOGFILE_TIMELENGTH) {
-          if (logfp != NULL) {
-            status = mbtrnpp_logstatistics(verbose, logfp, n_pings_read, n_soundings_read, n_soundings_valid_read,
-                                           n_soundings_flagged_read, n_soundings_null_read, n_soundings_trimmed,
-                                           n_soundings_decimated, n_soundings_flagged, n_soundings_written, &error);
-            n_tot_pings_read += n_pings_read;
-            n_tot_soundings_read += n_soundings_read;
-            n_tot_soundings_valid_read += n_soundings_valid_read;
-            n_tot_soundings_flagged_read += n_soundings_flagged_read;
-            n_tot_soundings_null_read += n_soundings_null_read;
-            n_tot_soundings_trimmed += n_soundings_trimmed;
-            n_tot_soundings_decimated += n_soundings_decimated;
-            n_tot_soundings_flagged += n_soundings_flagged;
-            n_tot_soundings_written += n_soundings_written;
-            n_pings_read = 0;
-            n_soundings_read = 0;
-            n_soundings_valid_read = 0;
-            n_soundings_flagged_read = 0;
-            n_soundings_null_read = 0;
-            n_soundings_trimmed = 0;
-            n_soundings_decimated = 0;
-            n_soundings_flagged = 0;
-            n_soundings_written = 0;
-
-            status = mbtrnpp_closelog(verbose, &logfp, &error);
-          }
-
-          status = mbtrnpp_openlog(verbose, log_directory, &logfp, &error);
-          if (status == MB_SUCCESS) {
-            gettimeofday(&timeofday, &timezone);
-            log_file_open_time_d = timeofday.tv_sec + 0.000001 * timeofday.tv_usec;
-            status = mbtrnpp_logparameters(verbose, logfp, input, format, output_file, swath_width, n_output_soundings,
-                                           median_filter, median_filter_n_across, median_filter_n_along,
-                                           median_filter_threshold, n_buffer_max, &error);
-          }
-          else {
-            fprintf(stderr, "\nLog file could not be opened in directory %s...\n", log_directory);
-            fprintf(stderr, "\nProgram <%s> Terminated\n", program_name);
-            exit(error);
-          }
-        }
-      }
-
-      /* read the next data */
-      error = MB_ERROR_NO_ERROR;
-
-      MST_METRIC_START(app_stats->stats->metrics[MBTPP_CH_MB_GETALL_XT], mtime_dtime());
-      status = mb_get_all(verbose, imbio_ptr, &store_ptr, &kind, ping[idataread].time_i, &ping[idataread].time_d,
-                          &ping[idataread].navlon, &ping[idataread].navlat, &ping[idataread].speed,
-                          &ping[idataread].heading, &ping[idataread].distance, &ping[idataread].altitude,
-                          &ping[idataread].sonardepth, &ping[idataread].beams_bath, &ping[idataread].beams_amp,
-                          &ping[idataread].pixels_ss, ping[idataread].beamflag, ping[idataread].bath, ping[idataread].amp,
-                          ping[idataread].bathacrosstrack, ping[idataread].bathalongtrack, ping[idataread].ss,
-                          ping[idataread].ssacrosstrack, ping[idataread].ssalongtrack, comment, &error);
-
-      //            PMPRINT(MOD_MBTRNPP,MBTRNPP_V4,(stderr,"mb_get_all - status[%d] kind[%d] err[%d]\n",status, kind,
-      //            error));
-      MST_METRIC_LAP(app_stats->stats->metrics[MBTPP_CH_MB_GETALL_XT], mtime_dtime());
-      MST_METRIC_START(app_stats->stats->metrics[MBTPP_CH_MB_PING_XT], mtime_dtime());
-
-      if (status == MB_SUCCESS && kind == MB_DATA_DATA) {
-        ping[idataread].count = ndata;
-        ndata++;
-        n_pings_read++;
-        n_soundings_read += ping[idataread].beams_bath;
-
-          // apply transmit gain thresholding
-          double transmit_gain;
-          double pulse_length;
-          double receive_gain;
-
-          status = mb_gains(verbose, imbio_ptr, store_ptr, &kind, &transmit_gain, &pulse_length, &receive_gain, &error);
-          if (transmit_gain < transmit_gain_threshold) {
-              for (i = 0; i < ping[idataread].beams_bath; i++) {
-                  if (mb_beam_ok(ping[idataread].beamflag[i])) {
-                      ping[idataread].beamflag[i] = (char)(MB_FLAG_SONAR | MB_FLAG_FLAG);
-                  }
-              }
-          }
-
-          // count soundings
-        for (i = 0; i < ping[idataread].beams_bath; i++) {
-          ping[idataread].beamflag_filter[i] = ping[idataread].beamflag[i];
-          if (mb_beam_ok(ping[idataread].beamflag[i])) {
-            n_soundings_valid_read++;
-          }
-          else if (ping[idataread].beamflag[i] == MB_FLAG_NULL) {
-            n_soundings_null_read++;
-          }
-          else {
-            n_soundings_flagged_read++;
-          }
-        }
-
-        status = mb_extract_nav(verbose, imbio_ptr, store_ptr, &kind, ping[idataread].time_i, &ping[idataread].time_d,
-                                &ping[idataread].navlon, &ping[idataread].navlat, &ping[idataread].speed,
-                                &ping[idataread].heading, &ping[idataread].sonardepth, &ping[idataread].roll,
-                                &ping[idataread].pitch, &ping[idataread].heave, &error);
-        status = mb_extract_altitude(verbose, imbio_ptr, store_ptr, &kind, &ping[idataread].sonardepth,
-                                     &ping[idataread].altitude, &error);
-
-        /* only process and output if enough data have been read */
-        if (ndata == n_buffer_max) {
-          for (i = 0; i < n_buffer_max; i++) {
-            if (ping[i].count == n_ping_process)
-              i_ping_process = i;
-          }
-          // fprintf(stdout, "\nProcess some data: ndata:%d counts: ", ndata);
-          // for (i = 0; i < n_buffer_max; i++) {
-          //    fprintf(stdout,"%d ", ping[i].count);
-          //}
-          // fprintf(stdout," : process %d\n", i_ping_process);
-
-          /* apply swath width */
-          threshold_tangent = tan(DTR * 0.5 * swath_width);
-          beam_start = ping[i_ping_process].beams_bath - 1;
-          beam_end = 0;
-          for (j = 0; j < ping[i_ping_process].beams_bath; j++) {
-            if (mb_beam_ok(ping[i_ping_process].beamflag_filter[j])) {
-              tangent = ping[i_ping_process].bathacrosstrack[j] /
-                        (ping[i_ping_process].bath[j] - ping[i_ping_process].sonardepth);
-              if (fabs(tangent) > threshold_tangent && mb_beam_ok(ping[i_ping_process].beamflag_filter[j])) {
-                ping[i_ping_process].beamflag_filter[j] = MB_FLAG_FLAG + MB_FLAG_FILTER;
-                n_soundings_trimmed++;
-              }
-              else {
-                beam_start = MIN(beam_start, j);
-                beam_end = MAX(beam_end, j);
-              }
-            }
-          }
-
-          /* apply decimation - only consider outputting decimated soundings */
-          beam_decimation = ((beam_end - beam_start + 1) / n_output_soundings) + 1;
-          dj = median_filter_n_across / 2;
-          di = median_filter_n_along / 2;
-          n_output = 0;
-          for (j = beam_start; j <= beam_end; j++) {
-            if ((j - beam_start) % beam_decimation == 0) {
-              if (mb_beam_ok(ping[i_ping_process].beamflag_filter[j])) {
-                /* apply median filtering to this sounding */
-                if (median_filter_n_total > 1) {
-                  /* accumulate soundings for median filter */
-                  n_median_filter_soundings = 0;
-                  jj0 = MAX(beam_start, j - dj);
-                  jj1 = MIN(beam_end, j + dj);
-                  for (ii = 0; ii < n_buffer_max; ii++) {
-                    for (jj = jj0; jj <= jj1; jj++) {
-                      if (mb_beam_ok(ping[ii].beamflag[jj])) {
-                        median_filter_soundings[n_median_filter_soundings] = ping[ii].bath[jj];
-                        n_median_filter_soundings++;
-                      }
-                    }
-                  }
-
-                  /* run qsort */
-                  qsort((char *)median_filter_soundings, n_median_filter_soundings, sizeof(double),
-                        (void *)mb_double_compare);
-                  median = median_filter_soundings[n_median_filter_soundings / 2];
-                  // fprintf(stdout, "Beam %3d of %d:%d bath:%.3f n:%3d:%3d median:%.3f ", j, beam_start,
-                  // beam_end, ping[i_ping_process].bath[j], n_median_filter_soundings, median_filter_n_min,
-                  // median);
-
-                  /* apply median filter - also flag soundings that don't have enough neighbors to filter */
-                  if (n_median_filter_soundings < median_filter_n_min ||
-                      fabs(ping[i_ping_process].bath[j] - median) > median_filter_threshold * median) {
-                    ping[i_ping_process].beamflag_filter[j] = MB_FLAG_FLAG + MB_FLAG_FILTER;
-                    n_soundings_flagged++;
-
-                    // fprintf(stdout, "**filtered**");
-                  }
-                  // fprintf(stdout, "\n");
-                }
-                if (mb_beam_ok(ping[i_ping_process].beamflag_filter[j])) {
-                  n_output++;
-                }
-              }
-            }
-            else if (mb_beam_ok(ping[i_ping_process].beamflag_filter[j])) {
-              ping[i_ping_process].beamflag_filter[j] = MB_FLAG_FLAG + MB_FLAG_FILTER;
-              n_soundings_decimated++;
-            }
-          }
-
-          /* write out results to stdout as text */
-            if ( OUTPUT_FLAG_SET(OUTPUT_MBSYS_STDOUT) ) {
-            fprintf(stdout, "Ping: %.9f %.7f %.7f %.3f %.3f %4d\n", ping[i_ping_process].time_d,
-                    ping[i_ping_process].navlat, ping[i_ping_process].navlon, ping[i_ping_process].sonardepth,
-                    (double)(DTR * ping[i_ping_process].heading), n_output);
-            for (j = 0; j < ping[i_ping_process].beams_bath; j++) {
-              if (mb_beam_ok(ping[i_ping_process].beamflag_filter[j])) {
-                fprintf(stdout, "%3.3d starboard:%.3f forward:%.3f down:%.3f\n", j,
-                        ping[i_ping_process].bathacrosstrack[j], ping[i_ping_process].bathalongtrack[j],
-                        ping[i_ping_process].bath[j] - ping[i_ping_process].sonardepth);
-                n_soundings_written++;
-              }
-            }
-          }
-
-          /* pack the data into a TRN MB1 packet and either send it to TRN or write it to a file */
-        if(!OUTPUT_FLAGS_ZERO()){
-            n_soundings_written++;
-
-            /* make sure buffer is large enough to hold the packet */
-            mb1_size = MBTRNPREPROCESS_MB1_HEADER_SIZE + n_output * MBTRNPREPROCESS_MB1_SOUNDING_SIZE +
-                       MBTRNPREPROCESS_MB1_CHECKSUM_SIZE;
-            if (n_output_buffer_alloc < mb1_size) {
-              if ((status = mb_reallocd(verbose, __FILE__, __LINE__, mb1_size, (void **)&output_buffer, &error)) ==
-                  MB_SUCCESS) {
-                n_output_buffer_alloc = mb1_size;
-              }
-              else {
-                mb_error(verbose, error, &message);
-                fprintf(stderr, "\nMBIO Error allocating data arrays:\n%s\n", message);
-                fprintf(stderr, "\nProgram <%s> Terminated\n", program_name);
-                exit(error);
-              }
-            }
-
-            // get ping number
-            mb_pingnumber(verbose, imbio_ptr, &ping_number, &error);
-
-            /* now pack the data into the packet buffer */
-            index = 0;
-            output_buffer[index] = 'M';
-            index++;
-            output_buffer[index] = 'B';
-            index++;
-            output_buffer[index] = '1';
-            index++;
-            output_buffer[index] = 0;
-            index++;
-            mb_put_binary_int(true, mb1_size, &output_buffer[index]);
-            index += 4;
-
-            mb_put_binary_double(true, ping[i_ping_process].time_d, &output_buffer[index]);
-            index += 8;
-            mb_put_binary_double(true, ping[i_ping_process].navlat, &output_buffer[index]);
-            index += 8;
-            mb_put_binary_double(true, ping[i_ping_process].navlon, &output_buffer[index]);
-            index += 8;
-            mb_put_binary_double(true, ping[i_ping_process].sonardepth, &output_buffer[index]);
-            index += 8;
-            mb_put_binary_double(true, (double)(DTR * ping[i_ping_process].heading), &output_buffer[index]);
-            index += 8;
-
-            mb_put_binary_int(true, ping_number, &output_buffer[index]);
-            index += 4;
-
-            mb_put_binary_int(true, n_output, &output_buffer[index]);
-            index += 4;
-
-            PMPRINT(MOD_MBTRNPP, MBTRNPP_V1,
-                    (stderr,
-                     "\nts[%.3lf] beams[%03d] ping[%06u]\nlat[%.4lf] lon[%.4lf] hdg[%6.2lf] sd[%7.2lf]\nv[%+6.2lf] "
-                     "p/r/y[%.3lf / %.3lf / %.3lf]\n",
-                     ping[i_ping_process].time_d, n_output, ping_number, ping[i_ping_process].navlat,
-                     ping[i_ping_process].navlon, (double)(DTR * ping[i_ping_process].heading),
-                     ping[i_ping_process].sonardepth, ping[i_ping_process].speed, ping[i_ping_process].pitch,
-                     ping[i_ping_process].roll, ping[i_ping_process].heave));
-
-            for (j = 0; j < ping[i_ping_process].beams_bath; j++) {
-              if (mb_beam_ok(ping[i_ping_process].beamflag_filter[j])) {
-
-                mb_put_binary_int(true, j, &output_buffer[index]);
-                index += 4;
-                mb_put_binary_double(true, ping[i_ping_process].bathalongtrack[j], &output_buffer[index]);
-                index += 8;
-                mb_put_binary_double(true, ping[i_ping_process].bathacrosstrack[j], &output_buffer[index]);
-                index += 8;
-                //                                mb_put_binary_double(true, ping[i_ping_process].bath[j],
-                //                                &output_buffer[index]); index += 8;
-                // subtract sonar depth from vehicle bathy; changed 12jul18 cruises
-                mb_put_binary_double(true, (ping[i_ping_process].bath[j] - ping[i_ping_process].sonardepth),
-                                     &output_buffer[index]);
-                index += 8;
-
-                PMPRINT(MOD_MBTRNPP, MBTRNPP_V2,
-                        (stderr, "n[%03d] atrk/X[%+10.3lf] ctrk/Y[%+10.3lf] dpth/Z[%+10.3lf]\n", j,
-                         ping[i_ping_process].bathalongtrack[j], ping[i_ping_process].bathacrosstrack[j],
-                         (ping[i_ping_process].bath[j] - ping[i_ping_process].sonardepth)));
-              }
-            }
-
-            /* add the checksum */
-            checksum = 0;
-            unsigned char *cp = (unsigned char *)output_buffer;
-            for (j = 0; j < index; j++) {
-              //                            checksum += (unsigned int) output_buffer[j];
-              checksum += (unsigned int)(*cp++);
-            }
-
-            mb_put_binary_int(true, checksum, &output_buffer[index]);
-            index += 4;
-            PMPRINT(MOD_MBTRNPP, MBTRNPP_V3, (stderr, "mb1 record chk[%08X] idx[%zu] mb1sz[%zu]\n", checksum, index, mb1_size));
-
-            MST_METRIC_LAP(app_stats->stats->metrics[MBTPP_CH_MB_PING_XT], mtime_dtime());
-
-            /* output MB1, TRN data */
-            if ( !OUTPUT_FLAGS_ZERO() ) {
-
-                MST_METRIC_START(app_stats->stats->metrics[MBTPP_CH_MB_PROC_MB1_XT], mtime_dtime());
-
-                // do MB1 processing/output
-                mbtrnpp_process_mb1(output_buffer, mb1_size, trn_cfg);
-
-                MST_METRIC_LAP(app_stats->stats->metrics[MBTPP_CH_MB_PROC_MB1_XT], mtime_dtime());
-
-#ifdef WITH_MBTNAV
-                if (trn_nombgain || (transmit_gain >= transmit_gain_threshold) ){
-                    // reinit TRN filter when transmit gains indicate valid input
-                    // and clear the flag
-                    if ( trn_reinit_flag ){
-                        wtnav_reinit_filter(trn_instance,true);
-                        trn_reinit_flag=false;
-                        mlog_tprintf(mbtrnpp_mlog_id,"mbtrnpp: trn filter reinit gain[%.2lf]\n",transmit_gain);
-                        MST_COUNTER_INC(app_stats->stats->events[MBTPP_EV_MB_TRN_REINIT]);
-                    }
-
-                    MST_METRIC_START(app_stats->stats->metrics[MBTPP_CH_TRN_PROC_TRN_XT], mtime_dtime());
-
-                    // do TRN processing/output
-                    mbtrnpp_trn_process_mb1(trn_instance, (mb1_t *)output_buffer, trn_cfg);
-
-                    MST_METRIC_LAP(app_stats->stats->metrics[MBTPP_CH_TRN_PROC_TRN_XT], mtime_dtime());
-
-                }else{
-                    // if transmit gain drops below threshold...
-                    if(!trn_reinit_flag){
-                        // log and count gain lo event (one time)
-                        mlog_tprintf(mbtrnpp_mlog_id,"mbtrnpp: transmit gain lo[%.2lf]\n",transmit_gain);
-                        MST_COUNTER_INC(app_stats->stats->events[MBTPP_EV_MB_GAIN_LO]);
-                    }
-                    // reset reinit flag so reinit will occur when gain restored
-                    trn_reinit_flag=true;
-                }
-#endif // WITH_MBTNAV
-
-                MBTRNPP_UPDATE_STATS(app_stats, mbtrnpp_mlog_id, mbtrnpp_stat_flags);
-
-            } // end MBTRNPREPROCESS_OUTPUT_TRN
-
-            /* write the packet to a file */
-            if ( OUTPUT_FLAG_SET(OUTPUT_MB1_FILE_EN) ) {
-
-                if(NULL!=output_fp && NULL!=output_buffer){
-                    MST_METRIC_START(app_stats->stats->metrics[MBTPP_CH_MB_FWRITE_XT], mtime_dtime());
-
-                    size_t obytes=0;
-                    if( (obytes=fwrite(output_buffer, mb1_size, 1, output_fp))>0){
-                        MST_COUNTER_ADD(app_stats->stats->events[MBTPP_EV_EMBGETALL],obytes);
-                    }
-
-                    MST_METRIC_LAP(app_stats->stats->metrics[MBTPP_CH_MB_FWRITE_XT], mtime_dtime());
-
-                }else{
-                    fprintf(stderr,"%s:%d - ERR fwrite failed obuf[%p] fp[%p]\n",__FUNCTION__,__LINE__,output_buffer,output_fp);
-                }
-              // fprintf(stderr, "WRITE SIZE: %zu %zu %zu\n", mb1_size, index, index - mb1_size);
-            }
-          } // else !stdout
-        } // data read (ndata == n_buffer_max)
-
-        /* move data in buffer */
-        if (ndata >= n_buffer_max) {
-          ndata--;
-          for (i = 0; i < n_buffer_max; i++) {
-            ping[i].count--;
-            if (ping[i].count < 0) {
-              idataread = i;
-            }
-          }
-        }
-        else {
-          idataread++;
-          if (idataread >= n_buffer_max)
-            idataread = 0;
-        }
-      }
-      else {
-
-        MST_METRIC_START(app_stats->stats->metrics[MBTPP_CH_MB_GETFAIL_XT], mtime_dtime());
-        PMPRINT(MOD_MBTRNPP, MBTRNPP_V4,
-                (stderr, "mb_get_all failed: status[%d] kind[%d] err[%d]\n", status, kind, error));
-
-        if ((status == MB_FAILURE) && (error == MB_ERROR_EOF) && (input_mode == INPUT_MODE_SOCKET)) {
-
-          MST_COUNTER_INC(app_stats->stats->events[MBTPP_EV_EMBGETALL]);
-
-          fprintf(stderr, "EOF (input socket) - clear status/error\n");
-          status = MB_SUCCESS;
-          error = MB_ERROR_NO_ERROR;
-
-        }
-        MST_METRIC_LAP(app_stats->stats->metrics[MBTPP_CH_MB_GETFAIL_XT], mtime_dtime());
-      }
-
-      MST_METRIC_START(app_stats->stats->metrics[MBTPP_CH_MB_POST_XT], mtime_dtime());
-
-      if (status == MB_FAILURE && error > 0) {
-        fprintf(stderr, "mbtrnpp: MB_FAILURE - error>0 : setting done flag\n");
-        done = true;
-        MST_COUNTER_INC(app_stats->stats->events[MBTPP_EV_EMBFAILURE]);
-      }
-      MST_METRIC_LAP(app_stats->stats->metrics[MBTPP_CH_MB_POST_XT], mtime_dtime());
-
-    } // while(!done) [main loop]
-
-    /* close the files */
-    if (input_mode == INPUT_MODE_SOCKET) {
-      fprintf(stderr, "socket input mode - continue (probably shouldn't be here)\n");
-      read_data = true;
-    }
-    else {
-      fprintf(stderr, "file input mode - file cleanup\n");
-      status = mb_close(verbose, &imbio_ptr, &error);
-
-      if (logfp != NULL) {
-        sprintf(log_message, "Multibeam File <%s> closed", ifile);
-      }
-
-      mbtrnpp_postlog(verbose, logfp, log_message, &error);
-      if (verbose != 0) {
-        fprintf(stderr, "\n%s\n", log_message);
-      }
-
-      sprintf(log_message, "MBIO format id: %d", format);
-      if (logfp != NULL) {
-        mbtrnpp_postlog(verbose, logfp, log_message, &error);
-      }
-
-      if (verbose > 0) {
-        fprintf(stderr, "%s\n", log_message);
-      }
-
-      fflush(logfp);
-
-      /* give the statistics */
-      /* figure out whether and what to read next */
-      if (read_datalist == true) {
-        if ((status = mb_datalist_read(verbose, datalist, ifile, dfile, &format, &file_weight, &error)) == MB_SUCCESS) {
-          PMPRINT(MOD_MBTRNPP, MM_DEBUG, (stderr, "read_datalist status[%d] - continuing\n", status));
-          read_data = true;
-        }
-        else {
-          PMPRINT(MOD_MBTRNPP, MM_DEBUG, (stderr, "read_datalist status[%d] - done\n", status));
-          read_data = false;
-        }
-      }
-      else {
-        PMPRINT(MOD_MBTRNPP, MM_DEBUG, (stderr, "read_datalist == NO\n"));
-        read_data = false;
-      }
-    }
-    /* end loop over files in list */
-  }
-
-  fprintf(stderr, "exit loop\n");
-  if (read_datalist == true)
-    mb_datalist_close(verbose, &datalist, &error);
-
-  /* close log file */
-  gettimeofday(&timeofday, &timezone);
-  now_time_d = timeofday.tv_sec + 0.000001 * timeofday.tv_usec;
-  // fprintf(stderr,"CHECKING AT BOTTOM OF LOOP: logfp:%p log_file_open_time_d:%.6f now_time_d:%.6f\n", logfp,
-  // log_file_open_time_d, now_time_d);
-  if (logfp != NULL) {
-    status = mbtrnpp_logstatistics(verbose, logfp, n_pings_read, n_soundings_read, n_soundings_valid_read,
-                                   n_soundings_flagged_read, n_soundings_null_read, n_soundings_trimmed,
-                                   n_soundings_decimated, n_soundings_flagged, n_soundings_written, &error);
-    n_tot_pings_read += n_pings_read;
-    n_tot_soundings_read += n_soundings_read;
-    n_tot_soundings_valid_read += n_soundings_valid_read;
-    n_tot_soundings_flagged_read += n_soundings_flagged_read;
-    n_tot_soundings_null_read += n_soundings_null_read;
-    n_tot_soundings_trimmed += n_soundings_trimmed;
-    n_tot_soundings_decimated += n_soundings_decimated;
-    n_tot_soundings_flagged += n_soundings_flagged;
-    n_tot_soundings_written += n_soundings_written;
-    n_pings_read = 0;
-    n_soundings_read = 0;
-    n_soundings_valid_read = 0;
-    n_soundings_flagged_read = 0;
-    n_soundings_null_read = 0;
-    n_soundings_trimmed = 0;
-    n_soundings_decimated = 0;
-    n_soundings_flagged = 0;
-    n_soundings_written = 0;
-
-    status = mbtrnpp_closelog(verbose, &logfp, &error);
-  }
-
-  /* close output */
-  if ( OUTPUT_FLAG_SET(OUTPUT_MB1_FILE_EN) ) {
-    fclose(output_fp);
-  }
-
-  /* check memory */
-  if (verbose >= 4)
-    status = mb_memory_list(verbose, &error);
-
-  /* give the statistics */
-  if (verbose >= 1) {
-  }
-
-  fprintf(stderr, "exit app [%d]\n", error);
-
-  /* end it all */
-  exit(error);
-}
-/*--------------------------------------------------------------------*/
-
-int mbtrnpp_openlog(int verbose, mb_path log_directory, FILE **logfp, int *error) {
-
-  /* local variables */
-  int status = MB_SUCCESS;
-
-  /* time, user, host variables */
-  struct timeval timeofday;
-  struct timezone timezone;
-  double time_d;
-  int time_i[7];
-  char date[32], user[128], *user_ptr;
-  mb_path host;
-  mb_path log_file;
-  mb_path log_message;
-
-  /* print input debug statements */
-  if (verbose >= 2) {
-    fprintf(stderr, "\ndbg2  MBIO function <%s> called\n", __func__);
-    fprintf(stderr, "dbg2  Input arguments:\n");
-    fprintf(stderr, "dbg2       verbose:            %d\n", verbose);
-    fprintf(stderr, "dbg2       log_directory:      %s\n", log_directory);
-    fprintf(stderr, "dbg2       logfp:              %p\n", logfp);
-    fprintf(stderr, "dbg2       *logfp:             %p\n", *logfp);
-  }
-
-  /* close existing log file */
-  if (*logfp != NULL) {
-    mbtrnpp_closelog(verbose, logfp, error);
-  }
-
-  /* get time and user data */
-  gettimeofday(&timeofday, &timezone);
-  time_d = timeofday.tv_sec + 0.000001 * timeofday.tv_usec;
-  status = mb_get_date(verbose, time_d, time_i);
-  sprintf(date, "%4.4d%2.2d%2.2d_%2.2d%2.2d%2.2d%6.6d", time_i[0], time_i[1], time_i[2], time_i[3], time_i[4], time_i[5],
-          time_i[6]);
-  if ((user_ptr = getenv("USER")) == NULL)
-    user_ptr = getenv("LOGNAME");
-  if (user_ptr != NULL)
-    strcpy(user, user_ptr);
-  else
-    strcpy(user, "unknown");
-  gethostname(host, sizeof(mb_path));
-
-  /* open new log file */
-  sprintf(log_file, "%s/%s_mbtrnpp_log.txt", log_directory, date);
-  *logfp = fopen(log_file, "w");
-  if (*logfp != NULL) {
-    fprintf(*logfp, "Program %s log file\n-------------------\n", program_name);
-    if (verbose > 0) {
-      fprintf(stderr, "Program %s log file\n-------------------\n", program_name);
-    }
-    sprintf(log_message, "Opened by user %s on cpu %s", user, host);
-    mbtrnpp_postlog(verbose, *logfp, log_message, error);
-  }
-  else {
-    *error = MB_ERROR_OPEN_FAIL;
-    fprintf(stderr, "\nUnable to open %s log file: %s\n", program_name, log_file);
-    fprintf(stderr, "\nProgram <%s> Terminated\n", program_name);
-    exit(*error);
-  }
-
-  /* print output debug statements */
-  if (verbose >= 2) {
-    fprintf(stderr, "\ndbg2  MBIO function <%s> completed\n", __func__);
-    fprintf(stderr, "dbg2  Return values:\n");
-    fprintf(stderr, "dbg2       logfp:              %p\n", logfp);
-    fprintf(stderr, "dbg2       *logfp:             %p\n", *logfp);
-    fprintf(stderr, "dbg2       error:              %d\n", *error);
-    fprintf(stderr, "dbg2  Return status:\n");
-    fprintf(stderr, "dbg2       status:             %d\n", status);
-  }
-
-  /* return */
-  return (status);
-}
-
-/*--------------------------------------------------------------------*/
-
-int mbtrnpp_closelog(int verbose, FILE **logfp, int *error) {
-
-  /* local variables */
-  int status = MB_SUCCESS;
-  char *log_message = "Closing mbtrnpp log file";
-
-  /* print input debug statements */
-  if (verbose >= 2) {
-    fprintf(stderr, "\ndbg2  MBIO function <%s> called\n", __func__);
-    fprintf(stderr, "dbg2  Input arguments:\n");
-    fprintf(stderr, "dbg2       verbose:            %d\n", verbose);
-    fprintf(stderr, "dbg2       logfp:              %p\n", logfp);
-    fprintf(stderr, "dbg2       *logfp:             %p\n", *logfp);
-  }
-
-  /* close log file */
-  if (logfp != NULL) {
-    mbtrnpp_postlog(verbose, *logfp, log_message, error);
-    fclose(*logfp);
-    *logfp = NULL;
-  }
-
-  /* print output debug statements */
-  if (verbose >= 2) {
-    fprintf(stderr, "\ndbg2  MBIO function <%s> completed\n", __func__);
-    fprintf(stderr, "dbg2  Return values:\n");
-    fprintf(stderr, "dbg2       logfp:              %p\n", logfp);
-    fprintf(stderr, "dbg2       error:              %d\n", *error);
-    fprintf(stderr, "dbg2  Return status:\n");
-    fprintf(stderr, "dbg2       status:             %d\n", status);
-  }
-
-  /* return */
-  return (status);
-}
-
-/*--------------------------------------------------------------------*/
-
-int mbtrnpp_postlog(int verbose, FILE *logfp, char *log_message, int *error) {
-
-  /* local variables */
-  int status = MB_SUCCESS;
-
-  /* time, user, host variables */
-  struct timeval timeofday;
-  struct timezone timezone;
-  double time_d;
-  int time_i[7];
-  char date[32];
-
-  /* print input debug statements */
-  if (verbose >= 2) {
-    fprintf(stderr, "\ndbg2  MBIO function <%s> called\n", __func__);
-    fprintf(stderr, "dbg2  Input arguments:\n");
-    fprintf(stderr, "dbg2       verbose:            %d\n", verbose);
-    fprintf(stderr, "dbg2       logfp:              %p\n", logfp);
-    fprintf(stderr, "dbg2       log_message:        %s\n", log_message);
-  }
-
-  /* get time  */
-  gettimeofday(&timeofday, &timezone);
-  time_d = timeofday.tv_sec + 0.000001 * timeofday.tv_usec;
-  status = mb_get_date(verbose, time_d, time_i);
-  sprintf(date, "%4.4d%2.2d%2.2d_%2.2d%2.2d%2.2d%6.6d", time_i[0], time_i[1], time_i[2], time_i[3], time_i[4], time_i[5],
-          time_i[6]);
-
-  /* post log_message */
-  if (logfp != NULL) {
-    fprintf(logfp, "<%4.4d/%2.2d/%2.2d %2.2d:%2.2d:%2.2d.%6.6d>: %s\n", time_i[0], time_i[1], time_i[2], time_i[3], time_i[4],
-            time_i[5], time_i[6], log_message);
-  }
-  if (verbose > 0) {
-    fprintf(stderr, "<%4.4d/%2.2d/%2.2d %2.2d:%2.2d:%2.2d.%6.6d>: %s\n", time_i[0], time_i[1], time_i[2], time_i[3],
-            time_i[4], time_i[5], time_i[6], log_message);
-  }
-
-  /* print output debug statements */
-  if (verbose >= 2) {
-    fprintf(stderr, "\ndbg2  MBIO function <%s> completed\n", __func__);
-    fprintf(stderr, "dbg2  Return values:\n");
-    fprintf(stderr, "dbg2       error:              %d\n", *error);
-    fprintf(stderr, "dbg2  Return status:\n");
-    fprintf(stderr, "dbg2       status:             %d\n", status);
-  }
-
-  /* return */
-  return (status);
-}
-
-/*--------------------------------------------------------------------*/
-int mbtrnpp_logparameters(int verbose, FILE *logfp, char *input, int format, char *output, double swath_width,
-                          int n_output_soundings, int median_filter, int median_filter_n_across, int median_filter_n_along,
-                          double median_filter_threshold, int n_buffer_max, int *error) {
-  /* local variables */
-  int status = MB_SUCCESS;
-  mb_path log_message;
-
-  /* print input debug statements */
-  if (verbose >= 2) {
-    fprintf(stderr, "\ndbg2  MBIO function <%s> called\n", __func__);
-    fprintf(stderr, "dbg2  Input arguments:\n");
-    fprintf(stderr, "dbg2       verbose:                      %d\n", verbose);
-    fprintf(stderr, "dbg2       logfp:                        %p\n", logfp);
-    fprintf(stderr, "dbg2       input:                        %s\n", input);
-    fprintf(stderr, "dbg2       format:                       %d\n", format);
-    fprintf(stderr, "dbg2       output:                       %s\n", output);
-    fprintf(stderr, "dbg2       swath_width:                  %f\n", swath_width);
-    fprintf(stderr, "dbg2       n_output_soundings:           %d\n", n_output_soundings);
-    fprintf(stderr, "dbg2       median_filter:                %d\n", median_filter);
-    fprintf(stderr, "dbg2       median_filter_n_across:       %d\n", median_filter_n_across);
-    fprintf(stderr, "dbg2       median_filter_n_along:        %d\n", median_filter_n_along);
-    fprintf(stderr, "dbg2       median_filter_threshold:      %f\n", median_filter_threshold);
-    fprintf(stderr, "dbg2       n_buffer_max:                 %d\n", n_buffer_max);
-  }
-
-  /* post log_message */
-  if (logfp != NULL) {
-    sprintf(log_message, "       input:                    %s", input);
-    mbtrnpp_postlog(verbose, logfp, log_message, error);
-
-    sprintf(log_message, "       format:                   %d", format);
-    mbtrnpp_postlog(verbose, logfp, log_message, error);
-
-    sprintf(log_message, "       output:                   %s", output);
-    mbtrnpp_postlog(verbose, logfp, log_message, error);
-
-    sprintf(log_message, "       swath_width:              %f", swath_width);
-    mbtrnpp_postlog(verbose, logfp, log_message, error);
-
-    sprintf(log_message, "       n_output_soundings:       %d", n_output_soundings);
-    mbtrnpp_postlog(verbose, logfp, log_message, error);
-
-    sprintf(log_message, "       median_filter:            %d", median_filter);
-    mbtrnpp_postlog(verbose, logfp, log_message, error);
-
-    sprintf(log_message, "       median_filter_n_across:   %d", median_filter_n_across);
-    mbtrnpp_postlog(verbose, logfp, log_message, error);
-
-    sprintf(log_message, "       median_filter_n_along:    %d", median_filter_n_along);
-    mbtrnpp_postlog(verbose, logfp, log_message, error);
-
-    sprintf(log_message, "       median_filter_threshold:  %f", median_filter_threshold);
-    mbtrnpp_postlog(verbose, logfp, log_message, error);
-
-    sprintf(log_message, "       n_buffer_max:             %d", n_buffer_max);
-    mbtrnpp_postlog(verbose, logfp, log_message, error);
-  }
-
-  /* print output debug statements */
-  if (verbose >= 2) {
-    fprintf(stderr, "\ndbg2  MBIO function <%s> completed\n", __func__);
-    fprintf(stderr, "dbg2  Return values:\n");
-    fprintf(stderr, "dbg2       error:              %d\n", *error);
-    fprintf(stderr, "dbg2  Return status:\n");
-    fprintf(stderr, "dbg2       status:             %d\n", status);
-  }
-
-  /* return */
-  return (status);
-}
-
-/*--------------------------------------------------------------------*/
-int mbtrnpp_logstatistics(int verbose, FILE *logfp, int n_pings_read, int n_soundings_read, int n_soundings_valid_read,
-                          int n_soundings_flagged_read, int n_soundings_null_read, int n_soundings_trimmed,
-                          int n_soundings_decimated, int n_soundings_flagged, int n_soundings_written, int *error) {
-  /* local variables */
-  int status = MB_SUCCESS;
-  mb_path log_message;
-
-  /* print input debug statements */
-  if (verbose >= 2) {
-    fprintf(stderr, "\ndbg2  MBIO function <%s> called\n", __func__);
-    fprintf(stderr, "dbg2  Input arguments:\n");
-    fprintf(stderr, "dbg2       verbose:                      %d\n", verbose);
-    fprintf(stderr, "dbg2       logfp:                        %p\n", logfp);
-    fprintf(stderr, "dbg2       n_pings_read:                 %d\n", n_pings_read);
-    fprintf(stderr, "dbg2       n_soundings_read:             %d\n", n_soundings_read);
-    fprintf(stderr, "dbg2       n_soundings_valid_read:       %d\n", n_soundings_valid_read);
-    fprintf(stderr, "dbg2       n_soundings_flagged_read:     %d\n", n_soundings_flagged_read);
-    fprintf(stderr, "dbg2       n_soundings_null_read:        %d\n", n_soundings_null_read);
-    fprintf(stderr, "dbg2       n_soundings_trimmed:          %d\n", n_pings_read);
-    fprintf(stderr, "dbg2       n_soundings_decimated:        %d\n", n_soundings_decimated);
-    fprintf(stderr, "dbg2       n_soundings_flagged:          %d\n", n_soundings_flagged);
-    fprintf(stderr, "dbg2       n_soundings_written:          %d\n", n_soundings_written);
-  }
-
-  /* post log_message */
-  if (logfp != NULL) {
-    sprintf(log_message, "Log File Statistics:");
-    mbtrnpp_postlog(verbose, logfp, log_message, error);
-
-    sprintf(log_message, "       n_pings_read:                 %d", n_pings_read);
-    mbtrnpp_postlog(verbose, logfp, log_message, error);
-
-    sprintf(log_message, "       n_soundings_read:             %d", n_soundings_read);
-    mbtrnpp_postlog(verbose, logfp, log_message, error);
-
-    sprintf(log_message, "       n_soundings_valid_read:       %d", n_soundings_valid_read);
-    mbtrnpp_postlog(verbose, logfp, log_message, error);
-
-    sprintf(log_message, "       n_soundings_flagged_read:     %d", n_soundings_flagged_read);
-    mbtrnpp_postlog(verbose, logfp, log_message, error);
-
-    sprintf(log_message, "       n_soundings_null_read:        %d", n_soundings_null_read);
-    mbtrnpp_postlog(verbose, logfp, log_message, error);
-
-    sprintf(log_message, "       n_soundings_trimmed:          %d", n_pings_read);
-    mbtrnpp_postlog(verbose, logfp, log_message, error);
-
-    sprintf(log_message, "       n_soundings_decimated:        %d", n_soundings_decimated);
-    mbtrnpp_postlog(verbose, logfp, log_message, error);
-
-    sprintf(log_message, "       n_soundings_flagged:          %d", n_soundings_flagged);
-    mbtrnpp_postlog(verbose, logfp, log_message, error);
-
-    sprintf(log_message, "       n_soundings_written:          %d", n_soundings_written);
-    mbtrnpp_postlog(verbose, logfp, log_message, error);
-  }
-
-  /* print output debug statements */
-  if (verbose >= 2) {
-    fprintf(stderr, "\ndbg2  MBIO function <%s> completed\n", __func__);
-    fprintf(stderr, "dbg2  Return values:\n");
-    fprintf(stderr, "dbg2       error:              %d\n", *error);
-    fprintf(stderr, "dbg2  Return status:\n");
-    fprintf(stderr, "dbg2       status:             %d\n", status);
-  }
-
-  /* return */
-  return (status);
-}
-
-/*--------------------------------------------------------------------*/
-
-int mbtrnpp_update_stats(mstats_profile_t *stats, mlog_id_t log_id, mstats_flags flags) {
-
-  if (NULL != stats) {
-    double stats_now = mtime_dtime();
-
-    if (log_clock_res) {
-      // log the timing clock resolution (once)
-      struct timespec res;
-      clock_getres(CLOCK_MONOTONIC, &res);
-      mlog_tprintf(mbtrnpp_mlog_id, "%.3lf,i,clkres_mono,s[%ld] ns[%ld]\n", stats_now, res.tv_sec, res.tv_nsec);
-      log_clock_res = false;
-    }
-
-    // we can only measure the previous stats cycle...
-    if (stats->stats->per_stats[MBTPP_CH_MB_CYCLE_XT].n > 0) {
-      // get the timing of the last cycle
-      MST_METRIC_START(app_stats->stats->metrics[MBTPP_CH_MB_STATS_XT], stats_prev_start);
-      MST_METRIC_LAP(app_stats->stats->metrics[MBTPP_CH_MB_STATS_XT], stats_prev_end);
-    }
-    else {
-      // seed the first cycle
-      MST_METRIC_START(app_stats->stats->metrics[MBTPP_CH_MB_STATS_XT], (stats_now - 0.0001));
-      MST_METRIC_LAP(app_stats->stats->metrics[MBTPP_CH_MB_STATS_XT], stats_now);
-    }
-
-    // end the cycle timer here
-    // [start at the end if this function]
-    MST_METRIC_LAP(app_stats->stats->metrics[MBTPP_CH_MB_CYCLE_XT], stats_now);
-
-    // measure dtime execution time (twice), while we're at it
-    MST_METRIC_START(app_stats->stats->metrics[MBTPP_CH_MB_DTIME_XT], mtime_dtime());
-    MST_METRIC_LAP(app_stats->stats->metrics[MBTPP_CH_MB_DTIME_XT], mtime_dtime());
-    MST_METRIC_DIV(app_stats->stats->metrics[MBTPP_CH_MB_DTIME_XT], 2.0);
-
-    // update uptime
-    stats->uptime = stats_now - stats->session_start;
-
-    PMPRINT(MOD_MBTRNPP, MBTRNPP_V4,
-            (stderr, "cycle_xt: stat_now[%.4lf] start[%.4lf] stop[%.4lf] value[%.4lf]\n", stats_now,
-             app_stats->stats->metrics[MBTPP_CH_MB_CYCLE_XT].start, app_stats->stats->metrics[MBTPP_CH_MB_CYCLE_XT].stop,
-             app_stats->stats->metrics[MBTPP_CH_MB_CYCLE_XT].value));
-
-    // update stats
-    mstats_update_stats(stats->stats, MBTPP_CH_COUNT, flags);
-    mstats_t *mb1svr_stats = netif_stats(mb1svr);
-    mstats_update_stats(mb1svr_stats, NETIF_CH_COUNT, flags);
-    mstats_t *trnsvr_stats = netif_stats(trnsvr);
-    mstats_update_stats(trnsvr_stats, NETIF_CH_COUNT, flags);
-    mstats_t *trnusvr_stats = netif_stats(trnusvr);
-    mstats_update_stats(trnusvr_stats, NETIF_CH_COUNT, flags);
-
-    PMPRINT(MOD_MBTRNPP,  MBTRNPP_V4,
-            (stderr, "cycle_xt.p: N[%lld] sum[%.3lf] min[%.3lf] max[%.3lf] avg[%.3lf]\n",
-             app_stats->stats->per_stats[MBTPP_CH_MB_CYCLE_XT].n, app_stats->stats->per_stats[MBTPP_CH_MB_CYCLE_XT].sum,
-             app_stats->stats->per_stats[MBTPP_CH_MB_CYCLE_XT].min, app_stats->stats->per_stats[MBTPP_CH_MB_CYCLE_XT].max,
-             app_stats->stats->per_stats[MBTPP_CH_MB_CYCLE_XT].avg));
-
-    PMPRINT(MOD_MBTRNPP, MBTRNPP_V4,
-            (stderr, "cycle_xt.a: N[%lld] sum[%.3lf] min[%.3lf] max[%.3lf] avg[%.3lf]\n",
-             app_stats->stats->agg_stats[MBTPP_CH_MB_CYCLE_XT].n, app_stats->stats->agg_stats[MBTPP_CH_MB_CYCLE_XT].sum,
-             app_stats->stats->agg_stats[MBTPP_CH_MB_CYCLE_XT].min, app_stats->stats->agg_stats[MBTPP_CH_MB_CYCLE_XT].max,
-             app_stats->stats->agg_stats[MBTPP_CH_MB_CYCLE_XT].avg));
-
-    if (flags & MSF_READER) {
-      mstats_update_stats(reader_stats, R7KR_MET_COUNT, flags);
-    }
-
-    //        fprintf(stderr,"stat period sec[%.3lf] start[%.3lf] now[%.3lf] elapsed[%.3lf]\n",
-    //                stats->stats->stat_period_sec,
-    //                stats->stats->stat_period_start,
-    //                stats_now,
-    //                (stats_now - stats->stats->stat_period_start)
-    //                );
-    // check stats periods, process if ready
-    if ((stats->stats->stat_period_sec > 0.0) &&
-        ((stats_now - stats->stats->stat_period_start) > stats->stats->stat_period_sec)) {
-
-      // start log execution timer
-      MST_METRIC_START(app_stats->stats->metrics[MBTPP_CH_MB_LOG_XT], mtime_dtime());
-
-      mlog_tprintf(mbtrnpp_mlog_id, "%.3lf,i,uptime,%0.3lf\n", stats_now, stats->uptime);
-      mstats_log_stats(stats->stats, stats_now, log_id, flags);
-      mstats_log_stats(mb1svr_stats, stats_now, netif_log(mb1svr), flags);
-      mstats_log_stats(trnsvr_stats, stats_now, netif_log(trnsvr), flags);
-      mstats_log_stats(trnusvr_stats, stats_now, netif_log(trnusvr), flags);
-
-      if (flags & MSF_READER) {
-        mstats_log_stats(reader_stats, stats_now, log_id, flags);
-      }
-
-      // reset period stats
-      mstats_reset_pstats(stats->stats, MBTPP_CH_COUNT);
-      mstats_reset_pstats(reader_stats, R7KR_MET_COUNT);
-      mstats_reset_pstats(mb1svr_stats, NETIF_CH_COUNT);
-      mstats_reset_pstats(trnsvr_stats, NETIF_CH_COUNT);
-      mstats_reset_pstats(trnusvr_stats, NETIF_CH_COUNT);
-
-      // reset period timer
-      stats->stats->stat_period_start = stats_now;
-
-      // stop log execution timer
-      MST_METRIC_LAP(app_stats->stats->metrics[MBTPP_CH_MB_LOG_XT], mtime_dtime());
-    }
-
-    // start cycle timer
-    MST_METRIC_START(app_stats->stats->metrics[MBTPP_CH_MB_CYCLE_XT], mtime_dtime());
-
-    // update stats execution time variables
-    stats_prev_start = stats_now;
-    stats_prev_end = mtime_dtime();
-  }
-  else {
-    fprintf(stderr, "mbtrnpp_update_stats: invalid argument\n");
-  }
-  return 0;
-}
-
-/*--------------------------------------------------------------------*/
-
-int mbtrnpp_init_debug(int verbose) {
-
-  /* Open and initialize the socket based input for reading using function
-   * mbtrnpp_input_read(). Allocate an internal, hidden buffer to hold data from
-   * full s7k records while waiting to return bytes from those records as
-   * requested by the MBIO read functions.
-   * Store the relevant pointers and parameters within the
-   * mb_io_struct structure *mb_io_ptr. */
-
-  mmd_initialize();
-  mconf_init(NULL, NULL);
-
-  fprintf(stderr, "%s:%d >>> MOD_MBTRNPP[id=%d]  en[%08X] verbose[%d]\n", __FUNCTION__, __LINE__, MOD_MBTRNPP,
-          mmd_get_enmask(MOD_MBTRNPP, NULL),verbose);
-
-  switch (verbose) {
-  case 0:
-    mmd_channel_set(MOD_MBTRNPP, MM_NONE);
-    mmd_channel_set(MOD_R7K, MM_NONE);
-    mmd_channel_set(MOD_R7KR, MM_NONE);
-    mmd_channel_set(MOD_MSOCK, MM_NONE);
-    mmd_channel_set(MOD_NETIF, MM_NONE);
-    break;
-  case 1:
-    mmd_channel_en(MOD_MBTRNPP, MBTRNPP_V1);
-    mmd_channel_en(MOD_R7KR, R7KR_V1);
-    break;
-  case 2:
-    mmd_channel_en(MOD_MBTRNPP, MM_DEBUG);
-    mmd_channel_en(MOD_R7KR, MM_DEBUG);
-    mmd_channel_en(MOD_R7K, R7K_PARSER);
-    break;
-  case -1:
-    mmd_channel_en(MOD_MBTRNPP, MBTRNPP_V1);
-    mmd_channel_en(MOD_R7KR, MM_DEBUG);
-    mmd_channel_set(MOD_NETIF, NETIF_V1 | NETIF_V2);
-    break;
-  case -2:
-    mmd_channel_en(MOD_MBTRNPP, MBTRNPP_V1 | MBTRNPP_V2);
-    mmd_channel_set(MOD_NETIF, NETIF_V1 | NETIF_V2 | NETIF_V3 );
-    break;
-  case -3:
-    mmd_channel_en(MOD_MBTRNPP, MM_DEBUG | MBTRNPP_V1 | MBTRNPP_V2 | MBTRNPP_V3 );
-    mmd_channel_en(MOD_R7KR, MM_DEBUG);
-    mmd_channel_en(MOD_R7K, MM_WARN | R7K_PARSER);
-    mmd_channel_set(MOD_NETIF, NETIF_V1 | NETIF_V2 | NETIF_V3 | NETIF_V4);
-    // this enables messages from msock_recv (e.g. resource temporarily unavailable)
-    msock_set_debug(1);
-    break;
-  case -4:
-    mmd_channel_en(MOD_MBTRNPP, MM_DEBUG | MBTRNPP_V1 | MBTRNPP_V2 | MBTRNPP_V3 | MBTRNPP_V4);
-    mmd_channel_en(MOD_R7KR, MM_DEBUG);
-    mmd_channel_en(MOD_R7K, MM_WARN | R7K_PARSER | R7K_DRFCON);
-    mmd_channel_en(MOD_MSOCK, MM_DEBUG);
-    mmd_channel_set(MOD_NETIF, MM_DEBUG | NETIF_V1 | NETIF_V2 | NETIF_V3 | NETIF_V4);
-    msock_set_debug(1);
-    break;
-  case -5:
-    mmd_channel_en(MOD_MBTRNPP, MM_ALL);
-    mmd_channel_en(MOD_R7KR, MM_ALL);
-    mmd_channel_en(MOD_R7K, MM_ALL);
-    mmd_channel_en(MOD_MSOCK, MM_ALL);
-    mmd_channel_en(MOD_NETIF, MM_ALL);
-    msock_set_debug(1);
-    break;
-  default:
-    break;
-  }
-  fprintf(stderr, "%s:%d >>> MOD_MBTRNPP  en[%08X]\n", __FUNCTION__, __LINE__, mmd_get_enmask(MOD_MBTRNPP, NULL));
-
-  // open trn data log
-  if ( OUTPUT_FLAG_SET(OUTPUT_MB1_BIN) ) {
-    mb1_blog_path = (char *)malloc(512);
-    sprintf(mb1_blog_path, "%s//%s-%s%s", g_log_dir, MB1_BLOG_NAME, session_date, MBTRNPP_LOG_EXT);
-    mb1_blog_id = mlog_get_instance(mb1_blog_path, &mb1_blog_conf, MB1_BLOG_NAME);
-    mlog_show(mb1_blog_id, true, 5);
-    mlog_open(mb1_blog_id, flags, mode);
-  }
-  // open trn message log
-  if (OUTPUT_FLAG_SET(OUTPUT_MBTRNPP_MSG) ) {
-    mbtrnpp_mlog_path = (char *)malloc(512);
-    sprintf(mbtrnpp_mlog_path, "%s//%s-%s%s", g_log_dir, MBTRNPP_MLOG_NAME, session_date, MBTRNPP_LOG_EXT);
-    mbtrnpp_mlog_id = mlog_get_instance(mbtrnpp_mlog_path, &mbtrnpp_mlog_conf, MBTRNPP_MLOG_NAME);
-    mlog_show(mbtrnpp_mlog_id, true, 5);
-    mlog_open(mbtrnpp_mlog_id, flags, mode);
-    mlog_tprintf(mbtrnpp_mlog_id, "*** mbtrn session start ***\n");
-    mlog_tprintf(mbtrnpp_mlog_id, "cmdline [%s]\n", g_cmd_line);
-    mlog_tprintf(mbtrnpp_mlog_id, "r7kr v[%s] build[%s]\n", R7KR_VERSION_STR, LIBMFRAME_BUILD);
-
-      trn_ulog_path = (char *)malloc(512);
-      sprintf(trn_ulog_path, "%s//%s-%s%s", g_log_dir, TRN_ULOG_NAME, session_date, MBTRNPP_LOG_EXT);
-      trn_ulog_id = mlog_get_instance(trn_ulog_path, &trn_ulog_conf, TRN_ULOG_NAME);
-      mlog_show(trn_ulog_id, true, 5);
-      mlog_open(trn_ulog_id, flags, mode);
-      mlog_tprintf(trn_ulog_id, "*** trn update session start ***\n");
-      mlog_tprintf(trn_ulog_id, "cmdline [%s]\n", g_cmd_line);
-      mlog_tprintf(trn_ulog_id, "r7kr v[%s] build[%s]\n", R7KR_VERSION_STR, LIBMFRAME_BUILD);
-
-  }
-  else {
-    fprintf(stderr, "*** mbtrn session start ***\n");
-    fprintf(stderr, "cmdline [%s]\n", g_cmd_line);
-  }
-
-  app_stats = mstats_profile_new(MBTPP_EV_COUNT, MBTPP_STA_COUNT, MBTPP_CH_COUNT, mbtrnpp_stats_labels, mtime_dtime(),
-                                 trn_status_interval_sec);
-
-  return 0;
-}
-/*--------------------------------------------------------------------*/
-
-
-#ifdef WITH_MBTNAV
-
-char *mbtrnpp_trn_updatestr(char *dest, int len, trn_update_t *update, int indent)
-
-{
-    if(NULL!=dest && NULL!=update){
-        char *cp=dest;
-        snprintf(dest,len-1,"%*sMLE: %.2lf,%.4lf,%.4lf,%.4lf\n%*sMSE: %.2lf,%.4lf,%.4lf,%.4lf\n%*sCOV: %.2lf,%.2lf,%.2lf\n%*s RI: %d filter_state: %d success: %d cycle: %d ping: %d mb1_time: %0.3lf update_time: %0.3lf isconv:%hd isvalid:%hd\n",
-                 indent,"",
-                 update->mle_dat->time,
-                 (update->mle_dat->x-update->pt_dat->x),
-                 (update->mle_dat->y-update->pt_dat->y),
-                 (update->mle_dat->z-update->pt_dat->z),
-                 indent,"",
-                 update->mse_dat->time,
-                 (update->mse_dat->x-update->pt_dat->x),
-                 (update->mse_dat->y-update->pt_dat->y),
-                 (update->mse_dat->z-update->pt_dat->z),
-                 indent,"",
-                 sqrt(update->mse_dat->covariance[0]),
-                 sqrt(update->mse_dat->covariance[2]),
-                 sqrt(update->mse_dat->covariance[5]),
-                 indent,"",
-                 update->reinit_count,
-                 update->filter_state,
-                 update->success,
-                 update->mb1_cycle,
-                 update->ping_number,
-                 update->mb1_time,
-                 update->update_time,
-                 update->is_converged,
-                 update->is_valid
-                 );
-    }
-    return dest;
-}
-/*--------------------------------------------------------------------*/
-
-int mbtrnpp_trn_pub_ostream(trn_update_t *update,
-                             FILE *stream)
-{
-    int retval=-1;
-
-    if(NULL!=update->mse_dat && NULL!=update->pt_dat && NULL!=update->mle_dat){
-        char str[256]={0};
-        fprintf(stream,"\nTRN Update:\n%s", mbtrnpp_trn_updatestr(str,256,update,0));
-        retval=0;
-    }
-
-    return retval;
-}
-
-int mbtrnpp_trn_pub_odebug(trn_update_t *update)
-{
-    int retval=-1;
-
-    if(NULL!=update->mse_dat && NULL!=update->pt_dat && NULL!=update->mle_dat){
-        char str[256]={0};
-
-        PMPRINT(MOD_MBTRNPP,MM_DEBUG|MBTRNPP_V1,(stderr,"\nTRN Update:\n%s", mbtrnpp_trn_updatestr(str,256,update,0)));
-        retval=0;
-    }
-
-    return retval;
-}
-
-int mbtrnpp_trn_pub_olog(trn_update_t *update,
-                          mlog_id_t log_id)
-{
-    int retval=-1;
-    if(NULL!=update){
-        if(NULL!=update->pt_dat)
-            retval=0;
-        mlog_tprintf(log_id,"trn_pt_dat,%lf,%.4lf,%.4lf,%.4lf\n",
-                     update->pt_dat->time,
-                     update->pt_dat->x,
-                     update->pt_dat->y,
-                     update->pt_dat->z);
-
-        if(NULL!=update->mle_dat)
-            mlog_tprintf(log_id,"trn_mle_dat,%lf,%.4lf,%.4lf,%.4lf\n",
-                         update->mle_dat->time,
-                         update->mle_dat->x,
-                         update->mle_dat->y,
-                         update->mle_dat->z);
-
-        if(NULL!=update->mse_dat)
-            mlog_tprintf(log_id,"trn_mse_dat,%lf,%.4lf,%.4lf,%.4lf,%.4lf,%.4lf,%.4lf,%.4lf\n",
-                         update->mse_dat->time,
-                         update->mse_dat->x,
-                         update->mse_dat->y,
-                         update->mse_dat->z,
-                         update->mse_dat->covariance[0],
-                         update->mse_dat->covariance[2],
-                         update->mse_dat->covariance[5],
-                         update->mse_dat->covariance[1]);
-
-        if(NULL!=update->mse_dat && NULL!=update->pt_dat && NULL!=update->mle_dat)
-            mlog_tprintf(log_id,"trn_est,%lf,%.4lf,%.4lf,%.4lf,%.4lf,%.4lf,%.4lf,%.2lf,%.2lf,%.2lf\n",
-                         update->mse_dat->time,
-                         (update->mle_dat->x-update->pt_dat->x),
-                         (update->mle_dat->y-update->pt_dat->y),
-                         (update->mle_dat->z-update->pt_dat->z),
-                         (update->mse_dat->x-update->pt_dat->x),
-                         (update->mse_dat->y-update->pt_dat->y),
-                         (update->mse_dat->z-update->pt_dat->z),
-                         sqrt(update->mse_dat->covariance[0]),
-                         sqrt(update->mse_dat->covariance[2]),
-                         sqrt(update->mse_dat->covariance[5]));
-<<<<<<< HEAD
-        mlog_tprintf(log_id,"trn_state,reinit_flag,%d,fstate,%d,success,%d,cycle,%d,ping,%d,mb1_time,%0.3lf,update_time,%0.3lf,isconv,%hd,isval,%hd\n",update->reinit_count,update->filter_state,update->success,update->mb1_cycle,update->ping_number,update->mb1_time,update->update_time,update->is_converged,update->is_valid);
-=======
-        mlog_tprintf(log_id,"trn_reinit_flag,%d\n",update->reinit_count);
-
->>>>>>> 4b958945
-    }
-
-    return retval;
-}
-
-/*--------------------------------------------------------------------*/
-
-
-
-int mbtrnpp_trn_pub_osocket(trn_update_t *update,
-                             msock_socket_t *pub_sock)
-{
-    int retval=-1;
-
-    if(NULL!=update && NULL!=pub_sock){
-        retval=0;
-        int iobytes=0;
-
-        if(NULL!=update && NULL!=pub_sock){
-            // serialize data
-            trn_offset_pub_t pub_data={
-                TRNW_PUB_SYNC,
-                {
-                    {update->pt_dat->time,update->pt_dat->x,update->pt_dat->y,update->pt_dat->z,
-                        {update->pt_dat->covariance[0],update->pt_dat->covariance[2],update->pt_dat->covariance[5],update->pt_dat->covariance[1]}
-                    },
-                    {update->mle_dat->time,update->mle_dat->x,update->mle_dat->y,update->mle_dat->z,
-                        {update->mle_dat->covariance[0],update->mle_dat->covariance[2],update->mle_dat->covariance[5],update->mle_dat->covariance[1]}
-                    },
-                    {update->mse_dat->time,update->mse_dat->x,update->mse_dat->y,update->mse_dat->z,
-                        {update->mse_dat->covariance[0],update->mse_dat->covariance[2],update->mse_dat->covariance[5],update->mse_dat->covariance[1]}
-                    }
-                },
-                update->reinit_count,
-                update->reinit_tlast,
-                update->filter_state,
-                update->success,
-                update->is_converged,
-                update->is_valid,
-                update->mb1_cycle,
-                update->ping_number,
-                update->mb1_time,
-                update->update_time
-            };
-
-            if( (iobytes=netif_pub(trnusvr,(char *)&pub_data, sizeof(pub_data)))>0){
-                retval=iobytes;
-            }
-        }
-    }
-    return retval;
-}
-
-int mbtrnpp_init_trn(wtnav_t **pdest, int verbose, trn_config_t *cfg)
-{
-    int retval = -1;
-
-    if (NULL != cfg && NULL!=pdest) {
-        wtnav_t *instance = wtnav_new(cfg);
-        if (NULL!=instance) {
-            if (wtnav_initialized(instance)) {
-                *pdest = instance;
-                retval = 0;
-                fprintf(stderr, "%s : TRN intialize - OK\n",__FUNCTION__);
-            }
-            else {
-                fprintf(stderr, "%s : ERR - TRN wtnav intialization failed\n",__FUNCTION__);
-                wtnav_destroy(instance);
-            }
-        }
-        else {
-            fprintf(stderr, "%s : ERR - TRN new failed\n",__FUNCTION__);
-        }
-    }
-    else {
-        fprintf(stderr, "%s : ERR - TRN config NULL\n",__FUNCTION__);
-    }
-
-    return retval;
-}
-
-int mbtrnpp_init_trnsvr(netif_t **psvr, wtnav_t *trn, char *host, int port, bool verbose)
-{
-    int retval = -1;
-
-    PMPRINT(MOD_MBTRNPP,MM_DEBUG,(stderr,"configuring trn server socket using %s:%d\n",host,port));
-    if(NULL!=psvr && NULL!=host){
-        netif_t *svr  = netif_new("trnsvr",host,
-                          port,
-                          ST_TCP,
-                          IFM_REQRES,
-                          trnsvr_hbto,
-                          trnif_msg_read_ct,
-                          trnif_msg_handle_ct,
-                          NULL);
-
-        if(NULL!=svr){
-            *psvr = svr;
-            netif_set_reqres_res(svr,trn);
-            netif_show(svr,true,5);
-            netif_init_log(svr, "trnsvr", (NULL!=g_log_dir?g_log_dir:"."), session_date);
-            mlog_tprintf(svr->mlog_id,"*** trnsvr session start (TEST) ***\n");
-            mlog_tprintf(svr->mlog_id,"libnetif v[%s] build[%s]\n",netif_get_version(),netif_get_build());
-            retval = netif_connect(svr);
-        }else{
-            fprintf(stderr,"%s:%d - ERR allocation\n",__FUNCTION__,__LINE__);
-        }
-    }else{
-        fprintf(stderr,"%s:%d - ERR invalid args\n",__FUNCTION__,__LINE__);
-    }
-    return retval;
-}
-/*--------------------------------------------------------------------*/
-int mbtrnpp_init_mb1svr(netif_t **psvr, char *host, int port, bool verbose)
-{
-    int retval = -1;
-    PMPRINT(MOD_MBTRNPP,MM_DEBUG,(stderr,"configuring MB1 server socket using %s:%d\n",host,port));
-    fprintf(stderr,"configuring MB1 server socket using %s:%d hbto[%lf]\n",host,port,mbsvr_hbto);
-   if(NULL!=psvr && NULL!=host){
-        netif_t *svr = netif_new("mb1svr",host,
-                          port,
-                          ST_UDP,
-                          IFM_REQRES,
-                          mbsvr_hbto,
-                          trnif_msg_read_mb,
-                          trnif_msg_handle_mb,
-                          trnif_msg_pub_mb);
-
-        if(NULL!=svr){
-            *psvr = svr;
-//            netif_set_reqres_res(svr,trn);
-            netif_show(svr,true,5);
-            netif_init_log(svr, "mb1svr", (NULL!=g_log_dir?g_log_dir:"."), session_date);
-            mlog_tprintf(svr->mlog_id,"*** mb1svr session start (TEST) ***\n");
-            mlog_tprintf(svr->mlog_id,"libnetif v[%s] build[%s]\n",netif_get_version(),netif_get_build());
-            retval = netif_connect(svr);
-        }else{
-            fprintf(stderr,"%s:%d - ERR allocation\n",__FUNCTION__,__LINE__);
-        }
-   }else{
-       fprintf(stderr,"%s:%d - ERR invalid args\n",__FUNCTION__,__LINE__);
-   }
-    return retval;
-}
-/*--------------------------------------------------------------------*/
-int mbtrnpp_init_trnusvr(netif_t **psvr, char *host, int port, bool verbose)
-{
-    int retval = -1;
-    PMPRINT(MOD_MBTRNPP,MM_DEBUG,(stderr,"configuring trnu (update) server socket using %s:%d\n",host,port));
-    if(NULL!=psvr && NULL!=host){
-        netif_t *svr = netif_new("trnusvr",host,
-                                 port,
-                                 ST_UDP,
-                                 IFM_REQRES,
-                                 trnusvr_hbto,
-                                 trnif_msg_read_trnu,
-                                 trnif_msg_handle_trnu,
-                                 trnif_msg_pub_trnu);
-
-        if(NULL!=svr){
-            *psvr = svr;
-            //            netif_set_reqres_res(svr,trn);
-            netif_show(svr,true,5);
-            netif_init_log(svr, "trnusvr", (NULL!=g_log_dir?g_log_dir:"."), session_date);
-            mlog_tprintf(svr->mlog_id,"*** trnusvr session start (TEST) ***\n");
-            mlog_tprintf(svr->mlog_id,"libnetif v[%s] build[%s]\n",netif_get_version(),netif_get_build());
-            retval = netif_connect(svr);
-        }else{
-            fprintf(stderr,"%s:%d - ERR allocation\n",__FUNCTION__,__LINE__);
-        }
-    }else{
-        fprintf(stderr,"%s:%d - ERR invalid args\n",__FUNCTION__,__LINE__);
-    }
-    return retval;
-}
-
-/*--------------------------------------------------------------------*/
-int mbtrnpp_trn_get_bias_estimates(wtnav_t *self, wposet_t *pt, trn_update_t *pstate) {
-    int retval = -1;
-    uint32_t uret = 0;
-    bool meas_valid = false;
-    wposet_t *mle = wposet_dnew();
-    wposet_t *mse = wposet_dnew();
-
-    if ( (NULL != self) && (NULL != pt) && (NULL != pstate)) {
-
-        wtnav_estimate_pose(self, mle, 1);
-        wtnav_estimate_pose(self, mse, 2);
-
-        //        fprintf(stderr,"%s:%d MLE,MSE\n",__FUNCTION__,__LINE__);
-        //        wposet_show(mle,true,5);
-        //        fprintf(stderr,"\n");
-        //        wposet_show(mse,true,5);
-
-        if (wtnav_last_meas_successful(self)) {
-            wposet_pose_to_cdata(&pstate->pt_dat, pt);
-            wposet_pose_to_cdata(&pstate->mle_dat, mle);
-            wposet_pose_to_cdata(&pstate->mse_dat, mse);
-            pstate->success=1;
-            retval = 0;
-        }
-        else {
-            PMPRINT(MOD_MBTRNPP, MM_DEBUG, (stderr, "Last Meas Invalid\n"));
-            mlog_tprintf(trn_ulog_id,"ERR: last meas invalid\n");
-        }
-        wposet_destroy(mle);
-        wposet_destroy(mse);
-    }
-
-    return retval;
-}
-
-/*--------------------------------------------------------------------*/
-int mbtrnpp_trn_publish(trn_update_t *pstate, trn_config_t *cfg)
-{
-    int retval = -1;
-
-    if(NULL!=pstate && NULL!=cfg){
-        // publish to selected outputs
-        if( OUTPUT_FLAG_SET(OUTPUT_TRNU_SVR_EN) ){
-
-            MST_METRIC_START(app_stats->stats->metrics[MBTPP_CH_TRN_TRNU_PUB_XT], mtime_dtime());
-
-            mbtrnpp_trn_pub_osocket(pstate, trnusvr->socket);
-
-            MST_METRIC_LAP(app_stats->stats->metrics[MBTPP_CH_TRN_TRNU_PUB_XT], mtime_dtime());
-            MST_COUNTER_INC(app_stats->stats->events[MBTPP_EV_TRNU_PUBN]);
-        }
-        if( OUTPUT_FLAG_SET(OUTPUT_TRNU_ASC) ){
-            MST_METRIC_START(app_stats->stats->metrics[MBTPP_CH_TRN_TRNU_LOG_XT], mtime_dtime());
-
-            mbtrnpp_trn_pub_olog(pstate, trn_ulog_id);
-
-            MST_METRIC_LAP(app_stats->stats->metrics[MBTPP_CH_TRN_TRNU_LOG_XT], mtime_dtime());
-        }
-        if( OUTPUT_FLAG_SET(OUTPUT_TRNU_DEBUG) ){
-            mbtrnpp_trn_pub_odebug(pstate);
-        }
-        if( OUTPUT_FLAG_SET(OUTPUT_TRNU_SOUT) ){
-            mbtrnpp_trn_pub_ostream(pstate, stdout);
-        }
-        if( OUTPUT_FLAG_SET(OUTPUT_TRNU_SERR)){
-            mbtrnpp_trn_pub_ostream(pstate, stderr);
-        }
-        retval=0;
-    }
-
-    return retval;
-}
-
-/*--------------------------------------------------------------------*/
-
-int mbtrnpp_trn_update(wtnav_t *self, mb1_t *src, wposet_t **pt_out, wmeast_t **mt_out, trn_config_t *cfg) {
-  int retval = -1;
-  int test = -1;
-  uint32_t uret = 0;
-
-  if (NULL != self && NULL != src && NULL != pt_out && NULL != mt_out) {
-
-    if ((test = wmeast_mb1_to_meas(mt_out, src, cfg->utm_zone)) == 0) {
-
-      if ((test = wposet_mb1_to_pose(pt_out, src, cfg->utm_zone)) == 0) {
-        // must do motion update first if pt time <= mt time
-        wtnav_motion_update(self, *pt_out);
-        wtnav_meas_update(self, *mt_out, TRN_SENSOR_MB);
-        //                fprintf(stderr,"%s:%d DONE [PT, MT]\n",__FUNCTION__,__LINE__);
-        //                wposet_show(*pt_out,true,5);
-        //                wmeast_show(*mt_out,true,5);
-        retval = 0;
-      }
-      else {
-        PMPRINT(MOD_MBTRNPP, MM_DEBUG, (stderr, "wposet_mb1_to_pose failed [%d]\n", test));
-          mlog_tprintf(trn_ulog_id,"ERR: mb1_to_pose failed [%d]\n", test);
-      }
-    }
-    else {
-      PMPRINT(MOD_MBTRNPP, MM_DEBUG, (stderr, "wmeast_mb1_to_meas failed [%d]\n", test));
-        mlog_tprintf(trn_ulog_id,"ERR: mb1_to_meas failed [%d]\n", test);
-    }
-  }
-
-  return retval;
-}
-
-/*--------------------------------------------------------------------*/
-
-//int mbtrnpp_trn_process_mb1(wtnav_t *tnav, mb1_t *mb1, trn_config_t *cfg)
-int mbtrnpp_trn_process_mb1(wtnav_t *tnav, mb1_t *mb1, trn_config_t *cfg)
-{
-    int retval=-1;
-
-    static int mb1_count=0;
-    static int process_count=0;
-
-    mlog_tprintf(trn_ulog_id,"trn_mb1_count,%lf,%d\n",mtime_etime(),++mb1_count);
-
-    // ignore if trn disabled
-    if(trn_enable){
-        // check decimation
-        bool do_process=false;
-
-        // TODO: arbitrate between time/count decimation
-        if(trn_decn>0){
-            if( ((++trn_dec_cycles)%trn_decn)==0 ){
-                do_process=true;
-                trn_dec_cycles=0;
-            }
-        }else if(trn_decs>0.0){
-            double now=mtime_dtime();
-            if( ((mtime_dtime()-trn_dec_time)) > trn_decs){
-                do_process=true;
-                trn_dec_time=now;
-            }
-        }else {
-            // always process of decimation disabled
-            // (trn_decs<=0 && trn_decn<=0 )
-            do_process=true;
-        }
-
-        MST_METRIC_START(app_stats->stats->metrics[MBTPP_CH_TRN_TRNSVR_XT], mtime_dtime());
-
-        // server: update (trn_server) client connections
-        netif_update_connections(trnsvr);
-
-        // server: service (trn_server) client requests
-        netif_reqres(trnsvr);
-
-        MST_METRIC_LAP(app_stats->stats->metrics[MBTPP_CH_TRN_TRNSVR_XT], mtime_dtime());
-
-        MST_METRIC_START(app_stats->stats->metrics[MBTPP_CH_TRN_TRNUSVR_XT], mtime_dtime());
-       // server: update (trnu server) client connections
-        netif_update_connections(trnusvr);
-        // server: service (trnu server) client requests
-        netif_reqres(trnusvr);
-
-        MST_METRIC_LAP(app_stats->stats->metrics[MBTPP_CH_TRN_TRNUSVR_XT], mtime_dtime());
-
-        if (do_process) {
-            mlog_tprintf(trn_ulog_id,"trn_update_start,%lf,%lf,%d\n",mtime_etime(),mb1->sounding.ts,++process_count);
-            MST_COUNTER_INC(app_stats->stats->events[MBTPP_EV_TRN_PROCN]);
-
-            if(NULL!=tnav && NULL!=mb1 && NULL!=cfg){
-                MST_METRIC_START(app_stats->stats->metrics[MBTPP_CH_TRN_PROC_XT], mtime_dtime());
-                int test=-1;
-
-                wmeast_t *mt = NULL;
-                wposet_t *pt = NULL;
-                trn_update_t trn_state={NULL,NULL,NULL,0,0,0,0,0.0,0.0},*pstate=&trn_state;
-
-                if(NULL!=tnav && NULL!=mb1 && NULL!=cfg){
-
-                    // get TRN update
-                    MST_METRIC_START(app_stats->stats->metrics[MBTPP_CH_TRN_UPDATE_XT], mtime_dtime());
-
-                    test=mbtrnpp_trn_update(tnav, mb1, &pt, &mt,cfg);
-
-                    MST_METRIC_LAP(app_stats->stats->metrics[MBTPP_CH_TRN_UPDATE_XT], mtime_dtime());
-
-                    if( test==0){
-                        // get TRN bias estimates
-                        MST_METRIC_START(app_stats->stats->metrics[MBTPP_CH_TRN_BIASEST_XT], mtime_dtime());
-
-                        test=mbtrnpp_trn_get_bias_estimates(tnav, pt, pstate);
-
-                        MST_METRIC_LAP(app_stats->stats->metrics[MBTPP_CH_TRN_BIASEST_XT], mtime_dtime());
-
-                        if( test==0){
-                            if(NULL!=pstate->pt_dat &&  NULL!= pstate->mle_dat && NULL!=pstate->mse_dat ){
-
-                                // get number of reinits
-                                MST_METRIC_START(app_stats->stats->metrics[MBTPP_CH_TRN_NREINITS_XT], mtime_dtime());
-
-                                pstate->reinit_count = wtnav_get_num_reinits(tnav);
-                                pstate->filter_state = wtnav_get_filter_state(tnav);
-                                pstate->is_converged = (wtnav_is_converged(tnav) ? 1 : 0);
-                                pstate->is_valid = ( (mb1->sounding.ts > 0. &&
-                                                      pstate->mse_dat->covariance[0] <= cfg->max_northing_cov &&
-                                                      pstate->mse_dat->covariance[2] <= cfg->max_easting_cov &&
-                                                      fabs(pstate->mse_dat->x-pstate->pt_dat->x) <= cfg->max_northing_err &&
-                                                      fabs(pstate->mse_dat->y-pstate->pt_dat->y) <= cfg->max_easting_err
-                                                    )? 1 : 0);
-                                pstate->mb1_cycle=mb1_count;
-                                pstate->ping_number=mb1->sounding.ping_number;
-                                pstate->mb1_time=mb1->sounding.ts;
-                                pstate->update_time=mtime_etime();
-
-                                MST_METRIC_LAP(app_stats->stats->metrics[MBTPP_CH_TRN_NREINITS_XT], mtime_dtime());
-
-                                // publish to selected outputs
-                                mbtrnpp_trn_publish(pstate, cfg);
-
-                                retval=0;
-
-                            }else{
-                                PMPRINT(MOD_MBTRNPP,MM_DEBUG,(stderr,"ERR: pt[%p] pt_dat[%p] mle_dat[%p] mse_dat[%p]\n",pt,pstate->pt_dat,pstate->mle_dat,pstate->mse_dat));
-                                mlog_tprintf(trn_ulog_id,"ERR: NULL data pt[%p] pt_dat[%p] mle_dat[%p] mse_dat[%p] ts[%.3lf] beams[%u] ping[%d] lat[%.5lf] lon[%.5lf] hdg[%.2lf] sd[%.1lf]\n",
-                                             pt,pstate->pt_dat,pstate->mle_dat,pstate->mse_dat,
-                                             mb1->sounding.ts, mb1->sounding.nbeams, mb1->sounding.ping_number,
-                                             mb1->sounding.lat, mb1->sounding.lon, mb1->sounding.hdg, mb1->sounding.depth);
-                            }
-                        }else{
-                            mlog_tprintf(trn_ulog_id,"ERR: trncli_get_bias_estimates failed [%d] [%d/%s]\n",test,errno,strerror(errno));
-
-                            PMPRINT(MOD_MBTRNPP,MM_DEBUG|MBTRNPP_V3,(stderr,"ERR: trn_get_bias_estimates failed [%d] [%d/%s]\n",test,errno,strerror(errno)));
-                        }
-                    }else{
-                        mlog_tprintf(trn_ulog_id,"ERR: trncli_send_update failed [%d] [%d/%s]\n",test,errno,strerror(errno));
-                        PMPRINT(MOD_MBTRNPP,MM_DEBUG|MBTRNPP_V3,(stderr,"ERR: trn_update failed [%d] [%d/%s]\n",test,errno,strerror(errno)));
-                    }
-                    wmeast_destroy(mt);
-                    wposet_destroy(pt);
-                    if(NULL!=pstate->pt_dat)
-                    free(pstate->pt_dat);
-                    if(NULL!=pstate->mse_dat)
-                    free(pstate->mse_dat);
-                    if(NULL!=pstate->mle_dat)
-                    free(pstate->mle_dat);
-                }
-                MST_METRIC_LAP(app_stats->stats->metrics[MBTPP_CH_TRN_PROC_XT], mtime_dtime());
-            }// if tnav, mb1,cfg != NULL
-            mlog_tprintf(trn_ulog_id,"trn_update_end,%lf,%d\n",mtime_etime(),retval);
-        }// if do_process
-    }// if trn_en
-
-    return retval;
-}
-#endif // WITH_MBTNAV
-
-int mbtrnpp_process_mb1(char *src, size_t len, trn_config_t *cfg)
-{
-    int retval=-1;
-
-    if(NULL!=src && NULL!=cfg){
-
-        // log current TRN message
-        if ( OUTPUT_FLAG_SET(OUTPUT_MB1_BIN) ) {
-            mlog_write(mb1_blog_id, (byte *)src, len);
-        }
-
-        if ( OUTPUT_FLAG_SET(OUTPUT_MB1_SVR_EN) ) {
-            // server: update (mb1 server) client connections
-            netif_update_connections(mb1svr);
-            // server: service (mb1 server) client requests
-            netif_reqres(mb1svr);
-           // publish mb1 sounding to all clients
-            netif_pub(mb1svr,(char *)src, len);
-            MST_COUNTER_INC(app_stats->stats->events[MBTPP_EV_MB_PUBN]);
-
-        }
-        MST_COUNTER_INC(app_stats->stats->events[MBTPP_EV_MB_CYCLES]);
-
-        //                struct timeval stv={0};
-        //                gettimeofday(&stv,NULL);
-        //                double stime = (double)stv.tv_sec+((double)stv.tv_usec/1000000.0);
-        //                double ptime=ping[i_ping_process].time_d;
-        //                fprintf(stderr,"mbtx : ptime[%.3lf] stime[%.3lf]
-        //                (s-p)[%+6.3lf]**\n",ptime,stime,(stime-ptime)); fprintf(stderr,"mbtx :
-        //                (s-p)[%+6.3lf]**\n",(stime-ptime));
-
-        if (mbtrnpp_loop_delay_msec > 0) {
-            PMPRINT(MOD_MBTRNPP, MBTRNPP_V5, (stderr, "delaying msec[%lld]\n", mbtrnpp_loop_delay_msec));
-            mtime_delay_ms(mbtrnpp_loop_delay_msec);
-        }
-
-        retval=0;
-    }
-    return retval;
-}
-
-/*--------------------------------------------------------------------*/
-
-int mbtrnpp_reson7kr_input_open(int verbose, void *mbio_ptr, char *definition, int *error) {
-
-  /* local variables */
-  int status = MB_SUCCESS;
-  struct mb_io_struct *mb_io_ptr;
-
-  uint32_t reson_nsubs = 11;
-  uint32_t reson_subs[] = {1003, 1006, 1008, 1010, 1012, 1013, 1015, 1016, 7000, 7004, 7027};
-
-  /* print input debug statements */
-  if (verbose >= 2) {
-    fprintf(stderr, "\ndbg2  MBIO function <%s> called\n", __func__);
-    fprintf(stderr, "dbg2  Input arguments:\n");
-    fprintf(stderr, "dbg2       verbose:    %d\n", verbose);
-    fprintf(stderr, "dbg2       mbio_ptr:   %p,%p\n", mbio_ptr, &mbio_ptr);
-    fprintf(stderr, "dbg2       hostname:   %s\n", definition);
-  }
-
-  /* get pointer to mbio descriptor */
-  mb_io_ptr = (struct mb_io_struct *)mbio_ptr;
-
-  /* set initial status */
-  status = MB_SUCCESS;
-
-  /* Open and initialize the socket based input for reading using function
-   * mbtrnpp_reson7kr_input_read(). Allocate an internal, hidden buffer to hold data from
-   * full s7k records while waiting to return bytes from those records as
-   * requested by the MBIO read functions.
-   * Store the relevant pointers and parameters within the
-   * mb_io_struct structure *mb_io_ptr. */
-
-#define SONAR_READER_CAPACITY_DFL (256 * 1024)
-  mb_path hostname;
-  int port = 0;
-  size_t size = 0;
-
-  // copy def (strtok is destructive)
-  char *defcpy = strdup(definition);
-  char *addr[2]={NULL,NULL};
-  // separate hostname, numeric tokens
-  addr[0]=strtok(defcpy,":");
-  addr[1]=strtok(NULL,"");
-
-    // parse hostname, port, size
-    if(NULL!=addr[0])
-    strcpy(hostname, addr[0]);
-    if(NULL!=addr[1])
-    sscanf(addr[1], "%d:%zd", &port, &size);
-    // release definition copy
-    free(defcpy);
-
-    if (strlen(hostname) == 0)
-    strcpy(hostname, "localhost");
-    if (port == 0)
-    port = R7K_7KCENTER_PORT;
-    if (size <= 0)
-    size = SONAR_READER_CAPACITY_DFL;
-
-  PMPRINT(MOD_MBTRNPP, MM_DEBUG, (stderr, "configuring r7kr_reader using %s:%d\n", hostname, port));
-  r7kr_reader_t *reader = r7kr_reader_new(hostname, port, size, reson_subs, reson_nsubs);
-
-  if (NULL != mb_io_ptr && NULL != reader) {
-
-    // set r7k_reader
-    mb_io_ptr->mbsp = (void *) reader;
-
-    if (reader->state == R7KR_CONNECTED || reader->state == R7KR_SUBSCRIBED) {
-      // update application performance profile
-      MST_COUNTER_INC(app_stats->stats->events[MBTPP_EV_MB_CONN]);
-    }
-
-    // get global 7K reader performance profile
-    reader_stats = r7kr_reader_get_stats(reader);
-    mstats_set_period(reader_stats, app_stats->stats->stat_period_start, app_stats->stats->stat_period_sec);
-
-    // configure reader data log
-      if ( OUTPUT_FLAG_SET(OUTPUT_RESON_BIN) ) {
-      // open mbr data log
-      reson_blog_path = (char *)malloc(512);
-      sprintf(reson_blog_path, "%s//%s-%s%s", g_log_dir, RESON_BLOG_NAME, session_date, MBTRNPP_LOG_EXT);
-
-      reson_blog_id = mlog_get_instance(reson_blog_path, &reson_blog_conf, RESON_BLOG_NAME);
-
-      mlog_show(reson_blog_id, true, 5);
-      mlog_open(reson_blog_id, flags, mode);
-
-      r7kr_reader_set_log(reader, reson_blog_id);
-    }
-
-    if (verbose >= 1) {
-      r7kr_reader_show(reader, true, 5);
-    }
-  }
-  else {
-    fprintf(stderr, "ERR - r7kr_reader_new failed (NULL) [%d:%s]\n", errno, strerror(errno));
-    status = MB_FAILURE;
-    *error = MB_ERROR_INIT_FAIL;
-  }
-
-  /* print output debug statements */
-  if (verbose >= 2) {
-    fprintf(stderr, "\ndbg2  MBIO function <%s> completed\n", __func__);
-    fprintf(stderr, "dbg2  Return values:\n");
-    fprintf(stderr, "dbg2       error:              %d\n", *error);
-    fprintf(stderr, "dbg2  Return status:\n");
-    fprintf(stderr, "dbg2       status:             %d\n", status);
-  }
-
-  /* return */
-  return (status);
-}
-
-/*--------------------------------------------------------------------*/
-
-int mbtrnpp_reson7kr_input_read(int verbose, void *mbio_ptr, size_t *size, char *buffer, int *error) {
-
-  /* local variables */
-  int status = MB_SUCCESS;
-  struct mb_io_struct *mb_io_ptr;
-  r7kr_reader_t *mbsp;
-
-  /* print input debug statements */
-  if (verbose >= 2) {
-    fprintf(stderr, "\ndbg2  MBIO function <%s> called\n", __func__);
-    fprintf(stderr, "dbg2  Input arguments:\n");
-    fprintf(stderr, "dbg2       verbose:    %d\n", verbose);
-    fprintf(stderr, "dbg2       mbio_ptr:   %p\n", mbio_ptr);
-    fprintf(stderr, "dbg2       size:       %zu\n", *size);
-    fprintf(stderr, "dbg2       buffer:     %p\n", buffer);
-  }
-
-  /* get pointer to mbio descriptor */
-  mb_io_ptr = (struct mb_io_struct *)mbio_ptr;
-
-  /* set initial status */
-  status = MB_SUCCESS;
-
-  /* Read the requested number of bytes (= size) off the input and  place
-   * those bytes into the buffer.
-   * This requires reading full s7k records off the socket, storing the data
-   * in an internal, hidden buffer, and parceling those bytes out as requested.
-   * The internal buffer should be allocated in mbtrnpp_reson7kr_input_init() and stored
-   * in the mb_io_struct structure *mb_io_ptr. */
-
-  // use the socket reader
-  // read and return single frame
-  uint32_t sync_bytes=0;
-  int64_t rbytes=-1;
-  r7kr_reader_t *reader = (r7kr_reader_t *)mb_io_ptr->mbsp;
-  if ( (rbytes = r7kr_read_stripped_frame(reader, (byte *) buffer,
-                                          R7K_MAX_FRAME_BYTES, R7KR_NET_STREAM,
-                                          0.0, R7KR_READ_TMOUT_MSEC,
-                                          &sync_bytes)) < 0) {
-    status   = MB_FAILURE;
-    *error   = MB_ERROR_EOF;
-    *size    = (size_t)rbytes;
-
-      MST_METRIC_START(app_stats->stats->metrics[MBTPP_CH_MB_GETFAIL_XT], mtime_dtime());
-      PMPRINT(MOD_MBTRNPP,MBTRNPP_V4,(stderr,"mb_get_all failed: status[%d] err[%d]\n",status, *error));
-
-      MST_COUNTER_INC(app_stats->stats->events[MBTPP_EV_EMBGETALL]);
-
-      fprintf(stderr,"EOF (input socket) - clear status/error\n");
-      status = MB_SUCCESS;
-      error = MB_ERROR_NO_ERROR;
-
-      // check connection status
-      // only reconnect if disconnected
-      if ((NULL!=reader && reader->state==R7KR_INITIALIZED) || (me_errno==ME_ESOCK) || (me_errno==ME_EOF)  ) {
-          MST_COUNTER_INC(app_stats->stats->events[MBTPP_EV_EMBSOCKET]);
-
-          // empty the reader's record frame container
-          r7kr_reader_purge(reader);
-          fprintf(stderr,"mbtrnpp: input socket disconnected status[%s]\n",r7kr_strstate(reader->state));
-          mlog_tprintf(mbtrnpp_mlog_id,"mbtrnpp: input socket disconnected status[%s]\n",r7kr_strstate(reader->state));
-          MST_COUNTER_INC(app_stats->stats->events[MBTPP_EV_MB_DISN]);
-          if (r7kr_reader_connect(reader,true)==0) {
-              fprintf(stderr,"mbtrnpp: input socket connected status[%s]\n",r7kr_strstate(reader->state));
-              mlog_tprintf(mbtrnpp_mlog_id,"mbtrnpp: input socket connected status[%s]\n",r7kr_strstate(reader->state));
-              MST_COUNTER_INC(app_stats->stats->events[MBTPP_EV_MB_CONN]);
-          }else{
-              fprintf(stderr,"mbtrnpp: input socket reconnect failed status[%s]\n",r7kr_strstate(reader->state));
-              mlog_tprintf(mbtrnpp_mlog_id,"mbtrnpp: input socket reconnect failed status[%s]\n",r7kr_strstate(reader->state));
-              MST_COUNTER_INC(app_stats->stats->events[MBTPP_EV_EMBCON]);
-
-              struct timespec twait={0},trem={0};
-              twait.tv_sec=5;
-              nanosleep(&twait,&trem);
-          }
-      }
-
-      MST_METRIC_LAP(app_stats->stats->metrics[MBTPP_CH_MB_GETFAIL_XT], mtime_dtime());
-
-//    if (me_errno==ME_ESOCK) {
-//        fprintf(stderr,"r7kr_reader server connection closed.\n");
-//    } else if (me_errno==ME_EOF) {
-//        fprintf(stderr,"r7kr_reader end of file (server connection closed).\n");
-//    } else{
-//        fprintf(stderr,"r7kr_read_stripped_frame me_errno %d/%s\n",me_errno,me_strerror(me_errno));
-//    }
-
-  } else {
-    *error = MB_ERROR_NO_ERROR;
-    *size    = (size_t)rbytes;
-  }
-
-  /* print output debug statements */
-  if (verbose >= 2) {
-    fprintf(stderr, "\ndbg2  MBIO function <%s> completed\n", __func__);
-    fprintf(stderr, "dbg2  Return values:\n");
-    fprintf(stderr, "dbg2       error:              %d\n", *error);
-    fprintf(stderr, "dbg2  Return status:\n");
-    fprintf(stderr, "dbg2       status:             %d\n", status);
-  }
-
-  /* return */
-  return (status);
-}
-
-/*--------------------------------------------------------------------*/
-
-int mbtrnpp_reson7kr_input_close(int verbose, void *mbio_ptr, int *error) {
-
-  /* local variables */
-  int status = MB_SUCCESS;
-  struct mb_io_struct *mb_io_ptr;
-
-  /* print input debug statements */
-  if (verbose >= 2) {
-    fprintf(stderr, "\ndbg2  MBIO function <%s> called\n", __func__);
-    fprintf(stderr, "dbg2  Input arguments:\n");
-    fprintf(stderr, "dbg2       verbose:    %d\n", verbose);
-    fprintf(stderr, "dbg2       mbio_ptr:   %p\n", mbio_ptr);
-  }
-
-  /* get pointer to mbio descriptor */
-  mb_io_ptr = (struct mb_io_struct *)mbio_ptr;
-
-  /* set initial status */
-  status = MB_SUCCESS;
-
-  /* Close the socket based input for reading using function
-   * mbtrnpp_reson7kr_input_read(). Deallocate the internal, hidden buffer and any
-   * other resources that were allocated by mbtrnpp_reson7kr_input_init(). */
-  r7kr_reader_t *reader = (r7kr_reader_t *)mb_io_ptr->mbsp;
-  r7kr_reader_destroy(&reader);
-  mb_io_ptr->mbsp = NULL;
-
-  /* print output debug statements */
-  if (verbose >= 2) {
-    fprintf(stderr, "\ndbg2  MBIO function <%s> completed\n", __func__);
-    fprintf(stderr, "dbg2  Return values:\n");
-    fprintf(stderr, "dbg2       error:              %d\n", *error);
-    fprintf(stderr, "dbg2  Return status:\n");
-    fprintf(stderr, "dbg2       status:             %d\n", status);
-  }
-
-  /* return */
-  return (status);
-}
-
-/*--------------------------------------------------------------------*/
-
-int mbtrnpp_kemkmall_input_open(int verbose, void *mbio_ptr, char *definition, int *error) {
-
-  /* local variables */
-  int status = MB_SUCCESS;
-  struct mb_io_struct *mb_io_ptr;
-
-  /* print input debug statements */
-  if (verbose >= 2) {
-    fprintf(stderr, "\ndbg2  MBIO function <%s> called\n", __func__);
-    fprintf(stderr, "dbg2  Input arguments:\n");
-    fprintf(stderr, "dbg2       verbose:    %d\n", verbose);
-    fprintf(stderr, "dbg2       mbio_ptr:   %p,%p\n", mbio_ptr, &mbio_ptr);
-    fprintf(stderr, "dbg2       definition: %s\n", definition);
-  }
-
-  /* get pointer to mbio descriptor */
-  mb_io_ptr = (struct mb_io_struct *)mbio_ptr;
-
-  /* set initial status */
-  status = MB_SUCCESS;
-
-  // Open and initialize the socket based input for reading using function
-  // mbtrnpp_kemkmall_input_read().
-  // - use mb_io_ptr->mbsp to hold pointer to socket i/o structure
-  // - the socket definition = "hostInterface:broadcastGroup:port"
-  int port;
-  mb_path bcastGrp;
-  mb_path hostInterface;
-  struct sockaddr_in localSock;
-  struct ip_mreq group;
-  char *token;
-  if ((token = strsep(&definition, ":")) != NULL) {
-    strncpy(hostInterface, token, sizeof(mb_path));
-  }
-  if ((token = strsep(&definition, ":")) != NULL) {
-    strncpy(bcastGrp, token, sizeof(mb_path));
-  }
-  if ((token = strsep(&definition, ":")) != NULL) {
-    sscanf(token, "%d", &port);
-  }
-
-  //sscanf(definition, "%s:%s:%d", hostInterface, bcastGrp, &port);
-  fprintf(stderr, "Attempting to open socket to Kongsberg sonar multicast at:\n");
-  fprintf(stderr, "  Definition: %s\n", definition);
-  fprintf(stderr, "  hostInterface: %s\n  bcastGrp: %s\n  port: %d\n",
-          hostInterface, bcastGrp, port);
-
-  /* Create a datagram socket on which to receive. */
-  int sd = socket(AF_INET, SOCK_DGRAM, 0);
-  if (sd < 0)
-  {
-      perror("Opening datagram socket error");
-      exit(1);
-  }
-
-  /* Enable SO_REUSEADDR to allow multiple instances of this */
-  /* application to receive copies of the multicast datagrams. */
-  int reuse = 1;
-  if (setsockopt(sd, SOL_SOCKET, SO_REUSEADDR, (char *)&reuse, sizeof(reuse)) < 0)
-    {
-      perror("Setting SO_REUSEADDR error");
-      close(sd);
-      exit(1);
-    }
-
-  /* Bind to the proper port number with the IP address */
-  /* specified as INADDR_ANY. */
-  memset((char *) &localSock, 0, sizeof(localSock));
-  localSock.sin_family = AF_INET;
-  localSock.sin_port = htons(port);
-  localSock.sin_addr.s_addr = INADDR_ANY;
-  if (bind(sd, (struct sockaddr*)&localSock, sizeof(localSock))) {
-      perror("Binding datagram socket error");
-      close(sd);
-      exit(1);
-  }
-
-  /* Join the multicast group on the specified */
-  /* interface. Note that this IP_ADD_MEMBERSHIP option must be */
-  /* called for each local interface over which the multicast */
-  /* datagrams are to be received. */
-  group.imr_multiaddr.s_addr = inet_addr(bcastGrp);
-  group.imr_interface.s_addr = inet_addr(hostInterface);
-
-  if(setsockopt(sd, IPPROTO_IP, IP_ADD_MEMBERSHIP,
-    (char *)&group, sizeof(group)) < 0) {
-    perror("Adding multicast group error");
-    close(sd);
-    exit(1);
-  }
-
-  // save the socket within the mb_io structure
-  int *sd_ptr = NULL;
-  status &= mb_mallocd(verbose, __FILE__, __LINE__, sizeof(sd), (void **)&sd_ptr, error);
-  *sd_ptr = sd;
-  mb_io_ptr->mbsp = (void *) sd_ptr;
-
-  /*initialize buffer for fragmented MWZ and MRC datagrams*/
-  memset(mRecordBuf, 0, sizeof(mRecordBuf));
-
-  /* print output debug statements */
-  if (verbose >= 2) {
-    fprintf(stderr, "\ndbg2  MBIO function <%s> completed\n", __func__);
-    fprintf(stderr, "dbg2  Return values:\n");
-    fprintf(stderr, "dbg2       error:              %d\n", *error);
-    fprintf(stderr, "dbg2  Return status:\n");
-    fprintf(stderr, "dbg2       status:             %d\n", status);
-  }
-
-  /* return */
-  return (status);
-}
-
-/*--------------------------------------------------------------------*/
-
-int mbtrnpp_kemkmall_rd_hdr(int verbose, char *buffer, void *header_ptr, void *emdgm_type_ptr, int *error) {
-  struct mbsys_kmbes_header *header = NULL;
-  mbsys_kmbes_emdgm_type *emdgm_type = NULL;
-  int index = 0;
-
-  if (verbose >= 2) {
-    fprintf(stderr, "\ndbg2  MBIO function <%s> called\n", __func__);
-    fprintf(stderr, "dbg2  Input arguments:\n");
-    fprintf(stderr, "dbg2       verbose:        %d\n", verbose);
-    fprintf(stderr, "dbg2       buffer:         %p\n", (void *)buffer);
-    fprintf(stderr, "dbg2       header_ptr:     %p\n", (void *)header_ptr);
-    fprintf(stderr, "dbg2       emdgm_type_ptr: %p\n", (void *)emdgm_type_ptr);
-  }
-
-  /* get pointer to header structure */
-  header = (struct mbsys_kmbes_header *)header_ptr;
-  emdgm_type = (mbsys_kmbes_emdgm_type *)emdgm_type_ptr;
-
-  /* extract the data */
-  index = 0;
-  mb_get_binary_int(true, &buffer[index], &(header->numBytesDgm));
-  index += 4;
-  memcpy(&(header->dgmType), &buffer[index], sizeof(header->dgmType));
-  index += 4;
-  header->dgmVersion = buffer[index];
-  index++;
-  header->systemID = buffer[index];
-  index++;
-  mb_get_binary_short(true, &buffer[index], &(header->echoSounderID));
-  index += 2;
-  mb_get_binary_int(true, &buffer[index], &(header->time_sec));
-  index += 4;
-  mb_get_binary_int(true, &buffer[index], &(header->time_nanosec));
-
-  /* identify the datagram type */
-  if (strncmp((const char *)header->dgmType, MBSYS_KMBES_I_INSTALLATION_PARAM, 4) == 0 ) {
-    *emdgm_type = IIP;
-  }
-  else if (strncmp((const char *)header->dgmType, MBSYS_KMBES_I_OP_RUNTIME, 4) == 0) {
-    *emdgm_type = IOP;
-  }
-  else if (strncmp((const char *)header->dgmType, MBSYS_KMBES_S_POSITION, 4) == 0) {
-    *emdgm_type = SPO;
-  }
-  else if (strncmp((const char *)header->dgmType, MBSYS_KMBES_S_KM_BINARY, 4) == 0) {
-    *emdgm_type = SKM;
-  }
-  else if (strncmp((const char *)header->dgmType, MBSYS_KMBES_S_SOUND_VELOCITY_PROFILE, 4) == 0) {
-    *emdgm_type = SVP;
-  }
-  else if (strncmp((const char *)header->dgmType, MBSYS_KMBES_S_SOUND_VELOCITY_TRANSDUCER, 4) == 0) {
-    *emdgm_type = SVT;
-  }
-  else if (strncmp((const char *)header->dgmType, MBSYS_KMBES_S_CLOCK, 4) == 0) {
-    *emdgm_type = SCL;
-  }
-  else if (strncmp((const char *)header->dgmType, MBSYS_KMBES_S_DEPTH, 4) == 0) {
-    *emdgm_type = SDE;
-  }
-  else if (strncmp((const char *)header->dgmType, MBSYS_KMBES_S_HEIGHT, 4) == 0) {
-    *emdgm_type = SHI;
-  }
-  else if (strncmp((const char *)header->dgmType, MBSYS_KMBES_S_HEADING, 4) == 0) {
-    *emdgm_type = SHA;
-  }
-  else if (strncmp((const char *)header->dgmType, MBSYS_KMBES_M_RANGE_AND_DEPTH, 4) == 0) {
-    *emdgm_type = MRZ;
-  }
-  else if (strncmp((const char *)header->dgmType, MBSYS_KMBES_M_WATER_COLUMN, 4) == 0) {
-    *emdgm_type = MWC;
-  }
-  else if (strncmp((const char *)header->dgmType, MBSYS_KMBES_C_POSITION, 4) == 0) {
-    *emdgm_type = CPO;
-  }
-  else if (strncmp((const char *)header->dgmType, MBSYS_KMBES_C_HEAVE, 4) == 0) {
-    *emdgm_type = CHE;
-  }
-  else if (strncmp((const char *)header->dgmType, MBSYS_KMBES_X_MBSYSTEM, 4) == 0) {
-    *emdgm_type = XMB;
-  }
-  else if (strncmp((const char *)header->dgmType, MBSYS_KMBES_X_COMMENT, 4) == 0) {
-    *emdgm_type = XMC;
-  }
-  else if (strncmp((const char *)header->dgmType, MBSYS_KMBES_X_PSEUDOSIDESCAN, 4) == 0) {
-    *emdgm_type = XMS;
-  }
-  else {
-    *emdgm_type = UNKNOWN;
-  }
-
-  if (verbose >= 5) {
-    fprintf(stderr, "\ndbg5  Values read in MBIO function <%s>\n", __func__);
-    fprintf(stderr, "dbg5       numBytesDgm:    %u\n", header->numBytesDgm);
-    fprintf(stderr, "dbg5       dgmType:        %.4s\n", header->dgmType);
-    fprintf(stderr, "dbg5       dgmVersion:     %u\n", header->dgmVersion);
-    fprintf(stderr, "dbg5       systemID:       %u\n", header->systemID);
-    fprintf(stderr, "dbg5       echoSounderID:  %u\n", header->echoSounderID);
-    fprintf(stderr, "dbg5       time_sec:       %u\n", header->time_sec);
-    fprintf(stderr, "dbg5       time_nanosec:   %u\n", header->time_nanosec);
-  }
-
-  int status = MB_SUCCESS;
-
-  if (verbose >= 2) {
-    fprintf(stderr, "\ndbg2  MBIO function <%s> completed\n", __func__);
-    fprintf(stderr, "dbg2  Return values:\n");
-    fprintf(stderr, "dbg2       dgmType:    %.4s\n", header->dgmType);
-    fprintf(stderr, "dbg2       emdgm_type: %d\n", *emdgm_type);
-    fprintf(stderr, "dbg2       error:      %d\n", *error);
-    fprintf(stderr, "dbg2  Return status:\n");
-    fprintf(stderr, "dbg2       status:  %d\n", status);
-  }
-
-  /* return status */
-  return (status);
-};
-
-/*--------------------------------------------------------------------*/
-
-int mbtrnpp_kemkmall_input_read(int verbose, void *mbio_ptr, size_t *size,
-                                char *buffer, int *error) {
-
-  /* local variables */
-  int status = MB_SUCCESS;
-
-  /* print input debug statements */
-  if (verbose >= 2) {
-    fprintf(stderr, "\ndbg2  MBIO function <%s> called\n", __func__);
-    fprintf(stderr, "dbg2  Input arguments:\n");
-    fprintf(stderr, "dbg2       verbose:    %d\n", verbose);
-    fprintf(stderr, "dbg2       mbio_ptr:   %p\n", mbio_ptr);
-    fprintf(stderr, "dbg2       size:       %zu\n", *size);
-    fprintf(stderr, "dbg2       buffer:     %p\n", buffer);
-  }
-
-  /* get pointer to mbio descriptor */
-  struct mb_io_struct *mb_io_ptr = (struct mb_io_struct *)mbio_ptr;
-
-  /* set initial status */
-  status = MB_SUCCESS;
-
-  // Read from the socket.
-  int *sd_ptr = (int *)mb_io_ptr->mbsp;
-  struct mbsys_kmbes_header header;
-  unsigned int num_bytes_dgm_end;
-  mbsys_kmbes_emdgm_type emdgm_type;
-  memset(buffer, 0, *size);
-  int readlen = read(*sd_ptr, buffer, *size);
-  if (readlen <= 0) {
-    status = MB_FAILURE;
-    *error = MB_ERROR_EOF;
-  }
-
-  if (status == MB_SUCCESS) {
-    status = mbtrnpp_kemkmall_rd_hdr(verbose, buffer, (void *)&header, (void *)&emdgm_type, error);
-
-    if (status == MB_SUCCESS && emdgm_type != UNKNOWN && header.numBytesDgm <= *size) {
-      mb_get_binary_int(true, &buffer[header.numBytesDgm-4], &num_bytes_dgm_end);
-      if (num_bytes_dgm_end != header.numBytesDgm) {
-        status = MB_FAILURE;
-        *error = MB_ERROR_UNINTELLIGIBLE;
-      }
-    } else {
-        status = MB_FAILURE;
-        *error = MB_ERROR_UNINTELLIGIBLE;
-    }
-  }
-
-  if (status == MB_SUCCESS) {
-    *size = header.numBytesDgm;
-  }
-  else {
-    *size = 0;
-  }
-
-  /*handle multi-packet MRZ and MWC records*/
-  static int totalDgms, dgmsReceived=0;
-  static unsigned int pingSecs, pingNanoSecs;
-  unsigned short numOfDgms;
-  unsigned short dgmNum;
-  int totalSize;
-  if (emdgm_type == MRZ || emdgm_type == MWC) {
-    mb_get_binary_short(true, &buffer[MBSYS_KMBES_HEADER_SIZE], &numOfDgms);
-    mb_get_binary_short(true, &buffer[MBSYS_KMBES_HEADER_SIZE+2], &dgmNum);
-    if (numOfDgms > 1) {
-
-      /* if we get a M record of a multi-packet sequence, and its numOfDgms
-          or ping time don't match the ping we are looking for, flush the
-          current read and start over with this packet */
-      if (header.time_sec != pingSecs
-          || header.time_nanosec != pingNanoSecs
-          || numOfDgms != totalDgms) {
-        dgmsReceived = 0;
-      }
-
-      if (!dgmsReceived){
-        pingSecs = header.time_sec;
-        pingNanoSecs = header.time_nanosec;
-        totalDgms = numOfDgms;
-        dgmsReceived = 1;
-      }
-      else {
-        dgmsReceived++;
-      }
-
-      memcpy(mRecordBuf[dgmNum-1], buffer, header.numBytesDgm);
-
-      if (dgmsReceived == totalDgms) {
-fprintf(stderr, "%s:%4.4d Handling %d datagrams\n", __FILE__, __LINE__, totalDgms);
-        totalSize = sizeof(struct mbsys_kmbes_m_partition)
-                    + sizeof(struct mbsys_kmbes_header) + 4;
-        int rsize = 0;
-        for (int dgm = 0; dgm < totalDgms; dgm++) {
-          mb_get_binary_int(true, mRecordBuf[dgm], &rsize);
-          totalSize += rsize - sizeof(struct mbsys_kmbes_m_partition)
-                      - sizeof(struct mbsys_kmbes_header) - 4;
-        }
-
-        /*copy data into new buffer*/
-        if (status == MB_SUCCESS) {
-          int index = 0;
-          status = mbtrnpp_kemkmall_rd_hdr(verbose, mRecordBuf[0], (void *)&header, (void *)&emdgm_type, error);
-          memcpy(buffer, mRecordBuf[0], header.numBytesDgm);
-          index = header.numBytesDgm - 4;
-          void *ptr;
-          for (int dgm=1; dgm < totalDgms; dgm++) {
-            status = mbtrnpp_kemkmall_rd_hdr(verbose, mRecordBuf[dgm], (void *)&header, (void *)&emdgm_type, error);
-            int copy_len = header.numBytesDgm - sizeof(struct mbsys_kmbes_m_partition)
-                                  - sizeof(struct mbsys_kmbes_header) - 4;
-            ptr = (void *)(mRecordBuf[dgm]+
-                     sizeof(struct mbsys_kmbes_m_partition)+
-                     sizeof(struct mbsys_kmbes_header));
-            memcpy(&buffer[index], ptr, copy_len);
-            index += copy_len;
-          }
-          mb_put_binary_int(true, totalSize, &buffer[0]);
-          mb_put_binary_short(true, 1, &buffer[sizeof(struct mbsys_kmbes_header)]);
-          mb_put_binary_short(true, 1, &buffer[sizeof(struct mbsys_kmbes_header)+2]);
-          mb_put_binary_int(true, totalSize, &buffer[index]);
-            dgmsReceived = 0; /*reset received counter back to 0*/
-        }
-      }
-    }
-  }
-
-  /* print output debug statements */
-  if (verbose >= 2) {
-    fprintf(stderr, "\ndbg2  MBIO function <%s> completed\n", __func__);
-    fprintf(stderr, "dbg2  Return values:\n");
-    fprintf(stderr, "dbg2       error:              %d\n", *error);
-    fprintf(stderr, "dbg2  Return status:\n");
-    fprintf(stderr, "dbg2       status:             %d\n", status);
-  }
-
-  /* return */
-  return (status);
-}
-
-/*--------------------------------------------------------------------*/
-
-int mbtrnpp_kemkmall_input_close(int verbose, void *mbio_ptr, int *error) {
-
-  /* local variables */
-  int status = MB_SUCCESS;
-  struct mb_io_struct *mb_io_ptr;
-
-  /* print input debug statements */
-  if (verbose >= 2) {
-    fprintf(stderr, "\ndbg2  MBIO function <%s> called\n", __func__);
-    fprintf(stderr, "dbg2  Input arguments:\n");
-    fprintf(stderr, "dbg2       verbose:    %d\n", verbose);
-    fprintf(stderr, "dbg2       mbio_ptr:   %p\n", mbio_ptr);
-  }
-
-  /* get pointer to mbio descriptor */
-  mb_io_ptr = (struct mb_io_struct *)mbio_ptr;
-
-  /* set initial status */
-  status = MB_SUCCESS;
-
-  // Close the socket based input
-  int *sd_ptr = (int *)mb_io_ptr->mbsp;
-  close(*sd_ptr);
-  status &= mb_freed(verbose, __FILE__, __LINE__, (void **)&sd_ptr, error);
-
-  /* print output debug statements */
-  if (verbose >= 2) {
-    fprintf(stderr, "\ndbg2  MBIO function <%s> completed\n", __func__);
-    fprintf(stderr, "dbg2  Return values:\n");
-    fprintf(stderr, "dbg2       error:              %d\n", *error);
-    fprintf(stderr, "dbg2  Return status:\n");
-    fprintf(stderr, "dbg2       status:             %d\n", status);
-  }
-
-  /* return */
-  return (status);
-}
-
+/*--------------------------------------------------------------------
+ *    The MB-system:  mbtrnpp.c  2/19/2018
+ *
+ *    Copyright (c) 2018-2019 by
+ *    David W. Caress (caress@mbari.org)
+ *      Monterey Bay Aquarium Research Institute
+ *      Moss Landing, CA 95039
+ *    and Dale N. Chayes (dale@ldeo.columbia.edu)
+ *      Lamont-Doherty Earth Observatory
+ *      Palisades, NY 10964
+ *
+ *    See README file for copying and redistribution conditions.
+ *--------------------------------------------------------------------*/
+/*
+ * mbtrnpp - originally mbtrnpreprocess
+ *
+ * Author:  D. W. Caress
+ * Date:  February 18, 2018
+ */
+
+#if defined(__CYGWIN__)
+#include <Windows.h>
+#endif
+
+#include <arpa/inet.h>
+#include <getopt.h>
+#include <ctype.h>
+#include <errno.h>
+#include <float.h>
+#include <math.h>
+#include <stdio.h>
+#include <stdlib.h>
+#include <string.h>
+#include <sys/socket.h>
+#include <sys/time.h>
+#include <sys/types.h>
+#include <sys/stat.h>
+#include <unistd.h>
+
+#include "mb_status.h"
+#include "mb_format.h"
+#include "mb_define.h"
+#include "mb_io.h"
+#include "mbsys_ldeoih.h"
+#include "mbsys_kmbes.h"
+
+#include "merror.h"
+#include "mconfig.h"
+#include "r7kc.h"
+#include "msocket.h"
+#include "mtime.h"
+#include "mlist.h"
+#include "mlog.h"
+#include "medebug.h"
+#include "r7k-reader.h"
+#include "mstats.h"
+#ifdef WITH_MBTNAV
+#include "trnw.h"
+#include "netif.h"
+#include "trnif_proto.h"
+#include "trn_msg.h"
+#endif // WITH_MBTNAV
+
+/* ping structure definition */
+struct mbtrnpp_ping_struct {
+  int count;
+  int time_i[7];
+  double time_d;
+  double navlon;
+  double navlat;
+  double speed;
+  double heading;
+  double distance;
+  double altitude;
+  double sonardepth;
+  double roll;
+  double pitch;
+  double heave;
+  int beams_bath;
+  int beams_amp;
+  int pixels_ss;
+  char *beamflag;
+  char *beamflag_filter;
+  double *bath;
+  double *bathacrosstrack;
+  double *bathalongtrack;
+  double *amp;
+  double *ss;
+  double *ssacrosstrack;
+  double *ssalongtrack;
+};
+
+/* buffer size default */
+#define MBTRNPREPROCESS_BUFFER_DEFAULT 20
+#define MBTRNPREPROCESS_OUTPUT_STDOUT 0
+#define MBTRNPREPROCESS_OUTPUT_TRN 1
+#define MBTRNPREPROCESS_OUTPUT_FILE 2
+
+#define MBTRNPREPROCESS_MB1_HEADER_SIZE 56 // 52
+#define MBTRNPREPROCESS_MB1_SOUNDING_SIZE 28
+#define MBTRNPREPROCESS_MB1_CHECKSUM_SIZE 4
+
+#define MBTRNPREPROCESS_LOGFILE_TIMELENGTH 900.0
+
+int mbtrnpp_openlog(int verbose, mb_path log_directory, FILE **logfp, int *error);
+int mbtrnpp_closelog(int verbose, FILE **logfp, int *error);
+int mbtrnpp_postlog(int verbose, FILE *logfp, char *message, int *error);
+int mbtrnpp_logparameters(int verbose, FILE *logfp, char *input, int format, char *output, double swath_width,
+                          int n_output_soundings, int median_filter, int median_filter_n_across, int median_filter_n_along,
+                          double median_filter_threshold, int n_buffer_max, int *error);
+int mbtrnpp_logstatistics(int verbose, FILE *logfp, int n_pings_read, int n_soundings_read, int n_soundings_valid_read,
+                          int n_soundings_flagged_read, int n_soundings_null_read, int n_soundings_trimmed,
+                          int n_soundings_decimated, int n_soundings_flagged, int n_soundings_written, int *error);
+int mbtrnpp_init_debug(int verbose);
+
+int mbtrnpp_reson7kr_input_open(int verbose, void *mbio_ptr, char *definition, int *error);
+int mbtrnpp_reson7kr_input_read(int verbose, void *mbio_ptr, size_t *size, char *buffer, int *error);
+int mbtrnpp_reson7kr_input_close(int verbose, void *mbio_ptr, int *error);
+int mbtrnpp_kemkmall_input_open(int verbose, void *mbio_ptr, char *definition, int *error);
+int mbtrnpp_kemkmall_input_read(int verbose, void *mbio_ptr, size_t *size, char *buffer, int *error);
+int mbtrnpp_kemkmall_input_close(int verbose, void *mbio_ptr, int *error);
+
+static char program_name[] = "mbtrnpp";
+
+mb_path socket_definition;
+
+#define SONAR_SIM_HOST "localhost"
+
+
+#define MBTPP 1
+typedef enum { INPUT_MODE_SOCKET = 1, INPUT_MODE_FILE = 2 } input_mode_t;
+input_mode_t input_mode;
+typedef enum{
+    OUTPUT_NONE        =0x000, OUTPUT_MB1_FILE_EN =0x001, OUTPUT_MB1_SVR_EN  =0x002,
+    OUTPUT_TRN_SVR_EN  =0x004, OUTPUT_TRNU_SVR_EN =0x008, OUTPUT_MB1_BIN     =0x010,
+    OUTPUT_RESON_BIN   =0x020, OUTPUT_TRNU_ASC    =0x040, OUTPUT_TRNU_SOUT   =0x080,
+    OUTPUT_TRNU_SERR   =0x100, OUTPUT_TRNU_DEBUG  =0x200, OUTPUT_MBTRNPP_MSG =0x400,
+    OUTPUT_MBSYS_STDOUT = 0x800,
+    OUTPUT_ALL         =0xFFF
+}output_mode_t;
+#define OUTPUT_FLAG_SET(m)  ((m&output_flags)==0 ? false : true)
+#define OUTPUT_FLAG_CLR(m)  ((m&output_flags)==0 ? true : false)
+#define OUTPUT_FLAGS_ZERO() ((output_flags==0) ? true : false)
+output_mode_t output_flags = OUTPUT_MBTRNPP_MSG;
+
+int64_t mbtrnpp_loop_delay_msec = 0;
+
+#define MB1_BLOG_NAME     "mb1"
+#define MB1_BLOG_DESC     "mb1 binary data"
+#define MBTRNPP_MLOG_NAME "mbtrnpp"
+#define MBTRNPP_MLOG_DESC "mbtrnpp message log"
+#define RESON_BLOG_NAME   "r7kbin"
+#define RESON_BLOG_DESC   "reson 7k frame log"
+#define TRN_ULOG_NAME     "trnu"
+#define TRN_ULOG_DESC     "trn update log"
+#define MBTRNPP_LOG_EXT   ".log"
+#ifdef WITH_MBTNAV
+#define UTM_MONTEREY_BAY 10L
+#define UTM_AXIAL        12L
+#define TRN_UTM_DFL      UTM_MONTEREY_BAY
+#define TRN_MTYPE_DFL    TRN_MAP_BO
+#define TRN_FTYPE_DFL    TRN_FILT_PARTICLE
+#define TRN_OUT_DFL      (TRNW_ODEBUG|TRNW_OLOG)
+#define TRNU_HOST_DFL    "localhost"
+#define TRNU_PORT_DFL    8000
+#define TRNSVR_HOST_DFL  "localhost"
+#define TRNSVR_PORT_DFL  28000
+#define TRN_XMIT_GAIN_RESON7K_DFL 200.0
+#define TRN_XMIT_GAIN_KMALL_DFL -20.0
+
+#endif //WITH_MBTNAV
+#define SZ_1M (1024 * 1024)
+#define SZ_1G (1024 * 1024 * 1024)
+#define MBTRNPP_CMD_LINE_BYTES 2048
+
+// MB1 socket output configuration
+#define MB1SVR_HOST_DFL "localhost"
+#define MB1SVR_PORT_DFL 27000
+#define MB1SVR_MSG_CON_LEN 4
+#define MB1SVR_HBTOK_DFL 50
+#define MB1SVR_HBTO_DFL  0.0
+#define TRNSVR_HBTO_DFL  0.0
+#define TRNUSVR_HBTO_DFL 0.0
+
+mlog_id_t mb1_blog_id = MLOG_ID_INVALID;
+mlog_id_t mbtrnpp_mlog_id = MLOG_ID_INVALID;
+mlog_id_t reson_blog_id = MLOG_ID_INVALID;
+mlog_id_t trn_ulog_id = MLOG_ID_INVALID;
+
+mlog_config_t mb1_blog_conf = {100 * SZ_1M, ML_NOLIMIT, ML_NOLIMIT, ML_OSEG | ML_LIMLEN, ML_FILE, ML_TFMT_ISO1806};
+mlog_config_t mbtrnpp_mlog_conf = {ML_NOLIMIT, ML_NOLIMIT, ML_NOLIMIT, ML_MONO, ML_FILE, ML_TFMT_ISO1806};
+mlog_config_t reson_blog_conf = {ML_NOLIMIT, ML_NOLIMIT, ML_NOLIMIT, ML_MONO, ML_FILE, ML_TFMT_ISO1806};
+mlog_config_t trn_ulog_conf = {ML_NOLIMIT, ML_NOLIMIT, ML_NOLIMIT, ML_MONO, ML_FILE, ML_TFMT_ISO1806};
+
+char session_date[32] = {0};
+char *mb1_blog_path = NULL;
+char *mbtrnpp_mlog_path = NULL;
+char *reson_blog_path = NULL;
+char *trn_ulog_path = NULL;
+
+mfile_flags_t flags = MFILE_RDWR | MFILE_APPEND | MFILE_CREATE;
+mfile_mode_t mode = MFILE_RU | MFILE_WU | MFILE_RG | MFILE_WG;
+
+netif_t *mb1svr=NULL;
+int mb1svr_port=MB1SVR_PORT_DFL;
+char *mb1svr_host=MB1SVR_HOST_DFL;
+int mbsvr_hbtok = MB1SVR_HBTOK_DFL;
+double mbsvr_hbto = MB1SVR_HBTO_DFL;
+double trnsvr_hbto = TRNSVR_HBTO_DFL;
+double trnusvr_hbto = TRNUSVR_HBTO_DFL;
+
+#ifdef WITH_MBTNAV
+trn_config_t *trn_cfg = NULL;
+bool trn_enable = false;
+long int trn_utm_zone = TRN_UTM_DFL;
+int trn_mtype = TRN_MTYPE_DFL;
+int trn_ftype = TRN_FTYPE_DFL;
+char *trn_map_file = NULL;
+char *trn_cfg_file = NULL;
+char *trn_particles_file = NULL;
+char *trn_log_dir = NULL;
+unsigned int trn_decn=0;
+double trn_decs=0.0;
+unsigned int trn_dec_cycles=0;
+double trn_dec_time=0.0;
+wtnav_t *trn_instance = NULL;
+trnw_oflags_t trn_oflags=TRN_OUT_DFL;
+double trn_max_ncov=TRN_MAX_NCOV_DFL;
+double trn_max_nerr=TRN_MAX_NERR_DFL;
+double trn_max_ecov=TRN_MAX_ECOV_DFL;
+double trn_max_eerr=TRN_MAX_EERR_DFL;
+
+netif_t *trnsvr=NULL;
+int trnsvr_port=TRNSVR_PORT_DFL;
+char *trnsvr_host=TRNSVR_HOST_DFL;
+
+netif_t *trnusvr=NULL;
+int trnusvr_port=TRNU_PORT_DFL;
+char *trnusvr_host=TRNU_HOST_DFL;
+
+#endif // WITH_MBTNAV
+
+char g_cmd_line[MBTRNPP_CMD_LINE_BYTES] = {0};
+char *g_log_dir = NULL;
+
+// metrics info
+typedef enum {
+  MBTPP_EV_MB_CYCLES = 0,
+  MBTPP_EV_MB_CONN,
+  MBTPP_EV_MB_DISN,
+  MBTPP_EV_MB_PUBN,
+    MBTPP_EV_MB_TRN_REINIT,
+    MBTPP_EV_MB_GAIN_LO,
+    MBTPP_EV_EMBGETALL,
+    MBTPP_EV_EMBFAILURE,
+    MBTPP_EV_EMBSOCKET,
+    MBTPP_EV_EMBCON,
+#ifdef WITH_MBTNAV
+    MBTPP_EV_TRN_PROCN,
+    MBTPP_EV_TRNU_PUBN,
+#endif
+    MBTPP_EV_COUNT
+} mbtrnpp_stevent_id;
+
+typedef enum {
+  MBTPP_STA_MB_FWRITE_BYTES=0,
+    MBTPP_STA_COUNT
+} mbtrnpp_ststatus_id;
+
+typedef enum {
+  MBTPP_CH_MB_GETALL_XT = 0,
+  MBTPP_CH_MB_PING_XT,
+  MBTPP_CH_MB_LOG_XT,
+  MBTPP_CH_MB_DTIME_XT,
+  MBTPP_CH_MB_GETFAIL_XT,
+  MBTPP_CH_MB_POST_XT,
+  MBTPP_CH_MB_STATS_XT,
+  MBTPP_CH_MB_CYCLE_XT,
+  MBTPP_CH_MB_FWRITE_XT,
+  MBTPP_CH_MB_PROC_MB1_XT,
+#ifdef WITH_MBTNAV
+    MBTPP_CH_TRN_UPDATE_XT,
+    MBTPP_CH_TRN_BIASEST_XT,
+    MBTPP_CH_TRN_NREINITS_XT,
+    MBTPP_CH_TRN_TRNU_PUB_XT,
+    MBTPP_CH_TRN_TRNU_LOG_XT,
+    MBTPP_CH_TRN_PROC_XT,
+    MBTPP_CH_TRN_TRNSVR_XT,
+    MBTPP_CH_TRN_TRNUSVR_XT,
+    MBTPP_CH_TRN_PROC_TRN_XT,
+#endif
+    MBTPP_CH_COUNT
+} mbtrnpp_stchan_id;
+
+const char *mbtrnpp_stevent_labels[] = {
+    "mb_cycles", "mb_con", "mb_dis", "mb_pub_n", "mb_trn_reinit", "mb_gain_lo",
+    "e_mbgetall", "e_mbfailure", "e_mbsocket",
+    "e_mbcon"
+#ifdef WITH_MBTNAV
+    ,"trn_proc_n","trnu_pub_n"
+#endif
+};
+const char *mbtrnpp_ststatus_labels[] = {
+    "mb_fwrite_bytes"
+};
+
+const char *mbtrnpp_stchan_labels[] = {
+    "mb_getall_xt",  "mb_ping_xt", "mb_log_xt", "mb_dtime_xt",
+    "mb_getfail_xt", "mb_post_xt", "mb_stats_xt", "mb_cycle_xt", "mb_fwrite_xt",
+    "mb_proc_mb1_xt"
+#ifdef WITH_MBTNAV
+    , "trn_update_xt", "trn_biasest_xt", "trn_nreinits_xt",
+    "trn_trnu_pub_xt", "trn_trnu_log_xt", "trn_proc_xt",
+    "trn_trnsvr_xt", "trn_trnusvr_xt", "trn_proc_trn_xt"
+#endif
+
+};
+
+const char **mbtrnpp_stats_labels[MSLABEL_COUNT] = {mbtrnpp_stevent_labels, mbtrnpp_ststatus_labels, mbtrnpp_stchan_labels};
+mstats_profile_t *app_stats = NULL;
+mstats_t *reader_stats = NULL;
+double trn_status_interval_sec = MBTRNPP_STAT_PERIOD_SEC;
+static double stats_prev_end = 0.0;
+static double stats_prev_start = 0.0;
+static bool log_clock_res = true;
+
+
+#ifdef MST_STATS_EN
+#define MBTRNPP_UPDATE_STATS(p, l, f) (mbtrnpp_update_stats(p, l, f))
+#else
+#define MBTRNPP_UPDATE_STATS(p, l, f)
+#endif // MST_STATS_EN
+
+// MSF_STAT_FLAGS define stats processing options
+// may include
+// MSF_STATUS : status counters
+// MSF_EVENT  : event/error counters
+// MSF_ASTAT  : aggregate stats
+// MSF_PSTAT  : periodic stats
+// MSF_READER : r7kr reader stats
+#define MBTRNPP_STAT_FLAGS_DFL (MSF_STATUS | MSF_EVENT | MSF_ASTAT | MSF_PSTAT)
+mstats_flags mbtrnpp_stat_flags = MBTRNPP_STAT_FLAGS_DFL;
+
+int mbtrnpp_update_stats(mstats_profile_t *stats, mlog_id_t log_id, mstats_flags flags);
+
+
+int mbtrnpp_process_mb1(char *mb1, size_t len, trn_config_t *cfg);
+
+#ifdef WITH_MBTNAV
+int mbtrnpp_init_trn(wtnav_t **pdest, int verbose, trn_config_t *cfg);
+int mbtrnpp_init_trnsvr(netif_t **psvr, wtnav_t *trn, char *host, int port, bool verbose);
+int mbtrnpp_init_mb1svr(netif_t **psvr, char *host, int port, bool verbose);
+int mbtrnpp_init_trnusvr(netif_t **psvr, char *host, int port, bool verbose);
+int mbtrnpp_trn_process_mb1(wtnav_t *tnav, mb1_t *mb1, trn_config_t *cfg);
+int mbtrnpp_trn_update(wtnav_t *self, mb1_t *src, wposet_t **pt_out, wmeast_t **mt_out, trn_config_t *cfg);
+int mbtrnpp_trn_get_bias_estimates(wtnav_t *self, wposet_t *pt, trn_update_t *pstate);
+int mbtrnpp_trn_publish(trn_update_t *pstate, trn_config_t *cfg);
+
+int mbtrnpp_trn_pub_ostream(trn_update_t *update, FILE *stream);
+int mbtrnpp_trn_pub_odebug(trn_update_t *update);
+int mbtrnpp_trn_pub_olog(trn_update_t *update, mlog_id_t log_id);
+int mbtrnpp_trn_pub_osocket(trn_update_t *update, msock_socket_t *pub_sock);
+char *mbtrnpp_trn_updatestr(char *dest, int len, trn_update_t *update, int indent);
+#endif // WITH_MBTNAV
+
+// arm the TRN reinit flag
+// reinit TRN when sonar transmit gain above threshold
+// or if trn_nombgain is true
+bool trn_reinit_flag=true;
+bool trn_nombgain=false;
+
+char mRecordBuf[MBSYS_KMBES_MAX_NUM_MRZ_DGMS][64*1024];
+/*--------------------------------------------------------------------*/
+
+int main(int argc, char **argv) {
+  char help_message[] = "mbtrnpp reads raw multibeam data, applies automated cleaning\n\t"
+                        "and downsampling, and then passes the bathymetry on to a terrain relative navigation (TRN) process.\n";
+  char usage_message[] = "mbtrnpp [\n"
+                         "\t--verbose\n"
+                         "\t--help\n"
+                         "\t--log-directory=path\n"
+                         "\t--input=datalist|file|socket_definition\n"
+                         "\t--output=file|'socket'\n"
+                         "\t--swathwidth=value\n"
+                         "\t--soundings=value\n"
+                         "\t--median-filter=threshold/nx/ny\n"
+                         "\t--format=format\n"
+                         "\t--platform-file\n"
+                         "\t--platform-target-sensor\n"
+                         "\t--projection=projection_id\n"
+                         "\t--statsec=d.d\n"
+                         "\t--statflags=<MSF_STATUS:MSF_EVENT:MSF_ASTAT:MSF_PSTAT:MSF_READER>\n"
+                         "\t--hbeat=n\n"
+                         "\t--mbhbn=n\n"
+                         "\t--mbhbt=d.d\n"
+                         "\t--trnhbt=n\n"
+                         "\t--trnuhbt=n\n"
+                         "\t--delay=n\n"
+                         "\t--trn-en\n"
+                         "\t--trn-dis\n"
+                         "\t--trn-utm\n"
+                         "\t--trn-map\n"
+                         "\t--trn-par\n"
+                         "\t--trn-log\n"
+                         "\t--trn-cfg\n"
+                         "\t--trn-mtype\n"
+                         "\t--trn-ftype\n"
+                         "\t--trn-ncov\n"
+                         "\t--trn-nerr\n"
+                         "\t--trn-ecov\n"
+                         "\t--trn-eerr\n"
+                         "\t--mb-out=mb1svr[:host:port]/mb1/reson\n"
+                         "\t--trn-out=trnsvr[:host:port]/trnusvr[:host:port]/trnu/sout/serr/debug\n"
+                         "\t--trn-decn\n"
+                         "\t--trn-decs\n"
+                         "\t--trn-nombgain\n";
+  extern char WIN_DECLSPEC *optarg;
+  int option_index;
+  int errflg = 0;
+  int c;
+  int help = 0;
+
+  /* MBIO status variables */
+  int status;
+  int verbose = 0;
+  int error = MB_ERROR_NO_ERROR;
+  char *message;
+
+  /* command line option definitions */
+  /* mbtrnpp
+   *     --verbose
+   *     --help
+   *     --input=datalist [or file or socket id]
+   *     --format=format
+   *     --platform-file=file
+   *     --platform-target-sensor
+   *     --log-directory=path
+   *     --output=file [or socket id]
+   *     --projection=projection_id
+   *     --swath-width=value
+   *     --soundings=value
+   *     --median-filter=threshold/nacrosstrack/nalongtrack
+   */
+  static struct option options[] = {{"help", no_argument, NULL, 0},
+                                    {"verbose", required_argument, NULL, 0},
+                                    {"input", required_argument, NULL, 0},
+                                    {"mbhbn", required_argument, NULL, 0},
+                                    {"mbhbt", required_argument, NULL, 0},
+                                    {"trnhbt", required_argument, NULL, 0},
+                                    {"trnuhbt", required_argument, NULL, 0},
+                                    {"delay", required_argument, NULL, 0},
+                                    {"statsec", required_argument, NULL, 0},
+                                    {"statflags", required_argument, NULL, 0},
+                                    {"format", required_argument, NULL, 0},
+                                    {"platform-file", required_argument, NULL, 0},
+                                    {"platform-target-sensor", required_argument, NULL, 0},
+                                    {"log-directory", required_argument, NULL, 0},
+                                    {"output", required_argument, NULL, 0},
+                                    {"projection", required_argument, NULL, 0},
+                                    {"swath-width", required_argument, NULL, 0},
+                                    {"soundings", required_argument, NULL, 0},
+                                    {"median-filter", required_argument, NULL, 0},
+                                    {"trn-en", no_argument, NULL, 0},
+                                    {"trn-dis", no_argument, NULL, 0},
+                                    {"trn-utm", required_argument, NULL, 0},
+                                    {"trn-map", required_argument, NULL, 0},
+                                    {"trn-cfg", required_argument, NULL, 0},
+                                    {"trn-par", required_argument, NULL, 0},
+                                    {"trn-log", required_argument, NULL, 0},
+                                    {"trn-mtype", required_argument, NULL, 0},
+                                    {"trn-ftype", required_argument, NULL, 0},
+                                    {"trn-ncov", required_argument, NULL, 0},
+                                    {"trn-nerr", required_argument, NULL, 0},
+                                    {"trn-ecov", required_argument, NULL, 0},
+                                    {"trn-eerr", required_argument, NULL, 0},
+                                    {"mb-out", required_argument, NULL, 0},
+                                    {"trn-out", required_argument, NULL, 0},
+                                    {"trn-decn", required_argument, NULL, 0},
+                                    {"trn-decs", required_argument, NULL, 0},
+                                    {"trn-nombgain", no_argument, NULL, 0},
+                                    {NULL, 0, NULL, 0}};
+
+  /* MBIO read control parameters */
+  int read_datalist = false;
+  int read_data = false;
+  int read_socket = false;
+  mb_path input;
+  void *datalist;
+  int look_processed = MB_DATALIST_LOOK_UNSET;
+  double file_weight;
+  int format;
+  int system;
+  int pings;
+  int lonflip;
+  double bounds[4];
+  int btime_i[7];
+  int etime_i[7];
+  double btime_d;
+  double etime_d;
+  double speedmin;
+  double timegap;
+  int beams_bath;
+  int beams_amp;
+  int pixels_ss;
+  int obeams_bath;
+  int obeams_amp;
+  int opixels_ss;
+  mb_path ifile;
+  mb_path dfile;
+  void *imbio_ptr = NULL;
+  unsigned int ping_number = 0;
+
+  /* mbio read and write values */
+  void *store_ptr;
+  int kind;
+  int ndata = 0;
+  char comment[MB_COMMENT_MAXLINE];
+
+  /* platform definition file */
+  mb_path platform_file;
+  int use_platform_file = false;
+  struct mb_platform_struct *platform = NULL;
+  struct mb_sensor_struct *sensor_bathymetry = NULL;
+  struct mb_sensor_struct *sensor_backscatter = NULL;
+  struct mb_sensor_struct *sensor_position = NULL;
+  struct mb_sensor_struct *sensor_depth = NULL;
+  struct mb_sensor_struct *sensor_heading = NULL;
+  struct mb_sensor_struct *sensor_rollpitch = NULL;
+  struct mb_sensor_struct *sensor_heave = NULL;
+  struct mb_sensor_struct *sensor_target = NULL;
+  int target_sensor = -1;
+
+  /* buffer handling parameters */
+  int n_buffer_max = 1;
+  struct mbtrnpp_ping_struct ping[MBTRNPREPROCESS_BUFFER_DEFAULT];
+
+  /* counting parameters */
+  int n_pings_read = 0;
+  int n_soundings_read = 0;
+  int n_soundings_valid_read = 0;
+  int n_soundings_flagged_read = 0;
+  int n_soundings_null_read = 0;
+  int n_soundings_trimmed = 0;
+  int n_soundings_decimated = 0;
+  int n_soundings_flagged = 0;
+  int n_soundings_written = 0;
+  int n_tot_pings_read = 0;
+  int n_tot_soundings_read = 0;
+  int n_tot_soundings_valid_read = 0;
+  int n_tot_soundings_flagged_read = 0;
+  int n_tot_soundings_null_read = 0;
+  int n_tot_soundings_trimmed = 0;
+  int n_tot_soundings_decimated = 0;
+  int n_tot_soundings_flagged = 0;
+  int n_tot_soundings_written = 0;
+
+  /* processing control variables */
+  double swath_width = 150.0;
+  double tangent, threshold_tangent;
+  int n_output_soundings = 101;
+  int median_filter = false;
+  int median_filter_n_across = 1;
+  int median_filter_n_along = 1;
+  int median_filter_n_total = 1;
+  int median_filter_n_min = 1;
+  double median_filter_threshold = 0.05;
+  double *median_filter_soundings = NULL;
+  int n_median_filter_soundings = 0;
+  double median;
+  int n_output;
+
+  /* output write control parameters */
+  mb_path output_file;
+  FILE *output_fp = NULL;
+  char *output_buffer = NULL;
+  int n_output_buffer_alloc = 0;
+  size_t mb1_size, index;
+  unsigned int checksum;
+
+  /* log file parameters */
+  int make_logs = false;
+  mb_path log_directory;
+  FILE *logfp = NULL;
+  mb_path log_message;
+  double now_time_d;
+  double log_file_open_time_d = 0.0;
+  char date[32];
+  struct stat logd_stat;
+  int logd_status;
+
+  /* function pointers for reading realtime sonar data using a socket */
+  int (*mbtrnpp_input_open)(int verbose, void *mbio_ptr, char *definition, int *error);
+  int (*mbtrnpp_input_read)(int verbose, void *mbio_ptr, size_t *size, char *buffer, int *error);
+  int (*mbtrnpp_input_close)(int verbose, void *mbio_ptr, int *error);
+
+  int idataread, n_ping_process, i_ping_process;
+  int beam_start, beam_end, beam_decimation;
+  int i, ii, j, jj, n;
+  int jj0, jj1, dj;
+  int ii0, ii1, di;
+
+  struct timeval timeofday;
+  struct timezone timezone;
+  double time_d;
+
+  /* set default values */
+  format = 0;
+  pings = 1;
+  bounds[0] = -360.;
+  bounds[1] = 360.;
+  bounds[2] = -90.;
+  bounds[3] = 90.;
+  btime_i[0] = 1962;
+  btime_i[1] = 2;
+  btime_i[2] = 21;
+  btime_i[3] = 10;
+  btime_i[4] = 30;
+  btime_i[5] = 0;
+  btime_i[6] = 0;
+  etime_i[0] = 2062;
+  etime_i[1] = 2;
+  etime_i[2] = 21;
+  etime_i[3] = 10;
+  etime_i[4] = 30;
+  etime_i[5] = 0;
+  etime_i[6] = 0;
+  speedmin = 0.0;
+  timegap = 1000000000.0;
+
+  /* set default input and output */
+  memset(input, 0, sizeof(mb_path));
+  memset(output_file, 0, sizeof(mb_path));
+  memset(log_directory, 0, sizeof(mb_path));
+  strcpy(input, "datalist.mb-1");
+  strcpy(output_file, "stdout");
+
+  // make session time string to use
+  // in log file names
+  time_t rawtime;
+  struct tm *gmt;
+
+  time(&rawtime);
+  // Get GMT time
+  gmt = gmtime(&rawtime);
+  // format YYYYMMDD-HHMMSS
+  sprintf(session_date, "%04d%02d%02d-%02d%02d%02d", (gmt->tm_year + 1900), gmt->tm_mon + 1, gmt->tm_mday, gmt->tm_hour,
+          gmt->tm_min, gmt->tm_sec);
+
+  memset(g_cmd_line, 0, MBTRNPP_CMD_LINE_BYTES);
+
+  char *ip = g_cmd_line;
+  int ilen = 0;
+  for (int x = 0; x < argc; x++) {
+    if ((ip + strlen(argv[x]) - g_cmd_line) > MBTRNPP_CMD_LINE_BYTES) {
+      fprintf(stderr, "warning - logged cmdline truncated\n");
+      break;
+    }
+    ilen = sprintf(ip, " %s", argv[x]);
+    ip += ilen;
+  }
+  g_cmd_line[MBTRNPP_CMD_LINE_BYTES - 1] = '\0';
+  g_log_dir = strdup("./");
+
+  /* process argument list */
+  while ((c = getopt_long(argc, argv, "", options, &option_index)) != -1)
+    switch (c) {
+    /* long options all return c=0 */
+    case 0:
+      /* verbose */
+      if (strcmp("verbose", options[option_index].name) == 0) {
+        sscanf(optarg, "%d", &verbose); // verbose++;
+      }
+
+      /* help */
+      else if (strcmp("help", options[option_index].name) == 0) {
+        help = true;
+      }
+
+      /*-------------------------------------------------------
+       * Define input file and format */
+
+      /* input */
+      else if (strcmp("input", options[option_index].name) == 0) {
+        strcpy(input, optarg);
+        if (strstr(input, "socket:")) {
+          input_mode = INPUT_MODE_SOCKET;
+          sscanf(input, "socket:%s", socket_definition);
+fprintf(stderr, "socket_definition|%s\n", socket_definition);
+        }
+        else {
+          input_mode = INPUT_MODE_FILE;
+        }
+      }
+      /* output */
+      else if ((strcmp("output", options[option_index].name) == 0)) {
+#define MBSYSOUT_OPT_N 8
+          // tokenize optarg
+          char *ocopy = strdup(optarg);
+          int i=0;
+          char *tok[MBSYSOUT_OPT_N]={0};
+          for(i=0;i<MBSYSOUT_OPT_N;i++){
+              tok[i] = (i==0  ? strtok(ocopy,",") : strtok(NULL,","));
+              fprintf(stderr,"tok[%d][%s]\n",i,tok[i]);
+              if(tok[i]==NULL)
+                  break;
+          }
+          // parse tokens
+          for(i=0;i<MBSYSOUT_OPT_N;i++){
+              if(NULL==tok[i])
+                  break;
+              if (NULL!=strstr(tok[i], "socket:")) {
+                  // enable mb1 socket (use specified IP)
+               char *acpy = strdup(tok[i]);
+                  char *atok = strtok(acpy,":");
+                  if(NULL!=atok){
+                      // uses defaults if NULL
+                      char *shost = strtok(NULL,":");
+                      char *sport = strtok(NULL,":");
+                      fprintf(stderr,"shost[%s] sport[%s]\n",shost,sport);
+
+                      if(NULL!=shost){
+                          mb1svr_host = strdup(shost);
+                      }
+                      if(NULL!=sport){
+                          sscanf(sport,"%d",&mb1svr_port);
+                      }
+                  }
+                  fprintf(stderr,"mb1svr[%s:%d]\n",mb1svr_host,mb1svr_port);
+                  free(acpy);
+                  output_flags |= OUTPUT_MB1_SVR_EN;
+             }
+              if (strcmp(tok[i], "socket") == 0) {
+                  // enable mb1 socket (use default IP)
+                  output_flags |= OUTPUT_MB1_SVR_EN;
+              }
+
+              if(NULL!=strstr(tok[i],"file:")){
+                  char *acpy = strdup(tok[i]);
+                  char *atok = strtok(acpy,":");
+                  atok = strtok(NULL,":");
+                  fprintf(stderr,"output_file[%s]\n",atok);
+                  if(strlen(atok)>0){
+                      strcpy(output_file,atok);
+                      // enable mb1 data log (use specified name)
+                      output_flags |= OUTPUT_MB1_FILE_EN;
+                  }
+                  free(acpy);
+              }
+              if (strcmp(tok[i], "file") == 0) {
+                  // enable mb1 data log (use default MB-System name)
+                  output_flags |= OUTPUT_MB1_FILE_EN;
+              }
+          }
+          free(ocopy);
+      }
+
+        // MB1 output options
+      else if (strcmp("mb-out", options[option_index].name) == 0) {
+#define MBOUT_OPT_N 16
+          // tokenize optarg
+          char *ocopy = strdup(optarg);
+          int i=0;
+          char *tok[MBOUT_OPT_N]={0};
+          for(i=0;i<MBOUT_OPT_N;i++){
+              tok[i] = (i==0  ? strtok(ocopy,",") : strtok(NULL,","));
+              fprintf(stderr,"tok[%d][%s]\n",i,tok[i]);
+              if(tok[i]==NULL)
+                  break;
+          }
+          // parse tokens
+          for(i=0;i<MBOUT_OPT_N;i++){
+              if(NULL==tok[i])
+                  break;
+              if(strstr(tok[i],"mb1svr")!=NULL){
+                  // enable mb1 socket output (optionally, specify host:port)
+                  fprintf(stderr,"tok[%d][%s]\n",i,tok[i]);
+                  char *acpy = strdup(tok[i]);
+                  char *atok = strtok(acpy,":");
+                  fprintf(stderr,"args[%s]\n",atok);
+                  if(NULL!=atok){
+                      // uses defaults if NULL
+                      char *shost = strtok(NULL,":");
+                      char *sport = strtok(NULL,":");
+                      fprintf(stderr,"shost[%s] sport[%s]\n",shost,sport);
+
+                      if(NULL!=shost){
+                          mb1svr_host = strdup(shost);
+                      }
+                      if(NULL!=sport){
+                          sscanf(sport,"%d",&mb1svr_port);
+                      }
+                  }
+                  fprintf(stderr,"mb1svr[%s:%d]\n",mb1svr_host,mb1svr_port);
+                  output_flags |= OUTPUT_MB1_SVR_EN;
+                  free(acpy);
+              }
+              if(strcmp(tok[i],"mb1")==0){
+                  // enable mb1 data log
+                  output_flags |= OUTPUT_MB1_BIN;
+              }
+              if(NULL!=strstr(tok[i],"file:")){
+                  char *acpy = strdup(tok[i]);
+                  char *atok = strtok(acpy,":");
+                  atok = strtok(NULL,":");
+                  fprintf(stderr,"output_file[%s]\n",atok);
+                  if(strlen(atok)>0){
+                      strcpy(output_file,atok);
+                      // enable mb1 data log (use specified name)
+                      output_flags |= OUTPUT_MB1_FILE_EN;
+                  }
+                  free(acpy);
+              }
+              if (strcmp(tok[i], "file") == 0) {
+                  // enable mb1 data log (use default MB-System name)
+                  output_flags |= OUTPUT_MB1_FILE_EN;
+              }
+              if(strcmp(tok[i],"reson")==0){
+                  // enable reson frame data log
+                  output_flags |= OUTPUT_RESON_BIN;
+              }
+              if(strcmp(tok[i],"nomb1")==0){
+                  // disable mb1 data log
+                  output_flags &= ~OUTPUT_MB1_BIN;
+              }
+              if(strcmp(tok[i],"noreson")==0){
+                  // disable reson frame data log
+                  output_flags &= ~OUTPUT_RESON_BIN;
+              }
+              if(strcmp(tok[i],"nombsvr")==0){
+                  // disable mb1svr
+                  output_flags &= ~OUTPUT_MB1_SVR_EN;
+                  mb1svr_host=NULL;
+              }
+              if(strcmp(tok[i],"nombtrnpp")==0){
+                  // disable mbtrnpp message log (not recommended)
+                  output_flags &= ~OUTPUT_MBTRNPP_MSG;
+              }
+          }
+          free(ocopy);
+      }
+
+        // TRN output options
+      else if (strcmp("trn-out", options[option_index].name) == 0) {
+#define TRNOUT_OPT_N 16
+          // tokenize optarg
+          char *ocopy = strdup(optarg);
+          int i=0;
+          char *tok[TRNOUT_OPT_N]={0};
+          for(i=0;i<TRNOUT_OPT_N;i++){
+              tok[i] = (i==0  ? strtok(ocopy,",") : strtok(NULL,","));
+              fprintf(stderr,"tok[%d][%s]\n",i,tok[i]);
+              if(tok[i]==NULL)
+                  break;
+          }
+          // parse tokens
+          for(i=0;i<TRNOUT_OPT_N;i++){
+              if(NULL==tok[i])
+                  break;
+              if(strstr(tok[i],"trnsvr")!=NULL){
+                  // enable trnsvr (mbsvr:host:port)
+                  char *acpy = strdup(tok[i]);
+                  char *atok = strtok(acpy,":");
+                  if(NULL!=atok){
+                      char *shost = strtok(NULL,":");
+                      char *sport = strtok(NULL,":");
+
+
+                      if(NULL!=shost){
+                          trnsvr_host = strdup(shost);
+                      }
+                      if(NULL!=sport){
+                          sscanf(sport,"%d",&trnsvr_port);
+                      }
+                  }
+                  output_flags |= OUTPUT_TRN_SVR_EN;
+                  free(acpy);
+              }
+              if(strstr(tok[i],"trnusvr")!=NULL){
+                  // enable trnsvr (mbsvr:host:port)
+                  char *acpy = strdup(tok[i]);
+                  char *tok = strtok(acpy,":");
+                  if(NULL!=tok){
+                      char *shost = strtok(NULL,":");
+                      char *sport = strtok(NULL,":");
+
+                      if(NULL!=shost){
+                          trnusvr_host = strdup(shost);
+                      }
+                      if(NULL!=sport){
+                          sscanf(sport,"%u",&trnusvr_port);
+                      }
+                  }
+                  fprintf(stderr,"trnusvr[%s:%d]\n",trnusvr_host,trnusvr_port);
+                  output_flags |= OUTPUT_TRNU_SVR_EN;
+                  free(acpy);
+              }
+              if(strcmp(tok[i],"trnu")==0){
+                  // enable trn update data log
+                  output_flags |= OUTPUT_TRNU_ASC;
+              }
+              if(strcmp(tok[i],"sout")==0){
+                  // enable trn update to stdout
+                  output_flags |= OUTPUT_TRNU_SOUT;
+              }
+              if(strcmp(tok[i],"serr")==0){
+                  // enable trn updatetp stderr
+                  output_flags |= OUTPUT_TRNU_SERR;
+              }
+              if(strcmp(tok[i],"debug")==0){
+                  // enable trn update per debug settings
+                  output_flags |= OUTPUT_TRNU_DEBUG;
+              }
+              if(strcmp(tok[i],"notrnsvr")==0){
+                  // disable trnsvr
+                  output_flags &= ~OUTPUT_TRN_SVR_EN;
+                  trnsvr_host=NULL;
+              }
+              if(strcmp(tok[i],"notrnusvr")==0){
+                  // disable trnsvr
+                  output_flags &= ~OUTPUT_TRNU_SVR_EN;
+                  trnusvr_host=NULL;
+              }
+          }
+          free(ocopy);
+      }
+
+     // heartbeat (pings)
+      else if (strcmp("mbhbn", options[option_index].name) == 0) {
+          sscanf(optarg, "%d", &mbsvr_hbtok);
+      }
+      else if (strcmp("mbhbt", options[option_index].name) == 0) {
+          sscanf(optarg, "%lf", &mbsvr_hbto);
+      }
+      else if (strcmp("trnhbt", options[option_index].name) == 0) {
+          sscanf(optarg, "%lf", &trnsvr_hbto);
+      }
+      else if (strcmp("trnuhbt", options[option_index].name) == 0) {
+          sscanf(optarg, "%lf", &trnusvr_hbto);
+      }
+      // ping delay
+      else if (strcmp("delay", options[option_index].name) == 0) {
+        sscanf(optarg, "%lld", &mbtrnpp_loop_delay_msec);
+      }
+      /* status log interval (decimal s) */
+      else if (strcmp("statsec", options[option_index].name) == 0) {
+        sscanf(optarg, "%lf", &trn_status_interval_sec);
+      }
+            /* status flags */
+      else if (strcmp("statflags", options[option_index].name) == 0) {
+          mbtrnpp_stat_flags=0;
+          if(NULL!=strstr(optarg,"MSF_STATUS") || NULL!=strstr(optarg,"msf_status")){
+              mbtrnpp_stat_flags |= MSF_STATUS;
+          }
+          if(NULL!=strstr(optarg,"MSF_EVENT") || NULL!=strstr(optarg,"msf_event")){
+              mbtrnpp_stat_flags |= MSF_EVENT;
+          }
+          if(NULL!=strstr(optarg,"MSF_ASTAT") || NULL!=strstr(optarg,"msf_astat")){
+              mbtrnpp_stat_flags |= MSF_ASTAT;
+          }
+          if(NULL!=strstr(optarg,"MSF_PSTAT") || NULL!=strstr(optarg,"msf_pstat")){
+              mbtrnpp_stat_flags |= MSF_PSTAT;
+          }
+          if(NULL!=strstr(optarg,"MSF_READER") || NULL!=strstr(optarg,"msf_reader")){
+              mbtrnpp_stat_flags |= MSF_READER;
+          }
+      }
+#ifdef WITH_MBTNAV
+        /* TRN enable */
+        else if (strcmp("trn-en", options[option_index].name) == 0) {
+            trn_enable = true;
+        }
+        /* TRN disable */
+        else if (strcmp("trn-dis", options[option_index].name) == 0) {
+            trn_enable = false;
+        }
+      /* TRN UTM zone */
+      else if (strcmp("trn-utm", options[option_index].name) == 0) {
+        sscanf(optarg, "%ld", &trn_utm_zone);
+      }
+      /* TRN map type */
+      else if (strcmp("trn-mtype", options[option_index].name) == 0) {
+        sscanf(optarg, "%d", &trn_mtype);
+      }
+      /* TRN filter type */
+      else if (strcmp("trn-ftype", options[option_index].name) == 0) {
+        sscanf(optarg, "%d", &trn_ftype);
+      }
+      /* TRN valid northing covariance limit (m^2) *
+      else if (strcmp("trn-ncov", options[option_index].name) == 0) {
+          sscanf(optarg, "%lf", &trn_max_ncov);
+      }
+      /* TRN valid northing error limit (m) */
+      else if (strcmp("trn-nerr", options[option_index].name) == 0) {
+          sscanf(optarg, "%lf", &trn_max_nerr);
+      }
+      /* TRN valid easting covariance limit (m^2) */
+      else if (strcmp("trn-ecov", options[option_index].name) == 0) {
+          sscanf(optarg, "%lf", &trn_max_ecov);
+      }
+      /* TRN valid easting error limit (m) */
+      else if (strcmp("trn-eerr", options[option_index].name) == 0) {
+          sscanf(optarg, "%lf", &trn_max_eerr);
+      }
+      /* TRN map file */
+      else if (strcmp("trn-map", options[option_index].name) == 0) {
+        if (NULL != trn_map_file)
+          free(trn_map_file);
+        trn_map_file = strdup(optarg);
+      }
+      /* TRN config file */
+      else if (strcmp("trn-cfg", options[option_index].name) == 0) {
+        if (NULL != trn_cfg_file)
+          free(trn_cfg_file);
+        trn_cfg_file = strdup(optarg);
+      }
+      /* TRN particles file */
+      else if (strcmp("trn-par", options[option_index].name) == 0) {
+        if (NULL != trn_particles_file)
+          free(trn_particles_file);
+        trn_particles_file = strdup(optarg);
+      }
+      /* TRN log directory */
+      else if (strcmp("trn-log", options[option_index].name) == 0) {
+        if (NULL != trn_log_dir)
+          free(trn_log_dir);
+        trn_log_dir = strdup(optarg);
+      }
+            /* TRN processing decimation (modulus, update every decn'th sounding) */
+      else if (strcmp("trn-decn", options[option_index].name) == 0) {
+          sscanf(optarg,"%u",&trn_decn);
+      }
+            /* TRN processing decimation (period, update every decms milliseconds) */
+      else if (strcmp("trn-decs", options[option_index].name) == 0) {
+          sscanf(optarg,"%lf",&trn_decs);
+          // start decimation timer
+          if(trn_decs>0.0)
+              trn_dec_time=mtime_dtime();
+
+      }
+      /* Ignore TRN transmit gain threshold checks */
+      else if (strcmp("trn-nombgain", options[option_index].name) == 0) {
+          trn_nombgain=true;
+      }
+
+#endif // WITH_MBTNAV
+
+      /* format */
+      else if (strcmp("format", options[option_index].name) == 0) {
+        n = sscanf(optarg, "%d", &format);
+      }
+
+      /*-------------------------------------------------------
+       * Set platform file */
+
+      /* platform-file */
+      else if (strcmp("platform-file", options[option_index].name) == 0) {
+        n = sscanf(optarg, "%s", platform_file);
+        if (n == 1)
+          use_platform_file = true;
+      }
+
+      /* platform-target-sensor */
+      else if (strcmp("platform-target-sensor", options[option_index].name) == 0) {
+          n = sscanf(optarg, "%d", &target_sensor);
+      }
+
+      /*-------------------------------------------------------
+       * Define processing parameters */
+
+      /* output */
+      else if ((strcmp("output", options[option_index].name) == 0)) {
+        strcpy(output_file, optarg);
+        if (strstr(output_file, "socket") != NULL) {
+            output_flags|=OUTPUT_MB1_SVR_EN;
+        }
+        if (strstr(output_file, "file") != NULL) {
+            output_flags|=OUTPUT_MB1_FILE_EN;
+        }
+      }
+
+      /* log-directory */
+      else if ((strcmp("log-directory", options[option_index].name) == 0)) {
+        strcpy(log_directory, optarg);
+        logd_status = stat(log_directory, &logd_stat);
+        if (logd_status != 0) {
+          fprintf(stderr, "\nSpecified log file directory %s does not exist...\n", log_directory);
+          make_logs = false;
+            int status=0;
+            char *ps = strdup(log_directory);
+           if( (status=mkdir(ps,S_IRWXU|S_IRGRP|S_IXGRP|S_IROTH|S_IXOTH))==0){
+                make_logs = true;
+               free(g_log_dir);
+               g_log_dir=strdup(ps);
+                 fprintf(stderr, "\ncreated/using log directory %s...\n", g_log_dir);
+            }else{
+                fprintf(stderr, "\nCreate log directory %s failed [%d/%s]\n", ps,errno,strerror(errno));
+            }
+            free(ps);
+        }
+        else if ((logd_stat.st_mode & S_IFMT) != S_IFDIR) {
+          fprintf(stderr, "\nSpecified log file directory %s is not a directory...\n", log_directory);
+          make_logs = false;
+        }
+        else {
+          make_logs = true;
+          free(g_log_dir);
+          g_log_dir = strdup(log_directory);
+          fprintf(stderr, "\nusing log directory %s...\n", g_log_dir);
+        }
+      }
+
+      /* swathwidth */
+      else if ((strcmp("swath-width", options[option_index].name) == 0)) {
+        n = sscanf(optarg, "%lf", &swath_width);
+      }
+
+      /* soundings */
+      else if ((strcmp("soundings", options[option_index].name) == 0)) {
+        n = sscanf(optarg, "%d", &n_output_soundings);
+      }
+
+      /* median-filter */
+      else if ((strcmp("median-filter", options[option_index].name) == 0)) {
+        n = sscanf(optarg, "%lf/%d/%d", &median_filter_threshold,
+                            &median_filter_n_across, &median_filter_n_along);
+        if (n == 3) {
+          median_filter = true;
+          n_buffer_max = median_filter_n_along;
+        }
+      }
+
+      /*-------------------------------------------------------*/
+
+      break;
+    case '?':
+      errflg++;
+    }
+
+  /* if error flagged then print it and exit */
+  if (errflg) {
+    fprintf(stderr, "usage: %s\n", usage_message);
+    fprintf(stderr, "\nProgram <%s> Terminated\n", program_name);
+    error = MB_ERROR_BAD_USAGE;
+    exit(error);
+  }
+
+  /* print starting message */
+  if (verbose == 1 || help) {
+    fprintf(stderr, "\nProgram %s\n", program_name);
+    fprintf(stderr, "MB-system Version %s\n", MB_VERSION);
+  }
+
+  /* print starting debug statements */
+  if (verbose >= 2) {
+    fprintf(stderr, "\ndbg2  Program <%s>\n", program_name);
+    fprintf(stderr, "dbg2  MB-system Version %s\n", MB_VERSION);
+    fprintf(stderr, "dbg2  Control Parameters:\n");
+    fprintf(stderr, "dbg2       verbose:                  %d\n", verbose);
+    fprintf(stderr, "dbg2       help:                     %d\n", help);
+    fprintf(stderr, "dbg2       pings:                    %d\n", pings);
+    fprintf(stderr, "dbg2       lonflip:                  %d\n", lonflip);
+    fprintf(stderr, "dbg2       bounds[0]:                %f\n", bounds[0]);
+    fprintf(stderr, "dbg2       bounds[1]:                %f\n", bounds[1]);
+    fprintf(stderr, "dbg2       bounds[2]:                %f\n", bounds[2]);
+    fprintf(stderr, "dbg2       bounds[3]:                %f\n", bounds[3]);
+    fprintf(stderr, "dbg2       btime_i[0]:               %d\n", btime_i[0]);
+    fprintf(stderr, "dbg2       btime_i[1]:               %d\n", btime_i[1]);
+    fprintf(stderr, "dbg2       btime_i[2]:               %d\n", btime_i[2]);
+    fprintf(stderr, "dbg2       btime_i[3]:               %d\n", btime_i[3]);
+    fprintf(stderr, "dbg2       btime_i[4]:               %d\n", btime_i[4]);
+    fprintf(stderr, "dbg2       btime_i[5]:               %d\n", btime_i[5]);
+    fprintf(stderr, "dbg2       btime_i[6]:               %d\n", btime_i[6]);
+    fprintf(stderr, "dbg2       etime_i[0]:               %d\n", etime_i[0]);
+    fprintf(stderr, "dbg2       etime_i[1]:               %d\n", etime_i[1]);
+    fprintf(stderr, "dbg2       etime_i[2]:               %d\n", etime_i[2]);
+    fprintf(stderr, "dbg2       etime_i[3]:               %d\n", etime_i[3]);
+    fprintf(stderr, "dbg2       etime_i[4]:               %d\n", etime_i[4]);
+    fprintf(stderr, "dbg2       etime_i[5]:               %d\n", etime_i[5]);
+    fprintf(stderr, "dbg2       etime_i[6]:               %d\n", etime_i[6]);
+    fprintf(stderr, "dbg2       speedmin:                 %f\n", speedmin);
+    fprintf(stderr, "dbg2       timegap:                  %f\n", timegap);
+    fprintf(stderr, "dbg2       input:                    %s\n", input);
+    fprintf(stderr, "dbg2       format:                   %d\n", format);
+    fprintf(stderr, "dbg2       output:                   %s\n", output_file);
+    fprintf(stderr, "dbg2       swath_width:              %f\n", swath_width);
+    fprintf(stderr, "dbg2       n_output_soundings:       %d\n", n_output_soundings);
+    fprintf(stderr, "dbg2       median_filter:            %d\n", median_filter);
+    fprintf(stderr, "dbg2       median_filter_n_across:   %d\n", median_filter_n_across);
+    fprintf(stderr, "dbg2       median_filter_n_along:    %d\n", median_filter_n_along);
+    fprintf(stderr, "dbg2       median_filter_threshold:  %f\n", median_filter_threshold);
+    fprintf(stderr, "dbg2       n_buffer_max:             %d\n", n_buffer_max);
+    fprintf(stderr, "dbg2       socket_definition:        %s\n", socket_definition);
+    fprintf(stderr, "dbg2       mb1svr_host:              %s\n", mb1svr_host);
+    fprintf(stderr, "dbg2       mb1svr_port:              %d\n", mb1svr_port);
+  }
+
+  /* if help desired then print it and exit */
+  if (help) {
+    fprintf(stderr, "\n%s\n", help_message);
+    fprintf(stderr, "\nusage: %s\n", usage_message);
+    exit(error);
+  }
+#ifdef SOCKET_TIMING
+  // print time message
+  struct timeval stv = {0};
+  gettimeofday(&stv, NULL);
+  double start_sys_time = (double)stv.tv_sec + ((double)stv.tv_usec / 1000000.0) + (7 * 3600);
+  fprintf(stderr, "%11.5lf systime %.4lf\n", mtime_dtime(), start_sys_time);
+#endif
+
+  mbtrnpp_init_debug(verbose);
+
+#ifdef WITH_MBTNAV
+
+    trn_cfg = trncfg_new(NULL, -1, trn_utm_zone, trn_mtype, trn_ftype, trn_map_file, trn_cfg_file, trn_particles_file, trn_log_dir,trn_oflags,trn_max_ncov,trn_max_nerr, trn_max_ecov, trn_max_eerr);
+
+    if (trn_enable &&  NULL!=trn_cfg ) {
+        mbtrnpp_init_trn(&trn_instance,verbose, trn_cfg);
+
+        // temporarily enable module debug
+        mmd_en_mask_t olvl=0;
+
+        if (verbose!=0) {
+            olvl = mmd_get_enmask(MOD_MBTRNPP, NULL);
+            mmd_channel_en(MOD_MBTRNPP,MM_DEBUG);
+        }
+
+        // initialize socket outputs
+        int test=-1;
+        if( (test=mbtrnpp_init_trnsvr(&trnsvr, trn_instance, trnsvr_host,trnsvr_port,true))==0){
+//            PMPRINT(MOD_MBTRNPP,MM_DEBUG,(stderr,"TRN server netif OK [%s:%d]\n",trnsvr_host,trnsvr_port));
+            fprintf(stderr,"TRN server netif OK [%s:%d]\n",trnsvr_host,trnsvr_port);
+
+        }else{
+            fprintf(stderr, "\nTRN server netif init failed [%d] [%d %s]\n",test,errno,strerror(errno));
+        }
+
+        test = -1;
+        if( (test=mbtrnpp_init_trnusvr(&trnusvr, trnusvr_host,trnusvr_port,true))==0){
+//            PMPRINT(MOD_MBTRNPP,MM_DEBUG,(stderr,"TRNU server netif OK [%s:%d]\n",trnusvr_host,trnusvr_port));
+            fprintf(stderr,"TRNU server netif OK [%s:%d]\n",trnusvr_host,trnusvr_port);
+        }else{
+            fprintf(stderr, "TRNU server netif init failed [%d] [%d %s]\n",test,errno,strerror(errno));
+        }
+
+        if (verbose != 0) {
+       // restore module debug
+        mmd_channel_set(MOD_MBTRNPP,olvl);
+       }
+    }else{
+        fprintf(stderr,"WARN: skipping TRN init trn_en[%c] trn_cfg[%p]\n",(trn_enable?'Y':'N'),trn_cfg);
+    }
+
+    // release the config strings
+    if (NULL != trn_map_file)
+        free(trn_map_file);
+    if (NULL != trn_cfg_file)
+        free(trn_cfg_file);
+    if (NULL != trn_particles_file)
+        free(trn_particles_file);
+    if (NULL != trn_log_dir)
+        free(trn_log_dir);
+
+    trncfg_show(trn_cfg, true, 5);
+#endif // WITH_MBTNAV
+
+  /* load platform definition if specified */
+  if (use_platform_file == true) {
+    status = mb_platform_read(verbose, platform_file, (void **)&platform, &error);
+    if (status == MB_FAILURE) {
+      error = MB_ERROR_OPEN_FAIL;
+      fprintf(stderr, "\nUnable to open and parse platform file: %s\n", platform_file);
+      fprintf(stderr, "\nProgram <%s> Terminated\n", program_name);
+      exit(error);
+    }
+
+    /* get sensor structures */
+    if (platform->source_bathymetry >= 0)
+      sensor_bathymetry = &(platform->sensors[platform->source_bathymetry]);
+    if (platform->source_backscatter >= 0)
+      sensor_backscatter = &(platform->sensors[platform->source_backscatter]);
+    if (platform->source_position >= 0)
+      sensor_position = &(platform->sensors[platform->source_position]);
+    if (platform->source_depth >= 0)
+      sensor_depth = &(platform->sensors[platform->source_depth]);
+    if (platform->source_heading >= 0)
+      sensor_heading = &(platform->sensors[platform->source_heading]);
+    if (platform->source_rollpitch >= 0)
+      sensor_rollpitch = &(platform->sensors[platform->source_rollpitch]);
+    if (platform->source_heave >= 0)
+      sensor_heave = &(platform->sensors[platform->source_heave]);
+    if (target_sensor < 0)
+      target_sensor = platform->source_bathymetry;
+    if (target_sensor >= 0)
+      sensor_target = &(platform->sensors[target_sensor]);
+  }
+
+  /* initialize output */
+    if ( OUTPUT_FLAG_SET(OUTPUT_MBSYS_STDOUT)) {
+    }
+  /* insert option to recognize and initialize ipc with TRN */
+  /* else open ipc to TRN */
+
+ if ( OUTPUT_FLAG_SET(OUTPUT_MB1_SVR_EN) ) {
+    mmd_en_mask_t olvl= 0;
+    if (verbose != 0) {
+      olvl = mmd_get_enmask(MOD_MBTRNPP, NULL);
+      mmd_channel_en(MOD_MBTRNPP, MM_DEBUG);
+    }
+
+    int test = -1;
+     if( (test=mbtrnpp_init_mb1svr(&mb1svr, mb1svr_host,mb1svr_port,true))==0){
+         PMPRINT(MOD_MBTRNPP,MM_DEBUG,(stderr,"MB1 server netif OK [%s:%d]\n",mb1svr_host,mb1svr_port));
+         fprintf(stderr,"MB1 server netif OK [%s:%d]\n",mb1svr_host,mb1svr_port);
+      }else{
+          fprintf(stderr, "MB1 server netif init failed [%d] [%d %s]\n",test,errno,strerror(errno));
+      }
+
+    if (verbose != 0) {
+      mmd_channel_set(MOD_MBTRNPP, olvl);
+    }
+  }
+
+    /* else open output file in which the binary data otherwise communicated
+   * to TRN will be saved */
+ if ( OUTPUT_FLAG_SET(OUTPUT_MB1_FILE_EN)) {
+     if(NULL!=g_log_dir){
+         if(output_file[0]!='/' && output_file[0]!='.'){
+             char *ocopy = strdup(output_file);
+             if(NULL!=ocopy){
+             sprintf(output_file,"%s/%s",g_log_dir,ocopy);
+             free(ocopy);
+             }
+         }
+     }
+    output_fp = fopen(output_file, "w");
+  }
+
+  /* get number of ping records to hold */
+  if (median_filter == true) {
+    median_filter_n_total = median_filter_n_across * median_filter_n_along;
+    median_filter_n_min = median_filter_n_total / 2;
+
+    /* allocate memory for median filter */
+    if (error == MB_ERROR_NO_ERROR) {
+      status = mb_mallocd(verbose, __FILE__, __LINE__, median_filter_n_total * sizeof(double),
+                          (void **)&median_filter_soundings, &error);
+      if (error != MB_ERROR_NO_ERROR) {
+        mb_error(verbose, error, &message);
+        fprintf(stderr, "\nMBIO Error allocating data arrays:\n%s\n", message);
+        fprintf(stderr, "\nProgram <%s> Terminated\n", program_name);
+        exit(error);
+      }
+    }
+  }
+
+  /* get format if required */
+  if (format == 0)
+    mb_get_format(verbose, input, NULL, &format, &error);
+
+  /* determine whether to read one file or a list of files */
+  if (format < 0)
+    read_datalist = true;
+
+  /* open file list */
+  if (read_datalist == true) {
+    if ((status = mb_datalist_open(verbose, &datalist, input, look_processed, &error)) != MB_SUCCESS) {
+      error = MB_ERROR_OPEN_FAIL;
+      fprintf(stderr, "\nUnable to open data list file: %s\n", input);
+      fprintf(stderr, "\nProgram <%s> Terminated\n", program_name);
+      exit(error);
+    }
+    if ((status = mb_datalist_read(verbose, datalist, ifile, dfile, &format, &file_weight, &error)) == MB_SUCCESS)
+      read_data = true;
+    else
+      read_data = false;
+  }
+  /* else copy single filename to be read */
+  else {
+    strcpy(ifile, input);
+    read_data = true;
+  }
+
+    /* set transmit_gain threshold according to format */
+    double transmit_gain_threshold = 0.0;
+    if (format == MBF_RESON7KR) {
+        transmit_gain_threshold = TRN_XMIT_GAIN_RESON7K_DFL;
+    }
+    else if (format == MBF_KEMKMALL) {
+        transmit_gain_threshold = TRN_XMIT_GAIN_KMALL_DFL;
+    }
+    mlog_tprintf(mbtrnpp_mlog_id,"mbtrnpp: transmit gain threshold[%.2lf] nombgain[%c]\n",transmit_gain_threshold,(trn_nombgain?'Y':'N'));
+
+  // kick off the first cycle here
+  // future cycles start and end in the stats update
+  MST_METRIC_START(app_stats->stats->metrics[MBTPP_CH_MB_CYCLE_XT], mtime_dtime());
+  MST_METRIC_START(app_stats->stats->metrics[MBTPP_CH_MB_STATS_XT], mtime_dtime());
+  /* loop over all files to be read */
+  while (read_data == true) {
+
+    /* open log file if specified */
+    if (make_logs == true) {
+      gettimeofday(&timeofday, &timezone);
+      now_time_d = timeofday.tv_sec + 0.000001 * timeofday.tv_usec;
+      // fprintf(stderr,"CHECKING AT TOP OF LOOP: logfp:%p log_file_open_time_d:%.6ff now_time_d:%.6f\n", logfp,
+      // log_file_open_time_d, now_time_d);
+      if (logfp == NULL || (now_time_d - log_file_open_time_d) > MBTRNPREPROCESS_LOGFILE_TIMELENGTH) {
+        if (logfp != NULL) {
+          status = mbtrnpp_logstatistics(verbose, logfp, n_pings_read, n_soundings_read, n_soundings_valid_read,
+                                         n_soundings_flagged_read, n_soundings_null_read, n_soundings_trimmed,
+                                         n_soundings_decimated, n_soundings_flagged, n_soundings_written, &error);
+          n_tot_pings_read += n_pings_read;
+          n_tot_soundings_read += n_soundings_read;
+          n_tot_soundings_valid_read += n_soundings_valid_read;
+          n_tot_soundings_flagged_read += n_soundings_flagged_read;
+          n_tot_soundings_null_read += n_soundings_null_read;
+          n_tot_soundings_trimmed += n_soundings_trimmed;
+          n_tot_soundings_decimated += n_soundings_decimated;
+          n_tot_soundings_flagged += n_soundings_flagged;
+          n_tot_soundings_written += n_soundings_written;
+          n_pings_read = 0;
+          n_soundings_read = 0;
+          n_soundings_valid_read = 0;
+          n_soundings_flagged_read = 0;
+          n_soundings_null_read = 0;
+          n_soundings_trimmed = 0;
+          n_soundings_decimated = 0;
+          n_soundings_flagged = 0;
+          n_soundings_written = 0;
+
+          status = mbtrnpp_closelog(verbose, &logfp, &error);
+        }
+
+        status = mbtrnpp_openlog(verbose, log_directory, &logfp, &error);
+        if (status == MB_SUCCESS) {
+          gettimeofday(&timeofday, &timezone);
+          log_file_open_time_d = timeofday.tv_sec + 0.000001 * timeofday.tv_usec;
+          status = mbtrnpp_logparameters(verbose, logfp, input, format, output_file, swath_width, n_output_soundings,
+                                         median_filter, median_filter_n_across, median_filter_n_along,
+                                         median_filter_threshold, n_buffer_max, &error);
+        }
+        else {
+          fprintf(stderr, "\nLog file could not be opened in directory %s...\n", log_directory);
+          fprintf(stderr, "\nProgram <%s> Terminated\n", program_name);
+          exit(error);
+        }
+      }
+    }
+
+    /* check for format with amplitude or sidescan data */
+    status = mb_format_system(verbose, &format, &system, &error);
+    status = mb_format_dimensions(verbose, &format, &beams_bath, &beams_amp, &pixels_ss, &error);
+
+    /* initialize reading the input swath data over a socket interface
+     * using functions defined in this code block and passed into the
+     * init function as function pointers */
+    if (strncmp(input, "socket", 6) == 0) {
+      if (format == MBF_RESON7KR) {
+        mbtrnpp_input_open = &mbtrnpp_reson7kr_input_open;
+        mbtrnpp_input_read = &mbtrnpp_reson7kr_input_read;
+        mbtrnpp_input_close = &mbtrnpp_reson7kr_input_close;
+      }
+      else if (format == MBF_KEMKMALL) {
+        mbtrnpp_input_open = &mbtrnpp_kemkmall_input_open;
+        mbtrnpp_input_read = &mbtrnpp_kemkmall_input_read;
+        mbtrnpp_input_close = &mbtrnpp_kemkmall_input_close;
+      }else{
+          fprintf(stderr,"ERR - Invalid output format [%d]\n",format);
+      }
+      if ((status = mb_input_init(verbose, socket_definition, format, pings, lonflip, bounds,
+                                  btime_i, etime_i, speedmin, timegap,
+                                  &imbio_ptr, &btime_d, &etime_d,
+                                  &beams_bath, &beams_amp, &pixels_ss,
+                                  mbtrnpp_input_open, mbtrnpp_input_read, mbtrnpp_input_close,
+                                  &error) != MB_SUCCESS)) {
+
+        sprintf(log_message, "MBIO Error returned from function <mb_input_init>");
+        if (logfp != NULL)
+          mbtrnpp_postlog(verbose, logfp, log_message, &error);
+        fprintf(stderr, "\n%s\n", log_message);
+
+        mb_error(verbose, error, &message);
+        if (logfp != NULL)
+          mbtrnpp_postlog(verbose, logfp, message, &error);
+        fprintf(stderr, "%s\n", message);
+
+        sprintf(log_message, "Sonar data socket <%s> not initialized for reading", ifile);
+        if (logfp != NULL)
+          mbtrnpp_postlog(verbose, logfp, log_message, &error);
+        fprintf(stderr, "\n%s\n", log_message);
+
+        sprintf(log_message, "Program <%s> Terminated", program_name);
+        if (logfp != NULL)
+          mbtrnpp_postlog(verbose, logfp, log_message, &error);
+        fprintf(stderr, "\n%s\n", log_message);
+
+        exit(error);
+      }
+      else {
+
+        sprintf(log_message, "Sonar data socket <%s> initialized for reading", ifile);
+        if (logfp != NULL)
+          mbtrnpp_postlog(verbose, logfp, log_message, &error);
+        if (verbose > 0)
+          fprintf(stderr, "\n%s\n", log_message);
+
+        sprintf(log_message, "MBIO format id: %d", format);
+        if (logfp != NULL)
+          mbtrnpp_postlog(verbose, logfp, log_message, &error);
+        if (verbose > 0)
+          fprintf(stderr, "%s\n", log_message);
+      }
+    }
+
+    /* otherwised open swath data files as is normal for MB-System programs */
+    else {
+
+      if ((status = mb_read_init(verbose, ifile, format, pings, lonflip, bounds, btime_i, etime_i, speedmin, timegap,
+                                 &imbio_ptr, &btime_d, &etime_d, &beams_bath, &beams_amp, &pixels_ss, &error)) !=
+          MB_SUCCESS) {
+
+        sprintf(log_message, "MBIO Error returned from function <mb_read_init>");
+        if (logfp != NULL)
+          mbtrnpp_postlog(verbose, logfp, log_message, &error);
+        fprintf(stderr, "\n%s\n", log_message);
+
+        mb_error(verbose, error, &message);
+        if (logfp != NULL)
+          mbtrnpp_postlog(verbose, logfp, message, &error);
+        fprintf(stderr, "%s\n", message);
+
+        sprintf(log_message, "Sonar File <%s> not initialized for reading", ifile);
+        if (logfp != NULL)
+          mbtrnpp_postlog(verbose, logfp, log_message, &error);
+        fprintf(stderr, "\n%s\n", log_message);
+
+        sprintf(log_message, "Program <%s> Terminated", program_name);
+        if (logfp != NULL)
+          mbtrnpp_postlog(verbose, logfp, log_message, &error);
+        fprintf(stderr, "\n%s\n", log_message);
+
+        exit(error);
+      }
+      else {
+        sprintf(log_message, "Sonar File <%s> initialized for reading", ifile);
+        if (logfp != NULL)
+          mbtrnpp_postlog(verbose, logfp, log_message, &error);
+        if (verbose > 0)
+          fprintf(stderr, "\n%s\n", log_message);
+
+        sprintf(log_message, "MBIO format id: %d", format);
+        if (logfp != NULL)
+          mbtrnpp_postlog(verbose, logfp, log_message, &error);
+        if (verbose > 0)
+          fprintf(stderr, "%s\n", log_message);
+      }
+    }
+
+    /* allocate memory for data arrays */
+    memset(ping, 0, MBTRNPREPROCESS_BUFFER_DEFAULT * sizeof(struct mbtrnpp_ping_struct));
+    for (i = 0; i < n_buffer_max; i++) {
+      if (error == MB_ERROR_NO_ERROR)
+        status = mb_register_array(verbose, imbio_ptr, MB_MEM_TYPE_BATHYMETRY, sizeof(char), (void **)&ping[i].beamflag,
+                                   &error);
+      if (error == MB_ERROR_NO_ERROR)
+        status = mb_register_array(verbose, imbio_ptr, MB_MEM_TYPE_BATHYMETRY, sizeof(char),
+                                   (void **)&ping[i].beamflag_filter, &error);
+      if (error == MB_ERROR_NO_ERROR)
+        status =
+            mb_register_array(verbose, imbio_ptr, MB_MEM_TYPE_BATHYMETRY, sizeof(double), (void **)&ping[i].bath, &error);
+      if (error == MB_ERROR_NO_ERROR)
+        status =
+            mb_register_array(verbose, imbio_ptr, MB_MEM_TYPE_AMPLITUDE, sizeof(double), (void **)&ping[i].amp, &error);
+      if (error == MB_ERROR_NO_ERROR)
+        status = mb_register_array(verbose, imbio_ptr, MB_MEM_TYPE_BATHYMETRY, sizeof(double),
+                                   (void **)&ping[i].bathacrosstrack, &error);
+      if (error == MB_ERROR_NO_ERROR)
+        status = mb_register_array(verbose, imbio_ptr, MB_MEM_TYPE_BATHYMETRY, sizeof(double),
+                                   (void **)&ping[i].bathalongtrack, &error);
+      if (error == MB_ERROR_NO_ERROR)
+        status =
+            mb_register_array(verbose, imbio_ptr, MB_MEM_TYPE_SIDESCAN, sizeof(double), (void **)&ping[i].ss, &error);
+      if (error == MB_ERROR_NO_ERROR)
+        status = mb_register_array(verbose, imbio_ptr, MB_MEM_TYPE_SIDESCAN, sizeof(double),
+                                   (void **)&ping[i].ssacrosstrack, &error);
+      if (error == MB_ERROR_NO_ERROR)
+        status = mb_register_array(verbose, imbio_ptr, MB_MEM_TYPE_SIDESCAN, sizeof(double),
+                                   (void **)&ping[i].ssalongtrack, &error);
+    }
+
+    /* plan on storing enough pings for median filter */
+    n_buffer_max = median_filter_n_along;
+    n_ping_process = n_buffer_max / 2;
+
+    /* loop over reading data */
+    bool done = false;
+    idataread = 0;
+
+    while (!done) {
+      /* open new log file if it is time */
+      if (make_logs == true) {
+
+        gettimeofday(&timeofday, &timezone);
+        now_time_d = timeofday.tv_sec + 0.000001 * timeofday.tv_usec;
+        // fprintf(stderr,"CHECKING AT MIDDLE OF LOOP: logfp:%p log_file_open_time_d:%.6f now_time_d:%.6f\n", logfp,
+        // log_file_open_time_d, now_time_d);
+        if (logfp == NULL || (now_time_d - log_file_open_time_d) > MBTRNPREPROCESS_LOGFILE_TIMELENGTH) {
+          if (logfp != NULL) {
+            status = mbtrnpp_logstatistics(verbose, logfp, n_pings_read, n_soundings_read, n_soundings_valid_read,
+                                           n_soundings_flagged_read, n_soundings_null_read, n_soundings_trimmed,
+                                           n_soundings_decimated, n_soundings_flagged, n_soundings_written, &error);
+            n_tot_pings_read += n_pings_read;
+            n_tot_soundings_read += n_soundings_read;
+            n_tot_soundings_valid_read += n_soundings_valid_read;
+            n_tot_soundings_flagged_read += n_soundings_flagged_read;
+            n_tot_soundings_null_read += n_soundings_null_read;
+            n_tot_soundings_trimmed += n_soundings_trimmed;
+            n_tot_soundings_decimated += n_soundings_decimated;
+            n_tot_soundings_flagged += n_soundings_flagged;
+            n_tot_soundings_written += n_soundings_written;
+            n_pings_read = 0;
+            n_soundings_read = 0;
+            n_soundings_valid_read = 0;
+            n_soundings_flagged_read = 0;
+            n_soundings_null_read = 0;
+            n_soundings_trimmed = 0;
+            n_soundings_decimated = 0;
+            n_soundings_flagged = 0;
+            n_soundings_written = 0;
+
+            status = mbtrnpp_closelog(verbose, &logfp, &error);
+          }
+
+          status = mbtrnpp_openlog(verbose, log_directory, &logfp, &error);
+          if (status == MB_SUCCESS) {
+            gettimeofday(&timeofday, &timezone);
+            log_file_open_time_d = timeofday.tv_sec + 0.000001 * timeofday.tv_usec;
+            status = mbtrnpp_logparameters(verbose, logfp, input, format, output_file, swath_width, n_output_soundings,
+                                           median_filter, median_filter_n_across, median_filter_n_along,
+                                           median_filter_threshold, n_buffer_max, &error);
+          }
+          else {
+            fprintf(stderr, "\nLog file could not be opened in directory %s...\n", log_directory);
+            fprintf(stderr, "\nProgram <%s> Terminated\n", program_name);
+            exit(error);
+          }
+        }
+      }
+
+      /* read the next data */
+      error = MB_ERROR_NO_ERROR;
+
+      MST_METRIC_START(app_stats->stats->metrics[MBTPP_CH_MB_GETALL_XT], mtime_dtime());
+      status = mb_get_all(verbose, imbio_ptr, &store_ptr, &kind, ping[idataread].time_i, &ping[idataread].time_d,
+                          &ping[idataread].navlon, &ping[idataread].navlat, &ping[idataread].speed,
+                          &ping[idataread].heading, &ping[idataread].distance, &ping[idataread].altitude,
+                          &ping[idataread].sonardepth, &ping[idataread].beams_bath, &ping[idataread].beams_amp,
+                          &ping[idataread].pixels_ss, ping[idataread].beamflag, ping[idataread].bath, ping[idataread].amp,
+                          ping[idataread].bathacrosstrack, ping[idataread].bathalongtrack, ping[idataread].ss,
+                          ping[idataread].ssacrosstrack, ping[idataread].ssalongtrack, comment, &error);
+
+      //            PMPRINT(MOD_MBTRNPP,MBTRNPP_V4,(stderr,"mb_get_all - status[%d] kind[%d] err[%d]\n",status, kind,
+      //            error));
+      MST_METRIC_LAP(app_stats->stats->metrics[MBTPP_CH_MB_GETALL_XT], mtime_dtime());
+      MST_METRIC_START(app_stats->stats->metrics[MBTPP_CH_MB_PING_XT], mtime_dtime());
+
+      if (status == MB_SUCCESS && kind == MB_DATA_DATA) {
+        ping[idataread].count = ndata;
+        ndata++;
+        n_pings_read++;
+        n_soundings_read += ping[idataread].beams_bath;
+
+          // apply transmit gain thresholding
+          double transmit_gain;
+          double pulse_length;
+          double receive_gain;
+
+          status = mb_gains(verbose, imbio_ptr, store_ptr, &kind, &transmit_gain, &pulse_length, &receive_gain, &error);
+          if (transmit_gain < transmit_gain_threshold) {
+              for (i = 0; i < ping[idataread].beams_bath; i++) {
+                  if (mb_beam_ok(ping[idataread].beamflag[i])) {
+                      ping[idataread].beamflag[i] = (char)(MB_FLAG_SONAR | MB_FLAG_FLAG);
+                  }
+              }
+          }
+
+          // count soundings
+        for (i = 0; i < ping[idataread].beams_bath; i++) {
+          ping[idataread].beamflag_filter[i] = ping[idataread].beamflag[i];
+          if (mb_beam_ok(ping[idataread].beamflag[i])) {
+            n_soundings_valid_read++;
+          }
+          else if (ping[idataread].beamflag[i] == MB_FLAG_NULL) {
+            n_soundings_null_read++;
+          }
+          else {
+            n_soundings_flagged_read++;
+          }
+        }
+
+        status = mb_extract_nav(verbose, imbio_ptr, store_ptr, &kind, ping[idataread].time_i, &ping[idataread].time_d,
+                                &ping[idataread].navlon, &ping[idataread].navlat, &ping[idataread].speed,
+                                &ping[idataread].heading, &ping[idataread].sonardepth, &ping[idataread].roll,
+                                &ping[idataread].pitch, &ping[idataread].heave, &error);
+        status = mb_extract_altitude(verbose, imbio_ptr, store_ptr, &kind, &ping[idataread].sonardepth,
+                                     &ping[idataread].altitude, &error);
+
+        /* only process and output if enough data have been read */
+        if (ndata == n_buffer_max) {
+          for (i = 0; i < n_buffer_max; i++) {
+            if (ping[i].count == n_ping_process)
+              i_ping_process = i;
+          }
+          // fprintf(stdout, "\nProcess some data: ndata:%d counts: ", ndata);
+          // for (i = 0; i < n_buffer_max; i++) {
+          //    fprintf(stdout,"%d ", ping[i].count);
+          //}
+          // fprintf(stdout," : process %d\n", i_ping_process);
+
+          /* apply swath width */
+          threshold_tangent = tan(DTR * 0.5 * swath_width);
+          beam_start = ping[i_ping_process].beams_bath - 1;
+          beam_end = 0;
+          for (j = 0; j < ping[i_ping_process].beams_bath; j++) {
+            if (mb_beam_ok(ping[i_ping_process].beamflag_filter[j])) {
+              tangent = ping[i_ping_process].bathacrosstrack[j] /
+                        (ping[i_ping_process].bath[j] - ping[i_ping_process].sonardepth);
+              if (fabs(tangent) > threshold_tangent && mb_beam_ok(ping[i_ping_process].beamflag_filter[j])) {
+                ping[i_ping_process].beamflag_filter[j] = MB_FLAG_FLAG + MB_FLAG_FILTER;
+                n_soundings_trimmed++;
+              }
+              else {
+                beam_start = MIN(beam_start, j);
+                beam_end = MAX(beam_end, j);
+              }
+            }
+          }
+
+          /* apply decimation - only consider outputting decimated soundings */
+          beam_decimation = ((beam_end - beam_start + 1) / n_output_soundings) + 1;
+          dj = median_filter_n_across / 2;
+          di = median_filter_n_along / 2;
+          n_output = 0;
+          for (j = beam_start; j <= beam_end; j++) {
+            if ((j - beam_start) % beam_decimation == 0) {
+              if (mb_beam_ok(ping[i_ping_process].beamflag_filter[j])) {
+                /* apply median filtering to this sounding */
+                if (median_filter_n_total > 1) {
+                  /* accumulate soundings for median filter */
+                  n_median_filter_soundings = 0;
+                  jj0 = MAX(beam_start, j - dj);
+                  jj1 = MIN(beam_end, j + dj);
+                  for (ii = 0; ii < n_buffer_max; ii++) {
+                    for (jj = jj0; jj <= jj1; jj++) {
+                      if (mb_beam_ok(ping[ii].beamflag[jj])) {
+                        median_filter_soundings[n_median_filter_soundings] = ping[ii].bath[jj];
+                        n_median_filter_soundings++;
+                      }
+                    }
+                  }
+
+                  /* run qsort */
+                  qsort((char *)median_filter_soundings, n_median_filter_soundings, sizeof(double),
+                        (void *)mb_double_compare);
+                  median = median_filter_soundings[n_median_filter_soundings / 2];
+                  // fprintf(stdout, "Beam %3d of %d:%d bath:%.3f n:%3d:%3d median:%.3f ", j, beam_start,
+                  // beam_end, ping[i_ping_process].bath[j], n_median_filter_soundings, median_filter_n_min,
+                  // median);
+
+                  /* apply median filter - also flag soundings that don't have enough neighbors to filter */
+                  if (n_median_filter_soundings < median_filter_n_min ||
+                      fabs(ping[i_ping_process].bath[j] - median) > median_filter_threshold * median) {
+                    ping[i_ping_process].beamflag_filter[j] = MB_FLAG_FLAG + MB_FLAG_FILTER;
+                    n_soundings_flagged++;
+
+                    // fprintf(stdout, "**filtered**");
+                  }
+                  // fprintf(stdout, "\n");
+                }
+                if (mb_beam_ok(ping[i_ping_process].beamflag_filter[j])) {
+                  n_output++;
+                }
+              }
+            }
+            else if (mb_beam_ok(ping[i_ping_process].beamflag_filter[j])) {
+              ping[i_ping_process].beamflag_filter[j] = MB_FLAG_FLAG + MB_FLAG_FILTER;
+              n_soundings_decimated++;
+            }
+          }
+
+          /* write out results to stdout as text */
+            if ( OUTPUT_FLAG_SET(OUTPUT_MBSYS_STDOUT) ) {
+            fprintf(stdout, "Ping: %.9f %.7f %.7f %.3f %.3f %4d\n", ping[i_ping_process].time_d,
+                    ping[i_ping_process].navlat, ping[i_ping_process].navlon, ping[i_ping_process].sonardepth,
+                    (double)(DTR * ping[i_ping_process].heading), n_output);
+            for (j = 0; j < ping[i_ping_process].beams_bath; j++) {
+              if (mb_beam_ok(ping[i_ping_process].beamflag_filter[j])) {
+                fprintf(stdout, "%3.3d starboard:%.3f forward:%.3f down:%.3f\n", j,
+                        ping[i_ping_process].bathacrosstrack[j], ping[i_ping_process].bathalongtrack[j],
+                        ping[i_ping_process].bath[j] - ping[i_ping_process].sonardepth);
+                n_soundings_written++;
+              }
+            }
+          }
+
+          /* pack the data into a TRN MB1 packet and either send it to TRN or write it to a file */
+        if(!OUTPUT_FLAGS_ZERO()){
+            n_soundings_written++;
+
+            /* make sure buffer is large enough to hold the packet */
+            mb1_size = MBTRNPREPROCESS_MB1_HEADER_SIZE + n_output * MBTRNPREPROCESS_MB1_SOUNDING_SIZE +
+                       MBTRNPREPROCESS_MB1_CHECKSUM_SIZE;
+            if (n_output_buffer_alloc < mb1_size) {
+              if ((status = mb_reallocd(verbose, __FILE__, __LINE__, mb1_size, (void **)&output_buffer, &error)) ==
+                  MB_SUCCESS) {
+                n_output_buffer_alloc = mb1_size;
+              }
+              else {
+                mb_error(verbose, error, &message);
+                fprintf(stderr, "\nMBIO Error allocating data arrays:\n%s\n", message);
+                fprintf(stderr, "\nProgram <%s> Terminated\n", program_name);
+                exit(error);
+              }
+            }
+
+            // get ping number
+            mb_pingnumber(verbose, imbio_ptr, &ping_number, &error);
+
+            /* now pack the data into the packet buffer */
+            index = 0;
+            output_buffer[index] = 'M';
+            index++;
+            output_buffer[index] = 'B';
+            index++;
+            output_buffer[index] = '1';
+            index++;
+            output_buffer[index] = 0;
+            index++;
+            mb_put_binary_int(true, mb1_size, &output_buffer[index]);
+            index += 4;
+
+            mb_put_binary_double(true, ping[i_ping_process].time_d, &output_buffer[index]);
+            index += 8;
+            mb_put_binary_double(true, ping[i_ping_process].navlat, &output_buffer[index]);
+            index += 8;
+            mb_put_binary_double(true, ping[i_ping_process].navlon, &output_buffer[index]);
+            index += 8;
+            mb_put_binary_double(true, ping[i_ping_process].sonardepth, &output_buffer[index]);
+            index += 8;
+            mb_put_binary_double(true, (double)(DTR * ping[i_ping_process].heading), &output_buffer[index]);
+            index += 8;
+
+            mb_put_binary_int(true, ping_number, &output_buffer[index]);
+            index += 4;
+
+            mb_put_binary_int(true, n_output, &output_buffer[index]);
+            index += 4;
+
+            PMPRINT(MOD_MBTRNPP, MBTRNPP_V1,
+                    (stderr,
+                     "\nts[%.3lf] beams[%03d] ping[%06u]\nlat[%.4lf] lon[%.4lf] hdg[%6.2lf] sd[%7.2lf]\nv[%+6.2lf] "
+                     "p/r/y[%.3lf / %.3lf / %.3lf]\n",
+                     ping[i_ping_process].time_d, n_output, ping_number, ping[i_ping_process].navlat,
+                     ping[i_ping_process].navlon, (double)(DTR * ping[i_ping_process].heading),
+                     ping[i_ping_process].sonardepth, ping[i_ping_process].speed, ping[i_ping_process].pitch,
+                     ping[i_ping_process].roll, ping[i_ping_process].heave));
+
+            for (j = 0; j < ping[i_ping_process].beams_bath; j++) {
+              if (mb_beam_ok(ping[i_ping_process].beamflag_filter[j])) {
+
+                mb_put_binary_int(true, j, &output_buffer[index]);
+                index += 4;
+                mb_put_binary_double(true, ping[i_ping_process].bathalongtrack[j], &output_buffer[index]);
+                index += 8;
+                mb_put_binary_double(true, ping[i_ping_process].bathacrosstrack[j], &output_buffer[index]);
+                index += 8;
+                //                                mb_put_binary_double(true, ping[i_ping_process].bath[j],
+                //                                &output_buffer[index]); index += 8;
+                // subtract sonar depth from vehicle bathy; changed 12jul18 cruises
+                mb_put_binary_double(true, (ping[i_ping_process].bath[j] - ping[i_ping_process].sonardepth),
+                                     &output_buffer[index]);
+                index += 8;
+
+                PMPRINT(MOD_MBTRNPP, MBTRNPP_V2,
+                        (stderr, "n[%03d] atrk/X[%+10.3lf] ctrk/Y[%+10.3lf] dpth/Z[%+10.3lf]\n", j,
+                         ping[i_ping_process].bathalongtrack[j], ping[i_ping_process].bathacrosstrack[j],
+                         (ping[i_ping_process].bath[j] - ping[i_ping_process].sonardepth)));
+              }
+            }
+
+            /* add the checksum */
+            checksum = 0;
+            unsigned char *cp = (unsigned char *)output_buffer;
+            for (j = 0; j < index; j++) {
+              //                            checksum += (unsigned int) output_buffer[j];
+              checksum += (unsigned int)(*cp++);
+            }
+
+            mb_put_binary_int(true, checksum, &output_buffer[index]);
+            index += 4;
+            PMPRINT(MOD_MBTRNPP, MBTRNPP_V3, (stderr, "mb1 record chk[%08X] idx[%zu] mb1sz[%zu]\n", checksum, index, mb1_size));
+
+            MST_METRIC_LAP(app_stats->stats->metrics[MBTPP_CH_MB_PING_XT], mtime_dtime());
+
+            /* output MB1, TRN data */
+            if ( !OUTPUT_FLAGS_ZERO() ) {
+
+                MST_METRIC_START(app_stats->stats->metrics[MBTPP_CH_MB_PROC_MB1_XT], mtime_dtime());
+
+                // do MB1 processing/output
+                mbtrnpp_process_mb1(output_buffer, mb1_size, trn_cfg);
+
+                MST_METRIC_LAP(app_stats->stats->metrics[MBTPP_CH_MB_PROC_MB1_XT], mtime_dtime());
+
+#ifdef WITH_MBTNAV
+                if (trn_nombgain || (transmit_gain >= transmit_gain_threshold) ){
+                    // reinit TRN filter when transmit gains indicate valid input
+                    // and clear the flag
+                    if ( trn_reinit_flag ){
+                        wtnav_reinit_filter(trn_instance,true);
+                        trn_reinit_flag=false;
+                        mlog_tprintf(mbtrnpp_mlog_id,"mbtrnpp: trn filter reinit gain[%.2lf]\n",transmit_gain);
+                        MST_COUNTER_INC(app_stats->stats->events[MBTPP_EV_MB_TRN_REINIT]);
+                    }
+
+                    MST_METRIC_START(app_stats->stats->metrics[MBTPP_CH_TRN_PROC_TRN_XT], mtime_dtime());
+
+                    // do TRN processing/output
+                    mbtrnpp_trn_process_mb1(trn_instance, (mb1_t *)output_buffer, trn_cfg);
+
+                    MST_METRIC_LAP(app_stats->stats->metrics[MBTPP_CH_TRN_PROC_TRN_XT], mtime_dtime());
+
+                }else{
+                    // if transmit gain drops below threshold...
+                    if(!trn_reinit_flag){
+                        // log and count gain lo event (one time)
+                        mlog_tprintf(mbtrnpp_mlog_id,"mbtrnpp: transmit gain lo[%.2lf]\n",transmit_gain);
+                        MST_COUNTER_INC(app_stats->stats->events[MBTPP_EV_MB_GAIN_LO]);
+                    }
+                    // reset reinit flag so reinit will occur when gain restored
+                    trn_reinit_flag=true;
+                }
+#endif // WITH_MBTNAV
+
+                MBTRNPP_UPDATE_STATS(app_stats, mbtrnpp_mlog_id, mbtrnpp_stat_flags);
+
+            } // end MBTRNPREPROCESS_OUTPUT_TRN
+
+            /* write the packet to a file */
+            if ( OUTPUT_FLAG_SET(OUTPUT_MB1_FILE_EN) ) {
+
+                if(NULL!=output_fp && NULL!=output_buffer){
+                    MST_METRIC_START(app_stats->stats->metrics[MBTPP_CH_MB_FWRITE_XT], mtime_dtime());
+
+                    size_t obytes=0;
+                    if( (obytes=fwrite(output_buffer, mb1_size, 1, output_fp))>0){
+                        MST_COUNTER_ADD(app_stats->stats->events[MBTPP_EV_EMBGETALL],obytes);
+                    }
+
+                    MST_METRIC_LAP(app_stats->stats->metrics[MBTPP_CH_MB_FWRITE_XT], mtime_dtime());
+
+                }else{
+                    fprintf(stderr,"%s:%d - ERR fwrite failed obuf[%p] fp[%p]\n",__FUNCTION__,__LINE__,output_buffer,output_fp);
+                }
+              // fprintf(stderr, "WRITE SIZE: %zu %zu %zu\n", mb1_size, index, index - mb1_size);
+            }
+          } // else !stdout
+        } // data read (ndata == n_buffer_max)
+
+        /* move data in buffer */
+        if (ndata >= n_buffer_max) {
+          ndata--;
+          for (i = 0; i < n_buffer_max; i++) {
+            ping[i].count--;
+            if (ping[i].count < 0) {
+              idataread = i;
+            }
+          }
+        }
+        else {
+          idataread++;
+          if (idataread >= n_buffer_max)
+            idataread = 0;
+        }
+      }
+      else {
+
+        MST_METRIC_START(app_stats->stats->metrics[MBTPP_CH_MB_GETFAIL_XT], mtime_dtime());
+        PMPRINT(MOD_MBTRNPP, MBTRNPP_V4,
+                (stderr, "mb_get_all failed: status[%d] kind[%d] err[%d]\n", status, kind, error));
+
+        if ((status == MB_FAILURE) && (error == MB_ERROR_EOF) && (input_mode == INPUT_MODE_SOCKET)) {
+
+          MST_COUNTER_INC(app_stats->stats->events[MBTPP_EV_EMBGETALL]);
+
+          fprintf(stderr, "EOF (input socket) - clear status/error\n");
+          status = MB_SUCCESS;
+          error = MB_ERROR_NO_ERROR;
+
+        }
+        MST_METRIC_LAP(app_stats->stats->metrics[MBTPP_CH_MB_GETFAIL_XT], mtime_dtime());
+      }
+
+      MST_METRIC_START(app_stats->stats->metrics[MBTPP_CH_MB_POST_XT], mtime_dtime());
+
+      if (status == MB_FAILURE && error > 0) {
+        fprintf(stderr, "mbtrnpp: MB_FAILURE - error>0 : setting done flag\n");
+        done = true;
+        MST_COUNTER_INC(app_stats->stats->events[MBTPP_EV_EMBFAILURE]);
+      }
+      MST_METRIC_LAP(app_stats->stats->metrics[MBTPP_CH_MB_POST_XT], mtime_dtime());
+
+    } // while(!done) [main loop]
+
+    /* close the files */
+    if (input_mode == INPUT_MODE_SOCKET) {
+      fprintf(stderr, "socket input mode - continue (probably shouldn't be here)\n");
+      read_data = true;
+    }
+    else {
+      fprintf(stderr, "file input mode - file cleanup\n");
+      status = mb_close(verbose, &imbio_ptr, &error);
+
+      if (logfp != NULL) {
+        sprintf(log_message, "Multibeam File <%s> closed", ifile);
+      }
+
+      mbtrnpp_postlog(verbose, logfp, log_message, &error);
+      if (verbose != 0) {
+        fprintf(stderr, "\n%s\n", log_message);
+      }
+
+      sprintf(log_message, "MBIO format id: %d", format);
+      if (logfp != NULL) {
+        mbtrnpp_postlog(verbose, logfp, log_message, &error);
+      }
+
+      if (verbose > 0) {
+        fprintf(stderr, "%s\n", log_message);
+      }
+
+      fflush(logfp);
+
+      /* give the statistics */
+      /* figure out whether and what to read next */
+      if (read_datalist == true) {
+        if ((status = mb_datalist_read(verbose, datalist, ifile, dfile, &format, &file_weight, &error)) == MB_SUCCESS) {
+          PMPRINT(MOD_MBTRNPP, MM_DEBUG, (stderr, "read_datalist status[%d] - continuing\n", status));
+          read_data = true;
+        }
+        else {
+          PMPRINT(MOD_MBTRNPP, MM_DEBUG, (stderr, "read_datalist status[%d] - done\n", status));
+          read_data = false;
+        }
+      }
+      else {
+        PMPRINT(MOD_MBTRNPP, MM_DEBUG, (stderr, "read_datalist == NO\n"));
+        read_data = false;
+      }
+    }
+    /* end loop over files in list */
+  }
+
+  fprintf(stderr, "exit loop\n");
+  if (read_datalist == true)
+    mb_datalist_close(verbose, &datalist, &error);
+
+  /* close log file */
+  gettimeofday(&timeofday, &timezone);
+  now_time_d = timeofday.tv_sec + 0.000001 * timeofday.tv_usec;
+  // fprintf(stderr,"CHECKING AT BOTTOM OF LOOP: logfp:%p log_file_open_time_d:%.6f now_time_d:%.6f\n", logfp,
+  // log_file_open_time_d, now_time_d);
+  if (logfp != NULL) {
+    status = mbtrnpp_logstatistics(verbose, logfp, n_pings_read, n_soundings_read, n_soundings_valid_read,
+                                   n_soundings_flagged_read, n_soundings_null_read, n_soundings_trimmed,
+                                   n_soundings_decimated, n_soundings_flagged, n_soundings_written, &error);
+    n_tot_pings_read += n_pings_read;
+    n_tot_soundings_read += n_soundings_read;
+    n_tot_soundings_valid_read += n_soundings_valid_read;
+    n_tot_soundings_flagged_read += n_soundings_flagged_read;
+    n_tot_soundings_null_read += n_soundings_null_read;
+    n_tot_soundings_trimmed += n_soundings_trimmed;
+    n_tot_soundings_decimated += n_soundings_decimated;
+    n_tot_soundings_flagged += n_soundings_flagged;
+    n_tot_soundings_written += n_soundings_written;
+    n_pings_read = 0;
+    n_soundings_read = 0;
+    n_soundings_valid_read = 0;
+    n_soundings_flagged_read = 0;
+    n_soundings_null_read = 0;
+    n_soundings_trimmed = 0;
+    n_soundings_decimated = 0;
+    n_soundings_flagged = 0;
+    n_soundings_written = 0;
+
+    status = mbtrnpp_closelog(verbose, &logfp, &error);
+  }
+
+  /* close output */
+  if ( OUTPUT_FLAG_SET(OUTPUT_MB1_FILE_EN) ) {
+    fclose(output_fp);
+  }
+
+  /* check memory */
+  if (verbose >= 4)
+    status = mb_memory_list(verbose, &error);
+
+  /* give the statistics */
+  if (verbose >= 1) {
+  }
+
+  fprintf(stderr, "exit app [%d]\n", error);
+
+  /* end it all */
+  exit(error);
+}
+/*--------------------------------------------------------------------*/
+
+int mbtrnpp_openlog(int verbose, mb_path log_directory, FILE **logfp, int *error) {
+
+  /* local variables */
+  int status = MB_SUCCESS;
+
+  /* time, user, host variables */
+  struct timeval timeofday;
+  struct timezone timezone;
+  double time_d;
+  int time_i[7];
+  char date[32], user[128], *user_ptr;
+  mb_path host;
+  mb_path log_file;
+  mb_path log_message;
+
+  /* print input debug statements */
+  if (verbose >= 2) {
+    fprintf(stderr, "\ndbg2  MBIO function <%s> called\n", __func__);
+    fprintf(stderr, "dbg2  Input arguments:\n");
+    fprintf(stderr, "dbg2       verbose:            %d\n", verbose);
+    fprintf(stderr, "dbg2       log_directory:      %s\n", log_directory);
+    fprintf(stderr, "dbg2       logfp:              %p\n", logfp);
+    fprintf(stderr, "dbg2       *logfp:             %p\n", *logfp);
+  }
+
+  /* close existing log file */
+  if (*logfp != NULL) {
+    mbtrnpp_closelog(verbose, logfp, error);
+  }
+
+  /* get time and user data */
+  gettimeofday(&timeofday, &timezone);
+  time_d = timeofday.tv_sec + 0.000001 * timeofday.tv_usec;
+  status = mb_get_date(verbose, time_d, time_i);
+  sprintf(date, "%4.4d%2.2d%2.2d_%2.2d%2.2d%2.2d%6.6d", time_i[0], time_i[1], time_i[2], time_i[3], time_i[4], time_i[5],
+          time_i[6]);
+  if ((user_ptr = getenv("USER")) == NULL)
+    user_ptr = getenv("LOGNAME");
+  if (user_ptr != NULL)
+    strcpy(user, user_ptr);
+  else
+    strcpy(user, "unknown");
+  gethostname(host, sizeof(mb_path));
+
+  /* open new log file */
+  sprintf(log_file, "%s/%s_mbtrnpp_log.txt", log_directory, date);
+  *logfp = fopen(log_file, "w");
+  if (*logfp != NULL) {
+    fprintf(*logfp, "Program %s log file\n-------------------\n", program_name);
+    if (verbose > 0) {
+      fprintf(stderr, "Program %s log file\n-------------------\n", program_name);
+    }
+    sprintf(log_message, "Opened by user %s on cpu %s", user, host);
+    mbtrnpp_postlog(verbose, *logfp, log_message, error);
+  }
+  else {
+    *error = MB_ERROR_OPEN_FAIL;
+    fprintf(stderr, "\nUnable to open %s log file: %s\n", program_name, log_file);
+    fprintf(stderr, "\nProgram <%s> Terminated\n", program_name);
+    exit(*error);
+  }
+
+  /* print output debug statements */
+  if (verbose >= 2) {
+    fprintf(stderr, "\ndbg2  MBIO function <%s> completed\n", __func__);
+    fprintf(stderr, "dbg2  Return values:\n");
+    fprintf(stderr, "dbg2       logfp:              %p\n", logfp);
+    fprintf(stderr, "dbg2       *logfp:             %p\n", *logfp);
+    fprintf(stderr, "dbg2       error:              %d\n", *error);
+    fprintf(stderr, "dbg2  Return status:\n");
+    fprintf(stderr, "dbg2       status:             %d\n", status);
+  }
+
+  /* return */
+  return (status);
+}
+
+/*--------------------------------------------------------------------*/
+
+int mbtrnpp_closelog(int verbose, FILE **logfp, int *error) {
+
+  /* local variables */
+  int status = MB_SUCCESS;
+  char *log_message = "Closing mbtrnpp log file";
+
+  /* print input debug statements */
+  if (verbose >= 2) {
+    fprintf(stderr, "\ndbg2  MBIO function <%s> called\n", __func__);
+    fprintf(stderr, "dbg2  Input arguments:\n");
+    fprintf(stderr, "dbg2       verbose:            %d\n", verbose);
+    fprintf(stderr, "dbg2       logfp:              %p\n", logfp);
+    fprintf(stderr, "dbg2       *logfp:             %p\n", *logfp);
+  }
+
+  /* close log file */
+  if (logfp != NULL) {
+    mbtrnpp_postlog(verbose, *logfp, log_message, error);
+    fclose(*logfp);
+    *logfp = NULL;
+  }
+
+  /* print output debug statements */
+  if (verbose >= 2) {
+    fprintf(stderr, "\ndbg2  MBIO function <%s> completed\n", __func__);
+    fprintf(stderr, "dbg2  Return values:\n");
+    fprintf(stderr, "dbg2       logfp:              %p\n", logfp);
+    fprintf(stderr, "dbg2       error:              %d\n", *error);
+    fprintf(stderr, "dbg2  Return status:\n");
+    fprintf(stderr, "dbg2       status:             %d\n", status);
+  }
+
+  /* return */
+  return (status);
+}
+
+/*--------------------------------------------------------------------*/
+
+int mbtrnpp_postlog(int verbose, FILE *logfp, char *log_message, int *error) {
+
+  /* local variables */
+  int status = MB_SUCCESS;
+
+  /* time, user, host variables */
+  struct timeval timeofday;
+  struct timezone timezone;
+  double time_d;
+  int time_i[7];
+  char date[32];
+
+  /* print input debug statements */
+  if (verbose >= 2) {
+    fprintf(stderr, "\ndbg2  MBIO function <%s> called\n", __func__);
+    fprintf(stderr, "dbg2  Input arguments:\n");
+    fprintf(stderr, "dbg2       verbose:            %d\n", verbose);
+    fprintf(stderr, "dbg2       logfp:              %p\n", logfp);
+    fprintf(stderr, "dbg2       log_message:        %s\n", log_message);
+  }
+
+  /* get time  */
+  gettimeofday(&timeofday, &timezone);
+  time_d = timeofday.tv_sec + 0.000001 * timeofday.tv_usec;
+  status = mb_get_date(verbose, time_d, time_i);
+  sprintf(date, "%4.4d%2.2d%2.2d_%2.2d%2.2d%2.2d%6.6d", time_i[0], time_i[1], time_i[2], time_i[3], time_i[4], time_i[5],
+          time_i[6]);
+
+  /* post log_message */
+  if (logfp != NULL) {
+    fprintf(logfp, "<%4.4d/%2.2d/%2.2d %2.2d:%2.2d:%2.2d.%6.6d>: %s\n", time_i[0], time_i[1], time_i[2], time_i[3], time_i[4],
+            time_i[5], time_i[6], log_message);
+  }
+  if (verbose > 0) {
+    fprintf(stderr, "<%4.4d/%2.2d/%2.2d %2.2d:%2.2d:%2.2d.%6.6d>: %s\n", time_i[0], time_i[1], time_i[2], time_i[3],
+            time_i[4], time_i[5], time_i[6], log_message);
+  }
+
+  /* print output debug statements */
+  if (verbose >= 2) {
+    fprintf(stderr, "\ndbg2  MBIO function <%s> completed\n", __func__);
+    fprintf(stderr, "dbg2  Return values:\n");
+    fprintf(stderr, "dbg2       error:              %d\n", *error);
+    fprintf(stderr, "dbg2  Return status:\n");
+    fprintf(stderr, "dbg2       status:             %d\n", status);
+  }
+
+  /* return */
+  return (status);
+}
+
+/*--------------------------------------------------------------------*/
+int mbtrnpp_logparameters(int verbose, FILE *logfp, char *input, int format, char *output, double swath_width,
+                          int n_output_soundings, int median_filter, int median_filter_n_across, int median_filter_n_along,
+                          double median_filter_threshold, int n_buffer_max, int *error) {
+  /* local variables */
+  int status = MB_SUCCESS;
+  mb_path log_message;
+
+  /* print input debug statements */
+  if (verbose >= 2) {
+    fprintf(stderr, "\ndbg2  MBIO function <%s> called\n", __func__);
+    fprintf(stderr, "dbg2  Input arguments:\n");
+    fprintf(stderr, "dbg2       verbose:                      %d\n", verbose);
+    fprintf(stderr, "dbg2       logfp:                        %p\n", logfp);
+    fprintf(stderr, "dbg2       input:                        %s\n", input);
+    fprintf(stderr, "dbg2       format:                       %d\n", format);
+    fprintf(stderr, "dbg2       output:                       %s\n", output);
+    fprintf(stderr, "dbg2       swath_width:                  %f\n", swath_width);
+    fprintf(stderr, "dbg2       n_output_soundings:           %d\n", n_output_soundings);
+    fprintf(stderr, "dbg2       median_filter:                %d\n", median_filter);
+    fprintf(stderr, "dbg2       median_filter_n_across:       %d\n", median_filter_n_across);
+    fprintf(stderr, "dbg2       median_filter_n_along:        %d\n", median_filter_n_along);
+    fprintf(stderr, "dbg2       median_filter_threshold:      %f\n", median_filter_threshold);
+    fprintf(stderr, "dbg2       n_buffer_max:                 %d\n", n_buffer_max);
+  }
+
+  /* post log_message */
+  if (logfp != NULL) {
+    sprintf(log_message, "       input:                    %s", input);
+    mbtrnpp_postlog(verbose, logfp, log_message, error);
+
+    sprintf(log_message, "       format:                   %d", format);
+    mbtrnpp_postlog(verbose, logfp, log_message, error);
+
+    sprintf(log_message, "       output:                   %s", output);
+    mbtrnpp_postlog(verbose, logfp, log_message, error);
+
+    sprintf(log_message, "       swath_width:              %f", swath_width);
+    mbtrnpp_postlog(verbose, logfp, log_message, error);
+
+    sprintf(log_message, "       n_output_soundings:       %d", n_output_soundings);
+    mbtrnpp_postlog(verbose, logfp, log_message, error);
+
+    sprintf(log_message, "       median_filter:            %d", median_filter);
+    mbtrnpp_postlog(verbose, logfp, log_message, error);
+
+    sprintf(log_message, "       median_filter_n_across:   %d", median_filter_n_across);
+    mbtrnpp_postlog(verbose, logfp, log_message, error);
+
+    sprintf(log_message, "       median_filter_n_along:    %d", median_filter_n_along);
+    mbtrnpp_postlog(verbose, logfp, log_message, error);
+
+    sprintf(log_message, "       median_filter_threshold:  %f", median_filter_threshold);
+    mbtrnpp_postlog(verbose, logfp, log_message, error);
+
+    sprintf(log_message, "       n_buffer_max:             %d", n_buffer_max);
+    mbtrnpp_postlog(verbose, logfp, log_message, error);
+  }
+
+  /* print output debug statements */
+  if (verbose >= 2) {
+    fprintf(stderr, "\ndbg2  MBIO function <%s> completed\n", __func__);
+    fprintf(stderr, "dbg2  Return values:\n");
+    fprintf(stderr, "dbg2       error:              %d\n", *error);
+    fprintf(stderr, "dbg2  Return status:\n");
+    fprintf(stderr, "dbg2       status:             %d\n", status);
+  }
+
+  /* return */
+  return (status);
+}
+
+/*--------------------------------------------------------------------*/
+int mbtrnpp_logstatistics(int verbose, FILE *logfp, int n_pings_read, int n_soundings_read, int n_soundings_valid_read,
+                          int n_soundings_flagged_read, int n_soundings_null_read, int n_soundings_trimmed,
+                          int n_soundings_decimated, int n_soundings_flagged, int n_soundings_written, int *error) {
+  /* local variables */
+  int status = MB_SUCCESS;
+  mb_path log_message;
+
+  /* print input debug statements */
+  if (verbose >= 2) {
+    fprintf(stderr, "\ndbg2  MBIO function <%s> called\n", __func__);
+    fprintf(stderr, "dbg2  Input arguments:\n");
+    fprintf(stderr, "dbg2       verbose:                      %d\n", verbose);
+    fprintf(stderr, "dbg2       logfp:                        %p\n", logfp);
+    fprintf(stderr, "dbg2       n_pings_read:                 %d\n", n_pings_read);
+    fprintf(stderr, "dbg2       n_soundings_read:             %d\n", n_soundings_read);
+    fprintf(stderr, "dbg2       n_soundings_valid_read:       %d\n", n_soundings_valid_read);
+    fprintf(stderr, "dbg2       n_soundings_flagged_read:     %d\n", n_soundings_flagged_read);
+    fprintf(stderr, "dbg2       n_soundings_null_read:        %d\n", n_soundings_null_read);
+    fprintf(stderr, "dbg2       n_soundings_trimmed:          %d\n", n_pings_read);
+    fprintf(stderr, "dbg2       n_soundings_decimated:        %d\n", n_soundings_decimated);
+    fprintf(stderr, "dbg2       n_soundings_flagged:          %d\n", n_soundings_flagged);
+    fprintf(stderr, "dbg2       n_soundings_written:          %d\n", n_soundings_written);
+  }
+
+  /* post log_message */
+  if (logfp != NULL) {
+    sprintf(log_message, "Log File Statistics:");
+    mbtrnpp_postlog(verbose, logfp, log_message, error);
+
+    sprintf(log_message, "       n_pings_read:                 %d", n_pings_read);
+    mbtrnpp_postlog(verbose, logfp, log_message, error);
+
+    sprintf(log_message, "       n_soundings_read:             %d", n_soundings_read);
+    mbtrnpp_postlog(verbose, logfp, log_message, error);
+
+    sprintf(log_message, "       n_soundings_valid_read:       %d", n_soundings_valid_read);
+    mbtrnpp_postlog(verbose, logfp, log_message, error);
+
+    sprintf(log_message, "       n_soundings_flagged_read:     %d", n_soundings_flagged_read);
+    mbtrnpp_postlog(verbose, logfp, log_message, error);
+
+    sprintf(log_message, "       n_soundings_null_read:        %d", n_soundings_null_read);
+    mbtrnpp_postlog(verbose, logfp, log_message, error);
+
+    sprintf(log_message, "       n_soundings_trimmed:          %d", n_pings_read);
+    mbtrnpp_postlog(verbose, logfp, log_message, error);
+
+    sprintf(log_message, "       n_soundings_decimated:        %d", n_soundings_decimated);
+    mbtrnpp_postlog(verbose, logfp, log_message, error);
+
+    sprintf(log_message, "       n_soundings_flagged:          %d", n_soundings_flagged);
+    mbtrnpp_postlog(verbose, logfp, log_message, error);
+
+    sprintf(log_message, "       n_soundings_written:          %d", n_soundings_written);
+    mbtrnpp_postlog(verbose, logfp, log_message, error);
+  }
+
+  /* print output debug statements */
+  if (verbose >= 2) {
+    fprintf(stderr, "\ndbg2  MBIO function <%s> completed\n", __func__);
+    fprintf(stderr, "dbg2  Return values:\n");
+    fprintf(stderr, "dbg2       error:              %d\n", *error);
+    fprintf(stderr, "dbg2  Return status:\n");
+    fprintf(stderr, "dbg2       status:             %d\n", status);
+  }
+
+  /* return */
+  return (status);
+}
+
+/*--------------------------------------------------------------------*/
+
+int mbtrnpp_update_stats(mstats_profile_t *stats, mlog_id_t log_id, mstats_flags flags) {
+
+  if (NULL != stats) {
+    double stats_now = mtime_dtime();
+
+    if (log_clock_res) {
+      // log the timing clock resolution (once)
+      struct timespec res;
+      clock_getres(CLOCK_MONOTONIC, &res);
+      mlog_tprintf(mbtrnpp_mlog_id, "%.3lf,i,clkres_mono,s[%ld] ns[%ld]\n", stats_now, res.tv_sec, res.tv_nsec);
+      log_clock_res = false;
+    }
+
+    // we can only measure the previous stats cycle...
+    if (stats->stats->per_stats[MBTPP_CH_MB_CYCLE_XT].n > 0) {
+      // get the timing of the last cycle
+      MST_METRIC_START(app_stats->stats->metrics[MBTPP_CH_MB_STATS_XT], stats_prev_start);
+      MST_METRIC_LAP(app_stats->stats->metrics[MBTPP_CH_MB_STATS_XT], stats_prev_end);
+    }
+    else {
+      // seed the first cycle
+      MST_METRIC_START(app_stats->stats->metrics[MBTPP_CH_MB_STATS_XT], (stats_now - 0.0001));
+      MST_METRIC_LAP(app_stats->stats->metrics[MBTPP_CH_MB_STATS_XT], stats_now);
+    }
+
+    // end the cycle timer here
+    // [start at the end if this function]
+    MST_METRIC_LAP(app_stats->stats->metrics[MBTPP_CH_MB_CYCLE_XT], stats_now);
+
+    // measure dtime execution time (twice), while we're at it
+    MST_METRIC_START(app_stats->stats->metrics[MBTPP_CH_MB_DTIME_XT], mtime_dtime());
+    MST_METRIC_LAP(app_stats->stats->metrics[MBTPP_CH_MB_DTIME_XT], mtime_dtime());
+    MST_METRIC_DIV(app_stats->stats->metrics[MBTPP_CH_MB_DTIME_XT], 2.0);
+
+    // update uptime
+    stats->uptime = stats_now - stats->session_start;
+
+    PMPRINT(MOD_MBTRNPP, MBTRNPP_V4,
+            (stderr, "cycle_xt: stat_now[%.4lf] start[%.4lf] stop[%.4lf] value[%.4lf]\n", stats_now,
+             app_stats->stats->metrics[MBTPP_CH_MB_CYCLE_XT].start, app_stats->stats->metrics[MBTPP_CH_MB_CYCLE_XT].stop,
+             app_stats->stats->metrics[MBTPP_CH_MB_CYCLE_XT].value));
+
+    // update stats
+    mstats_update_stats(stats->stats, MBTPP_CH_COUNT, flags);
+    mstats_t *mb1svr_stats = netif_stats(mb1svr);
+    mstats_update_stats(mb1svr_stats, NETIF_CH_COUNT, flags);
+    mstats_t *trnsvr_stats = netif_stats(trnsvr);
+    mstats_update_stats(trnsvr_stats, NETIF_CH_COUNT, flags);
+    mstats_t *trnusvr_stats = netif_stats(trnusvr);
+    mstats_update_stats(trnusvr_stats, NETIF_CH_COUNT, flags);
+
+    PMPRINT(MOD_MBTRNPP,  MBTRNPP_V4,
+            (stderr, "cycle_xt.p: N[%lld] sum[%.3lf] min[%.3lf] max[%.3lf] avg[%.3lf]\n",
+             app_stats->stats->per_stats[MBTPP_CH_MB_CYCLE_XT].n, app_stats->stats->per_stats[MBTPP_CH_MB_CYCLE_XT].sum,
+             app_stats->stats->per_stats[MBTPP_CH_MB_CYCLE_XT].min, app_stats->stats->per_stats[MBTPP_CH_MB_CYCLE_XT].max,
+             app_stats->stats->per_stats[MBTPP_CH_MB_CYCLE_XT].avg));
+
+    PMPRINT(MOD_MBTRNPP, MBTRNPP_V4,
+            (stderr, "cycle_xt.a: N[%lld] sum[%.3lf] min[%.3lf] max[%.3lf] avg[%.3lf]\n",
+             app_stats->stats->agg_stats[MBTPP_CH_MB_CYCLE_XT].n, app_stats->stats->agg_stats[MBTPP_CH_MB_CYCLE_XT].sum,
+             app_stats->stats->agg_stats[MBTPP_CH_MB_CYCLE_XT].min, app_stats->stats->agg_stats[MBTPP_CH_MB_CYCLE_XT].max,
+             app_stats->stats->agg_stats[MBTPP_CH_MB_CYCLE_XT].avg));
+
+    if (flags & MSF_READER) {
+      mstats_update_stats(reader_stats, R7KR_MET_COUNT, flags);
+    }
+
+    //        fprintf(stderr,"stat period sec[%.3lf] start[%.3lf] now[%.3lf] elapsed[%.3lf]\n",
+    //                stats->stats->stat_period_sec,
+    //                stats->stats->stat_period_start,
+    //                stats_now,
+    //                (stats_now - stats->stats->stat_period_start)
+    //                );
+    // check stats periods, process if ready
+    if ((stats->stats->stat_period_sec > 0.0) &&
+        ((stats_now - stats->stats->stat_period_start) > stats->stats->stat_period_sec)) {
+
+      // start log execution timer
+      MST_METRIC_START(app_stats->stats->metrics[MBTPP_CH_MB_LOG_XT], mtime_dtime());
+
+      mlog_tprintf(mbtrnpp_mlog_id, "%.3lf,i,uptime,%0.3lf\n", stats_now, stats->uptime);
+      mstats_log_stats(stats->stats, stats_now, log_id, flags);
+      mstats_log_stats(mb1svr_stats, stats_now, netif_log(mb1svr), flags);
+      mstats_log_stats(trnsvr_stats, stats_now, netif_log(trnsvr), flags);
+      mstats_log_stats(trnusvr_stats, stats_now, netif_log(trnusvr), flags);
+
+      if (flags & MSF_READER) {
+        mstats_log_stats(reader_stats, stats_now, log_id, flags);
+      }
+
+      // reset period stats
+      mstats_reset_pstats(stats->stats, MBTPP_CH_COUNT);
+      mstats_reset_pstats(reader_stats, R7KR_MET_COUNT);
+      mstats_reset_pstats(mb1svr_stats, NETIF_CH_COUNT);
+      mstats_reset_pstats(trnsvr_stats, NETIF_CH_COUNT);
+      mstats_reset_pstats(trnusvr_stats, NETIF_CH_COUNT);
+
+      // reset period timer
+      stats->stats->stat_period_start = stats_now;
+
+      // stop log execution timer
+      MST_METRIC_LAP(app_stats->stats->metrics[MBTPP_CH_MB_LOG_XT], mtime_dtime());
+    }
+
+    // start cycle timer
+    MST_METRIC_START(app_stats->stats->metrics[MBTPP_CH_MB_CYCLE_XT], mtime_dtime());
+
+    // update stats execution time variables
+    stats_prev_start = stats_now;
+    stats_prev_end = mtime_dtime();
+  }
+  else {
+    fprintf(stderr, "mbtrnpp_update_stats: invalid argument\n");
+  }
+  return 0;
+}
+
+/*--------------------------------------------------------------------*/
+
+int mbtrnpp_init_debug(int verbose) {
+
+  /* Open and initialize the socket based input for reading using function
+   * mbtrnpp_input_read(). Allocate an internal, hidden buffer to hold data from
+   * full s7k records while waiting to return bytes from those records as
+   * requested by the MBIO read functions.
+   * Store the relevant pointers and parameters within the
+   * mb_io_struct structure *mb_io_ptr. */
+
+  mmd_initialize();
+  mconf_init(NULL, NULL);
+
+  fprintf(stderr, "%s:%d >>> MOD_MBTRNPP[id=%d]  en[%08X] verbose[%d]\n", __FUNCTION__, __LINE__, MOD_MBTRNPP,
+          mmd_get_enmask(MOD_MBTRNPP, NULL),verbose);
+
+  switch (verbose) {
+  case 0:
+    mmd_channel_set(MOD_MBTRNPP, MM_NONE);
+    mmd_channel_set(MOD_R7K, MM_NONE);
+    mmd_channel_set(MOD_R7KR, MM_NONE);
+    mmd_channel_set(MOD_MSOCK, MM_NONE);
+    mmd_channel_set(MOD_NETIF, MM_NONE);
+    break;
+  case 1:
+    mmd_channel_en(MOD_MBTRNPP, MBTRNPP_V1);
+    mmd_channel_en(MOD_R7KR, R7KR_V1);
+    break;
+  case 2:
+    mmd_channel_en(MOD_MBTRNPP, MM_DEBUG);
+    mmd_channel_en(MOD_R7KR, MM_DEBUG);
+    mmd_channel_en(MOD_R7K, R7K_PARSER);
+    break;
+  case -1:
+    mmd_channel_en(MOD_MBTRNPP, MBTRNPP_V1);
+    mmd_channel_en(MOD_R7KR, MM_DEBUG);
+    mmd_channel_set(MOD_NETIF, NETIF_V1 | NETIF_V2);
+    break;
+  case -2:
+    mmd_channel_en(MOD_MBTRNPP, MBTRNPP_V1 | MBTRNPP_V2);
+    mmd_channel_set(MOD_NETIF, NETIF_V1 | NETIF_V2 | NETIF_V3 );
+    break;
+  case -3:
+    mmd_channel_en(MOD_MBTRNPP, MM_DEBUG | MBTRNPP_V1 | MBTRNPP_V2 | MBTRNPP_V3 );
+    mmd_channel_en(MOD_R7KR, MM_DEBUG);
+    mmd_channel_en(MOD_R7K, MM_WARN | R7K_PARSER);
+    mmd_channel_set(MOD_NETIF, NETIF_V1 | NETIF_V2 | NETIF_V3 | NETIF_V4);
+    // this enables messages from msock_recv (e.g. resource temporarily unavailable)
+    msock_set_debug(1);
+    break;
+  case -4:
+    mmd_channel_en(MOD_MBTRNPP, MM_DEBUG | MBTRNPP_V1 | MBTRNPP_V2 | MBTRNPP_V3 | MBTRNPP_V4);
+    mmd_channel_en(MOD_R7KR, MM_DEBUG);
+    mmd_channel_en(MOD_R7K, MM_WARN | R7K_PARSER | R7K_DRFCON);
+    mmd_channel_en(MOD_MSOCK, MM_DEBUG);
+    mmd_channel_set(MOD_NETIF, MM_DEBUG | NETIF_V1 | NETIF_V2 | NETIF_V3 | NETIF_V4);
+    msock_set_debug(1);
+    break;
+  case -5:
+    mmd_channel_en(MOD_MBTRNPP, MM_ALL);
+    mmd_channel_en(MOD_R7KR, MM_ALL);
+    mmd_channel_en(MOD_R7K, MM_ALL);
+    mmd_channel_en(MOD_MSOCK, MM_ALL);
+    mmd_channel_en(MOD_NETIF, MM_ALL);
+    msock_set_debug(1);
+    break;
+  default:
+    break;
+  }
+  fprintf(stderr, "%s:%d >>> MOD_MBTRNPP  en[%08X]\n", __FUNCTION__, __LINE__, mmd_get_enmask(MOD_MBTRNPP, NULL));
+
+  // open trn data log
+  if ( OUTPUT_FLAG_SET(OUTPUT_MB1_BIN) ) {
+    mb1_blog_path = (char *)malloc(512);
+    sprintf(mb1_blog_path, "%s//%s-%s%s", g_log_dir, MB1_BLOG_NAME, session_date, MBTRNPP_LOG_EXT);
+    mb1_blog_id = mlog_get_instance(mb1_blog_path, &mb1_blog_conf, MB1_BLOG_NAME);
+    mlog_show(mb1_blog_id, true, 5);
+    mlog_open(mb1_blog_id, flags, mode);
+  }
+  // open trn message log
+  if (OUTPUT_FLAG_SET(OUTPUT_MBTRNPP_MSG) ) {
+    mbtrnpp_mlog_path = (char *)malloc(512);
+    sprintf(mbtrnpp_mlog_path, "%s//%s-%s%s", g_log_dir, MBTRNPP_MLOG_NAME, session_date, MBTRNPP_LOG_EXT);
+    mbtrnpp_mlog_id = mlog_get_instance(mbtrnpp_mlog_path, &mbtrnpp_mlog_conf, MBTRNPP_MLOG_NAME);
+    mlog_show(mbtrnpp_mlog_id, true, 5);
+    mlog_open(mbtrnpp_mlog_id, flags, mode);
+    mlog_tprintf(mbtrnpp_mlog_id, "*** mbtrn session start ***\n");
+    mlog_tprintf(mbtrnpp_mlog_id, "cmdline [%s]\n", g_cmd_line);
+    mlog_tprintf(mbtrnpp_mlog_id, "r7kr v[%s] build[%s]\n", R7KR_VERSION_STR, LIBMFRAME_BUILD);
+
+      trn_ulog_path = (char *)malloc(512);
+      sprintf(trn_ulog_path, "%s//%s-%s%s", g_log_dir, TRN_ULOG_NAME, session_date, MBTRNPP_LOG_EXT);
+      trn_ulog_id = mlog_get_instance(trn_ulog_path, &trn_ulog_conf, TRN_ULOG_NAME);
+      mlog_show(trn_ulog_id, true, 5);
+      mlog_open(trn_ulog_id, flags, mode);
+      mlog_tprintf(trn_ulog_id, "*** trn update session start ***\n");
+      mlog_tprintf(trn_ulog_id, "cmdline [%s]\n", g_cmd_line);
+      mlog_tprintf(trn_ulog_id, "r7kr v[%s] build[%s]\n", R7KR_VERSION_STR, LIBMFRAME_BUILD);
+
+  }
+  else {
+    fprintf(stderr, "*** mbtrn session start ***\n");
+    fprintf(stderr, "cmdline [%s]\n", g_cmd_line);
+  }
+
+  app_stats = mstats_profile_new(MBTPP_EV_COUNT, MBTPP_STA_COUNT, MBTPP_CH_COUNT, mbtrnpp_stats_labels, mtime_dtime(),
+                                 trn_status_interval_sec);
+
+  return 0;
+}
+/*--------------------------------------------------------------------*/
+
+
+#ifdef WITH_MBTNAV
+
+char *mbtrnpp_trn_updatestr(char *dest, int len, trn_update_t *update, int indent)
+
+{
+    if(NULL!=dest && NULL!=update){
+        char *cp=dest;
+        snprintf(dest,len-1,"%*sMLE: %.2lf,%.4lf,%.4lf,%.4lf\n%*sMSE: %.2lf,%.4lf,%.4lf,%.4lf\n%*sCOV: %.2lf,%.2lf,%.2lf\n%*s RI: %d filter_state: %d success: %d cycle: %d ping: %d mb1_time: %0.3lf update_time: %0.3lf isconv:%hd isvalid:%hd\n",
+                 indent,"",
+                 update->mle_dat->time,
+                 (update->mle_dat->x-update->pt_dat->x),
+                 (update->mle_dat->y-update->pt_dat->y),
+                 (update->mle_dat->z-update->pt_dat->z),
+                 indent,"",
+                 update->mse_dat->time,
+                 (update->mse_dat->x-update->pt_dat->x),
+                 (update->mse_dat->y-update->pt_dat->y),
+                 (update->mse_dat->z-update->pt_dat->z),
+                 indent,"",
+                 sqrt(update->mse_dat->covariance[0]),
+                 sqrt(update->mse_dat->covariance[2]),
+                 sqrt(update->mse_dat->covariance[5]),
+                 indent,"",
+                 update->reinit_count,
+                 update->filter_state,
+                 update->success,
+                 update->mb1_cycle,
+                 update->ping_number,
+                 update->mb1_time,
+                 update->update_time,
+                 update->is_converged,
+                 update->is_valid
+                 );
+    }
+    return dest;
+}
+/*--------------------------------------------------------------------*/
+
+int mbtrnpp_trn_pub_ostream(trn_update_t *update,
+                             FILE *stream)
+{
+    int retval=-1;
+
+    if(NULL!=update->mse_dat && NULL!=update->pt_dat && NULL!=update->mle_dat){
+        char str[256]={0};
+        fprintf(stream,"\nTRN Update:\n%s", mbtrnpp_trn_updatestr(str,256,update,0));
+        retval=0;
+    }
+
+    return retval;
+}
+
+int mbtrnpp_trn_pub_odebug(trn_update_t *update)
+{
+    int retval=-1;
+
+    if(NULL!=update->mse_dat && NULL!=update->pt_dat && NULL!=update->mle_dat){
+        char str[256]={0};
+
+        PMPRINT(MOD_MBTRNPP,MM_DEBUG|MBTRNPP_V1,(stderr,"\nTRN Update:\n%s", mbtrnpp_trn_updatestr(str,256,update,0)));
+        retval=0;
+    }
+
+    return retval;
+}
+
+int mbtrnpp_trn_pub_olog(trn_update_t *update,
+                          mlog_id_t log_id)
+{
+    int retval=-1;
+    if(NULL!=update){
+        if(NULL!=update->pt_dat)
+            retval=0;
+        mlog_tprintf(log_id,"trn_pt_dat,%lf,%.4lf,%.4lf,%.4lf\n",
+                     update->pt_dat->time,
+                     update->pt_dat->x,
+                     update->pt_dat->y,
+                     update->pt_dat->z);
+
+        if(NULL!=update->mle_dat)
+            mlog_tprintf(log_id,"trn_mle_dat,%lf,%.4lf,%.4lf,%.4lf\n",
+                         update->mle_dat->time,
+                         update->mle_dat->x,
+                         update->mle_dat->y,
+                         update->mle_dat->z);
+
+        if(NULL!=update->mse_dat)
+            mlog_tprintf(log_id,"trn_mse_dat,%lf,%.4lf,%.4lf,%.4lf,%.4lf,%.4lf,%.4lf,%.4lf\n",
+                         update->mse_dat->time,
+                         update->mse_dat->x,
+                         update->mse_dat->y,
+                         update->mse_dat->z,
+                         update->mse_dat->covariance[0],
+                         update->mse_dat->covariance[2],
+                         update->mse_dat->covariance[5],
+                         update->mse_dat->covariance[1]);
+
+        if(NULL!=update->mse_dat && NULL!=update->pt_dat && NULL!=update->mle_dat)
+            mlog_tprintf(log_id,"trn_est,%lf,%.4lf,%.4lf,%.4lf,%.4lf,%.4lf,%.4lf,%.2lf,%.2lf,%.2lf\n",
+                         update->mse_dat->time,
+                         (update->mle_dat->x-update->pt_dat->x),
+                         (update->mle_dat->y-update->pt_dat->y),
+                         (update->mle_dat->z-update->pt_dat->z),
+                         (update->mse_dat->x-update->pt_dat->x),
+                         (update->mse_dat->y-update->pt_dat->y),
+                         (update->mse_dat->z-update->pt_dat->z),
+                         sqrt(update->mse_dat->covariance[0]),
+                         sqrt(update->mse_dat->covariance[2]),
+                         sqrt(update->mse_dat->covariance[5]));
+        mlog_tprintf(log_id,"trn_state,reinit_flag,%d,fstate,%d,success,%d,cycle,%d,ping,%d,mb1_time,%0.3lf,update_time,%0.3lf,isconv,%hd,isval,%hd\n",update->reinit_count,update->filter_state,update->success,update->mb1_cycle,update->ping_number,update->mb1_time,update->update_time,update->is_converged,update->is_valid);
+    }
+
+    return retval;
+}
+
+/*--------------------------------------------------------------------*/
+
+
+
+int mbtrnpp_trn_pub_osocket(trn_update_t *update,
+                             msock_socket_t *pub_sock)
+{
+    int retval=-1;
+
+    if(NULL!=update && NULL!=pub_sock){
+        retval=0;
+        int iobytes=0;
+
+        if(NULL!=update && NULL!=pub_sock){
+            // serialize data
+            trn_offset_pub_t pub_data={
+                TRNW_PUB_SYNC,
+                {
+                    {update->pt_dat->time,update->pt_dat->x,update->pt_dat->y,update->pt_dat->z,
+                        {update->pt_dat->covariance[0],update->pt_dat->covariance[2],update->pt_dat->covariance[5],update->pt_dat->covariance[1]}
+                    },
+                    {update->mle_dat->time,update->mle_dat->x,update->mle_dat->y,update->mle_dat->z,
+                        {update->mle_dat->covariance[0],update->mle_dat->covariance[2],update->mle_dat->covariance[5],update->mle_dat->covariance[1]}
+                    },
+                    {update->mse_dat->time,update->mse_dat->x,update->mse_dat->y,update->mse_dat->z,
+                        {update->mse_dat->covariance[0],update->mse_dat->covariance[2],update->mse_dat->covariance[5],update->mse_dat->covariance[1]}
+                    }
+                },
+                update->reinit_count,
+                update->reinit_tlast,
+                update->filter_state,
+                update->success,
+                update->is_converged,
+                update->is_valid,
+                update->mb1_cycle,
+                update->ping_number,
+                update->mb1_time,
+                update->update_time
+            };
+
+            if( (iobytes=netif_pub(trnusvr,(char *)&pub_data, sizeof(pub_data)))>0){
+                retval=iobytes;
+            }
+        }
+    }
+    return retval;
+}
+
+int mbtrnpp_init_trn(wtnav_t **pdest, int verbose, trn_config_t *cfg)
+{
+    int retval = -1;
+
+    if (NULL != cfg && NULL!=pdest) {
+        wtnav_t *instance = wtnav_new(cfg);
+        if (NULL!=instance) {
+            if (wtnav_initialized(instance)) {
+                *pdest = instance;
+                retval = 0;
+                fprintf(stderr, "%s : TRN intialize - OK\n",__FUNCTION__);
+            }
+            else {
+                fprintf(stderr, "%s : ERR - TRN wtnav intialization failed\n",__FUNCTION__);
+                wtnav_destroy(instance);
+            }
+        }
+        else {
+            fprintf(stderr, "%s : ERR - TRN new failed\n",__FUNCTION__);
+        }
+    }
+    else {
+        fprintf(stderr, "%s : ERR - TRN config NULL\n",__FUNCTION__);
+    }
+
+    return retval;
+}
+
+int mbtrnpp_init_trnsvr(netif_t **psvr, wtnav_t *trn, char *host, int port, bool verbose)
+{
+    int retval = -1;
+
+    PMPRINT(MOD_MBTRNPP,MM_DEBUG,(stderr,"configuring trn server socket using %s:%d\n",host,port));
+    if(NULL!=psvr && NULL!=host){
+        netif_t *svr  = netif_new("trnsvr",host,
+                          port,
+                          ST_TCP,
+                          IFM_REQRES,
+                          trnsvr_hbto,
+                          trnif_msg_read_ct,
+                          trnif_msg_handle_ct,
+                          NULL);
+
+        if(NULL!=svr){
+            *psvr = svr;
+            netif_set_reqres_res(svr,trn);
+            netif_show(svr,true,5);
+            netif_init_log(svr, "trnsvr", (NULL!=g_log_dir?g_log_dir:"."), session_date);
+            mlog_tprintf(svr->mlog_id,"*** trnsvr session start (TEST) ***\n");
+            mlog_tprintf(svr->mlog_id,"libnetif v[%s] build[%s]\n",netif_get_version(),netif_get_build());
+            retval = netif_connect(svr);
+        }else{
+            fprintf(stderr,"%s:%d - ERR allocation\n",__FUNCTION__,__LINE__);
+        }
+    }else{
+        fprintf(stderr,"%s:%d - ERR invalid args\n",__FUNCTION__,__LINE__);
+    }
+    return retval;
+}
+/*--------------------------------------------------------------------*/
+int mbtrnpp_init_mb1svr(netif_t **psvr, char *host, int port, bool verbose)
+{
+    int retval = -1;
+    PMPRINT(MOD_MBTRNPP,MM_DEBUG,(stderr,"configuring MB1 server socket using %s:%d\n",host,port));
+    fprintf(stderr,"configuring MB1 server socket using %s:%d hbto[%lf]\n",host,port,mbsvr_hbto);
+   if(NULL!=psvr && NULL!=host){
+        netif_t *svr = netif_new("mb1svr",host,
+                          port,
+                          ST_UDP,
+                          IFM_REQRES,
+                          mbsvr_hbto,
+                          trnif_msg_read_mb,
+                          trnif_msg_handle_mb,
+                          trnif_msg_pub_mb);
+
+        if(NULL!=svr){
+            *psvr = svr;
+//            netif_set_reqres_res(svr,trn);
+            netif_show(svr,true,5);
+            netif_init_log(svr, "mb1svr", (NULL!=g_log_dir?g_log_dir:"."), session_date);
+            mlog_tprintf(svr->mlog_id,"*** mb1svr session start (TEST) ***\n");
+            mlog_tprintf(svr->mlog_id,"libnetif v[%s] build[%s]\n",netif_get_version(),netif_get_build());
+            retval = netif_connect(svr);
+        }else{
+            fprintf(stderr,"%s:%d - ERR allocation\n",__FUNCTION__,__LINE__);
+        }
+   }else{
+       fprintf(stderr,"%s:%d - ERR invalid args\n",__FUNCTION__,__LINE__);
+   }
+    return retval;
+}
+/*--------------------------------------------------------------------*/
+int mbtrnpp_init_trnusvr(netif_t **psvr, char *host, int port, bool verbose)
+{
+    int retval = -1;
+    PMPRINT(MOD_MBTRNPP,MM_DEBUG,(stderr,"configuring trnu (update) server socket using %s:%d\n",host,port));
+    if(NULL!=psvr && NULL!=host){
+        netif_t *svr = netif_new("trnusvr",host,
+                                 port,
+                                 ST_UDP,
+                                 IFM_REQRES,
+                                 trnusvr_hbto,
+                                 trnif_msg_read_trnu,
+                                 trnif_msg_handle_trnu,
+                                 trnif_msg_pub_trnu);
+
+        if(NULL!=svr){
+            *psvr = svr;
+            //            netif_set_reqres_res(svr,trn);
+            netif_show(svr,true,5);
+            netif_init_log(svr, "trnusvr", (NULL!=g_log_dir?g_log_dir:"."), session_date);
+            mlog_tprintf(svr->mlog_id,"*** trnusvr session start (TEST) ***\n");
+            mlog_tprintf(svr->mlog_id,"libnetif v[%s] build[%s]\n",netif_get_version(),netif_get_build());
+            retval = netif_connect(svr);
+        }else{
+            fprintf(stderr,"%s:%d - ERR allocation\n",__FUNCTION__,__LINE__);
+        }
+    }else{
+        fprintf(stderr,"%s:%d - ERR invalid args\n",__FUNCTION__,__LINE__);
+    }
+    return retval;
+}
+
+/*--------------------------------------------------------------------*/
+int mbtrnpp_trn_get_bias_estimates(wtnav_t *self, wposet_t *pt, trn_update_t *pstate) {
+    int retval = -1;
+    uint32_t uret = 0;
+    bool meas_valid = false;
+    wposet_t *mle = wposet_dnew();
+    wposet_t *mse = wposet_dnew();
+
+    if ( (NULL != self) && (NULL != pt) && (NULL != pstate)) {
+
+        wtnav_estimate_pose(self, mle, 1);
+        wtnav_estimate_pose(self, mse, 2);
+
+        //        fprintf(stderr,"%s:%d MLE,MSE\n",__FUNCTION__,__LINE__);
+        //        wposet_show(mle,true,5);
+        //        fprintf(stderr,"\n");
+        //        wposet_show(mse,true,5);
+
+        if (wtnav_last_meas_successful(self)) {
+            wposet_pose_to_cdata(&pstate->pt_dat, pt);
+            wposet_pose_to_cdata(&pstate->mle_dat, mle);
+            wposet_pose_to_cdata(&pstate->mse_dat, mse);
+            pstate->success=1;
+            retval = 0;
+        }
+        else {
+            PMPRINT(MOD_MBTRNPP, MM_DEBUG, (stderr, "Last Meas Invalid\n"));
+            mlog_tprintf(trn_ulog_id,"ERR: last meas invalid\n");
+        }
+        wposet_destroy(mle);
+        wposet_destroy(mse);
+    }
+
+    return retval;
+}
+
+/*--------------------------------------------------------------------*/
+int mbtrnpp_trn_publish(trn_update_t *pstate, trn_config_t *cfg)
+{
+    int retval = -1;
+
+    if(NULL!=pstate && NULL!=cfg){
+        // publish to selected outputs
+        if( OUTPUT_FLAG_SET(OUTPUT_TRNU_SVR_EN) ){
+
+            MST_METRIC_START(app_stats->stats->metrics[MBTPP_CH_TRN_TRNU_PUB_XT], mtime_dtime());
+
+            mbtrnpp_trn_pub_osocket(pstate, trnusvr->socket);
+
+            MST_METRIC_LAP(app_stats->stats->metrics[MBTPP_CH_TRN_TRNU_PUB_XT], mtime_dtime());
+            MST_COUNTER_INC(app_stats->stats->events[MBTPP_EV_TRNU_PUBN]);
+        }
+        if( OUTPUT_FLAG_SET(OUTPUT_TRNU_ASC) ){
+            MST_METRIC_START(app_stats->stats->metrics[MBTPP_CH_TRN_TRNU_LOG_XT], mtime_dtime());
+
+            mbtrnpp_trn_pub_olog(pstate, trn_ulog_id);
+
+            MST_METRIC_LAP(app_stats->stats->metrics[MBTPP_CH_TRN_TRNU_LOG_XT], mtime_dtime());
+        }
+        if( OUTPUT_FLAG_SET(OUTPUT_TRNU_DEBUG) ){
+            mbtrnpp_trn_pub_odebug(pstate);
+        }
+        if( OUTPUT_FLAG_SET(OUTPUT_TRNU_SOUT) ){
+            mbtrnpp_trn_pub_ostream(pstate, stdout);
+        }
+        if( OUTPUT_FLAG_SET(OUTPUT_TRNU_SERR)){
+            mbtrnpp_trn_pub_ostream(pstate, stderr);
+        }
+        retval=0;
+    }
+
+    return retval;
+}
+
+/*--------------------------------------------------------------------*/
+
+int mbtrnpp_trn_update(wtnav_t *self, mb1_t *src, wposet_t **pt_out, wmeast_t **mt_out, trn_config_t *cfg) {
+  int retval = -1;
+  int test = -1;
+  uint32_t uret = 0;
+
+  if (NULL != self && NULL != src && NULL != pt_out && NULL != mt_out) {
+
+    if ((test = wmeast_mb1_to_meas(mt_out, src, cfg->utm_zone)) == 0) {
+
+      if ((test = wposet_mb1_to_pose(pt_out, src, cfg->utm_zone)) == 0) {
+        // must do motion update first if pt time <= mt time
+        wtnav_motion_update(self, *pt_out);
+        wtnav_meas_update(self, *mt_out, TRN_SENSOR_MB);
+        //                fprintf(stderr,"%s:%d DONE [PT, MT]\n",__FUNCTION__,__LINE__);
+        //                wposet_show(*pt_out,true,5);
+        //                wmeast_show(*mt_out,true,5);
+        retval = 0;
+      }
+      else {
+        PMPRINT(MOD_MBTRNPP, MM_DEBUG, (stderr, "wposet_mb1_to_pose failed [%d]\n", test));
+          mlog_tprintf(trn_ulog_id,"ERR: mb1_to_pose failed [%d]\n", test);
+      }
+    }
+    else {
+      PMPRINT(MOD_MBTRNPP, MM_DEBUG, (stderr, "wmeast_mb1_to_meas failed [%d]\n", test));
+        mlog_tprintf(trn_ulog_id,"ERR: mb1_to_meas failed [%d]\n", test);
+    }
+  }
+
+  return retval;
+}
+
+/*--------------------------------------------------------------------*/
+
+//int mbtrnpp_trn_process_mb1(wtnav_t *tnav, mb1_t *mb1, trn_config_t *cfg)
+int mbtrnpp_trn_process_mb1(wtnav_t *tnav, mb1_t *mb1, trn_config_t *cfg)
+{
+    int retval=-1;
+
+    static int mb1_count=0;
+    static int process_count=0;
+
+    mlog_tprintf(trn_ulog_id,"trn_mb1_count,%lf,%d\n",mtime_etime(),++mb1_count);
+
+    // ignore if trn disabled
+    if(trn_enable){
+        // check decimation
+        bool do_process=false;
+
+        // TODO: arbitrate between time/count decimation
+        if(trn_decn>0){
+            if( ((++trn_dec_cycles)%trn_decn)==0 ){
+                do_process=true;
+                trn_dec_cycles=0;
+            }
+        }else if(trn_decs>0.0){
+            double now=mtime_dtime();
+            if( ((mtime_dtime()-trn_dec_time)) > trn_decs){
+                do_process=true;
+                trn_dec_time=now;
+            }
+        }else {
+            // always process of decimation disabled
+            // (trn_decs<=0 && trn_decn<=0 )
+            do_process=true;
+        }
+
+        MST_METRIC_START(app_stats->stats->metrics[MBTPP_CH_TRN_TRNSVR_XT], mtime_dtime());
+
+        // server: update (trn_server) client connections
+        netif_update_connections(trnsvr);
+
+        // server: service (trn_server) client requests
+        netif_reqres(trnsvr);
+
+        MST_METRIC_LAP(app_stats->stats->metrics[MBTPP_CH_TRN_TRNSVR_XT], mtime_dtime());
+
+        MST_METRIC_START(app_stats->stats->metrics[MBTPP_CH_TRN_TRNUSVR_XT], mtime_dtime());
+       // server: update (trnu server) client connections
+        netif_update_connections(trnusvr);
+        // server: service (trnu server) client requests
+        netif_reqres(trnusvr);
+
+        MST_METRIC_LAP(app_stats->stats->metrics[MBTPP_CH_TRN_TRNUSVR_XT], mtime_dtime());
+
+        if (do_process) {
+            mlog_tprintf(trn_ulog_id,"trn_update_start,%lf,%lf,%d\n",mtime_etime(),mb1->sounding.ts,++process_count);
+            MST_COUNTER_INC(app_stats->stats->events[MBTPP_EV_TRN_PROCN]);
+
+            if(NULL!=tnav && NULL!=mb1 && NULL!=cfg){
+                MST_METRIC_START(app_stats->stats->metrics[MBTPP_CH_TRN_PROC_XT], mtime_dtime());
+                int test=-1;
+
+                wmeast_t *mt = NULL;
+                wposet_t *pt = NULL;
+                trn_update_t trn_state={NULL,NULL,NULL,0,0,0,0,0.0,0.0},*pstate=&trn_state;
+
+                if(NULL!=tnav && NULL!=mb1 && NULL!=cfg){
+
+                    // get TRN update
+                    MST_METRIC_START(app_stats->stats->metrics[MBTPP_CH_TRN_UPDATE_XT], mtime_dtime());
+
+                    test=mbtrnpp_trn_update(tnav, mb1, &pt, &mt,cfg);
+
+                    MST_METRIC_LAP(app_stats->stats->metrics[MBTPP_CH_TRN_UPDATE_XT], mtime_dtime());
+
+                    if( test==0){
+                        // get TRN bias estimates
+                        MST_METRIC_START(app_stats->stats->metrics[MBTPP_CH_TRN_BIASEST_XT], mtime_dtime());
+
+                        test=mbtrnpp_trn_get_bias_estimates(tnav, pt, pstate);
+
+                        MST_METRIC_LAP(app_stats->stats->metrics[MBTPP_CH_TRN_BIASEST_XT], mtime_dtime());
+
+                        if( test==0){
+                            if(NULL!=pstate->pt_dat &&  NULL!= pstate->mle_dat && NULL!=pstate->mse_dat ){
+
+                                // get number of reinits
+                                MST_METRIC_START(app_stats->stats->metrics[MBTPP_CH_TRN_NREINITS_XT], mtime_dtime());
+
+                                pstate->reinit_count = wtnav_get_num_reinits(tnav);
+                                pstate->filter_state = wtnav_get_filter_state(tnav);
+                                pstate->is_converged = (wtnav_is_converged(tnav) ? 1 : 0);
+                                pstate->is_valid = ( (mb1->sounding.ts > 0. &&
+                                                      pstate->mse_dat->covariance[0] <= cfg->max_northing_cov &&
+                                                      pstate->mse_dat->covariance[2] <= cfg->max_easting_cov &&
+                                                      fabs(pstate->mse_dat->x-pstate->pt_dat->x) <= cfg->max_northing_err &&
+                                                      fabs(pstate->mse_dat->y-pstate->pt_dat->y) <= cfg->max_easting_err
+                                                    )? 1 : 0);
+                                pstate->mb1_cycle=mb1_count;
+                                pstate->ping_number=mb1->sounding.ping_number;
+                                pstate->mb1_time=mb1->sounding.ts;
+                                pstate->update_time=mtime_etime();
+
+                                MST_METRIC_LAP(app_stats->stats->metrics[MBTPP_CH_TRN_NREINITS_XT], mtime_dtime());
+
+                                // publish to selected outputs
+                                mbtrnpp_trn_publish(pstate, cfg);
+
+                                retval=0;
+
+                            }else{
+                                PMPRINT(MOD_MBTRNPP,MM_DEBUG,(stderr,"ERR: pt[%p] pt_dat[%p] mle_dat[%p] mse_dat[%p]\n",pt,pstate->pt_dat,pstate->mle_dat,pstate->mse_dat));
+                                mlog_tprintf(trn_ulog_id,"ERR: NULL data pt[%p] pt_dat[%p] mle_dat[%p] mse_dat[%p] ts[%.3lf] beams[%u] ping[%d] lat[%.5lf] lon[%.5lf] hdg[%.2lf] sd[%.1lf]\n",
+                                             pt,pstate->pt_dat,pstate->mle_dat,pstate->mse_dat,
+                                             mb1->sounding.ts, mb1->sounding.nbeams, mb1->sounding.ping_number,
+                                             mb1->sounding.lat, mb1->sounding.lon, mb1->sounding.hdg, mb1->sounding.depth);
+                            }
+                        }else{
+                            mlog_tprintf(trn_ulog_id,"ERR: trncli_get_bias_estimates failed [%d] [%d/%s]\n",test,errno,strerror(errno));
+
+                            PMPRINT(MOD_MBTRNPP,MM_DEBUG|MBTRNPP_V3,(stderr,"ERR: trn_get_bias_estimates failed [%d] [%d/%s]\n",test,errno,strerror(errno)));
+                        }
+                    }else{
+                        mlog_tprintf(trn_ulog_id,"ERR: trncli_send_update failed [%d] [%d/%s]\n",test,errno,strerror(errno));
+                        PMPRINT(MOD_MBTRNPP,MM_DEBUG|MBTRNPP_V3,(stderr,"ERR: trn_update failed [%d] [%d/%s]\n",test,errno,strerror(errno)));
+                    }
+                    wmeast_destroy(mt);
+                    wposet_destroy(pt);
+                    if(NULL!=pstate->pt_dat)
+                    free(pstate->pt_dat);
+                    if(NULL!=pstate->mse_dat)
+                    free(pstate->mse_dat);
+                    if(NULL!=pstate->mle_dat)
+                    free(pstate->mle_dat);
+                }
+                MST_METRIC_LAP(app_stats->stats->metrics[MBTPP_CH_TRN_PROC_XT], mtime_dtime());
+            }// if tnav, mb1,cfg != NULL
+            mlog_tprintf(trn_ulog_id,"trn_update_end,%lf,%d\n",mtime_etime(),retval);
+        }// if do_process
+    }// if trn_en
+
+    return retval;
+}
+#endif // WITH_MBTNAV
+
+int mbtrnpp_process_mb1(char *src, size_t len, trn_config_t *cfg)
+{
+    int retval=-1;
+
+    if(NULL!=src && NULL!=cfg){
+
+        // log current TRN message
+        if ( OUTPUT_FLAG_SET(OUTPUT_MB1_BIN) ) {
+            mlog_write(mb1_blog_id, (byte *)src, len);
+        }
+
+        if ( OUTPUT_FLAG_SET(OUTPUT_MB1_SVR_EN) ) {
+            // server: update (mb1 server) client connections
+            netif_update_connections(mb1svr);
+            // server: service (mb1 server) client requests
+            netif_reqres(mb1svr);
+           // publish mb1 sounding to all clients
+            netif_pub(mb1svr,(char *)src, len);
+            MST_COUNTER_INC(app_stats->stats->events[MBTPP_EV_MB_PUBN]);
+
+        }
+        MST_COUNTER_INC(app_stats->stats->events[MBTPP_EV_MB_CYCLES]);
+
+        //                struct timeval stv={0};
+        //                gettimeofday(&stv,NULL);
+        //                double stime = (double)stv.tv_sec+((double)stv.tv_usec/1000000.0);
+        //                double ptime=ping[i_ping_process].time_d;
+        //                fprintf(stderr,"mbtx : ptime[%.3lf] stime[%.3lf]
+        //                (s-p)[%+6.3lf]**\n",ptime,stime,(stime-ptime)); fprintf(stderr,"mbtx :
+        //                (s-p)[%+6.3lf]**\n",(stime-ptime));
+
+        if (mbtrnpp_loop_delay_msec > 0) {
+            PMPRINT(MOD_MBTRNPP, MBTRNPP_V5, (stderr, "delaying msec[%lld]\n", mbtrnpp_loop_delay_msec));
+            mtime_delay_ms(mbtrnpp_loop_delay_msec);
+        }
+
+        retval=0;
+    }
+    return retval;
+}
+
+/*--------------------------------------------------------------------*/
+
+int mbtrnpp_reson7kr_input_open(int verbose, void *mbio_ptr, char *definition, int *error) {
+
+  /* local variables */
+  int status = MB_SUCCESS;
+  struct mb_io_struct *mb_io_ptr;
+
+  uint32_t reson_nsubs = 11;
+  uint32_t reson_subs[] = {1003, 1006, 1008, 1010, 1012, 1013, 1015, 1016, 7000, 7004, 7027};
+
+  /* print input debug statements */
+  if (verbose >= 2) {
+    fprintf(stderr, "\ndbg2  MBIO function <%s> called\n", __func__);
+    fprintf(stderr, "dbg2  Input arguments:\n");
+    fprintf(stderr, "dbg2       verbose:    %d\n", verbose);
+    fprintf(stderr, "dbg2       mbio_ptr:   %p,%p\n", mbio_ptr, &mbio_ptr);
+    fprintf(stderr, "dbg2       hostname:   %s\n", definition);
+  }
+
+  /* get pointer to mbio descriptor */
+  mb_io_ptr = (struct mb_io_struct *)mbio_ptr;
+
+  /* set initial status */
+  status = MB_SUCCESS;
+
+  /* Open and initialize the socket based input for reading using function
+   * mbtrnpp_reson7kr_input_read(). Allocate an internal, hidden buffer to hold data from
+   * full s7k records while waiting to return bytes from those records as
+   * requested by the MBIO read functions.
+   * Store the relevant pointers and parameters within the
+   * mb_io_struct structure *mb_io_ptr. */
+
+#define SONAR_READER_CAPACITY_DFL (256 * 1024)
+  mb_path hostname;
+  int port = 0;
+  size_t size = 0;
+
+  // copy def (strtok is destructive)
+  char *defcpy = strdup(definition);
+  char *addr[2]={NULL,NULL};
+  // separate hostname, numeric tokens
+  addr[0]=strtok(defcpy,":");
+  addr[1]=strtok(NULL,"");
+
+    // parse hostname, port, size
+    if(NULL!=addr[0])
+    strcpy(hostname, addr[0]);
+    if(NULL!=addr[1])
+    sscanf(addr[1], "%d:%zd", &port, &size);
+    // release definition copy
+    free(defcpy);
+
+    if (strlen(hostname) == 0)
+    strcpy(hostname, "localhost");
+    if (port == 0)
+    port = R7K_7KCENTER_PORT;
+    if (size <= 0)
+    size = SONAR_READER_CAPACITY_DFL;
+
+  PMPRINT(MOD_MBTRNPP, MM_DEBUG, (stderr, "configuring r7kr_reader using %s:%d\n", hostname, port));
+  r7kr_reader_t *reader = r7kr_reader_new(hostname, port, size, reson_subs, reson_nsubs);
+
+  if (NULL != mb_io_ptr && NULL != reader) {
+
+    // set r7k_reader
+    mb_io_ptr->mbsp = (void *) reader;
+
+    if (reader->state == R7KR_CONNECTED || reader->state == R7KR_SUBSCRIBED) {
+      // update application performance profile
+      MST_COUNTER_INC(app_stats->stats->events[MBTPP_EV_MB_CONN]);
+    }
+
+    // get global 7K reader performance profile
+    reader_stats = r7kr_reader_get_stats(reader);
+    mstats_set_period(reader_stats, app_stats->stats->stat_period_start, app_stats->stats->stat_period_sec);
+
+    // configure reader data log
+      if ( OUTPUT_FLAG_SET(OUTPUT_RESON_BIN) ) {
+      // open mbr data log
+      reson_blog_path = (char *)malloc(512);
+      sprintf(reson_blog_path, "%s//%s-%s%s", g_log_dir, RESON_BLOG_NAME, session_date, MBTRNPP_LOG_EXT);
+
+      reson_blog_id = mlog_get_instance(reson_blog_path, &reson_blog_conf, RESON_BLOG_NAME);
+
+      mlog_show(reson_blog_id, true, 5);
+      mlog_open(reson_blog_id, flags, mode);
+
+      r7kr_reader_set_log(reader, reson_blog_id);
+    }
+
+    if (verbose >= 1) {
+      r7kr_reader_show(reader, true, 5);
+    }
+  }
+  else {
+    fprintf(stderr, "ERR - r7kr_reader_new failed (NULL) [%d:%s]\n", errno, strerror(errno));
+    status = MB_FAILURE;
+    *error = MB_ERROR_INIT_FAIL;
+  }
+
+  /* print output debug statements */
+  if (verbose >= 2) {
+    fprintf(stderr, "\ndbg2  MBIO function <%s> completed\n", __func__);
+    fprintf(stderr, "dbg2  Return values:\n");
+    fprintf(stderr, "dbg2       error:              %d\n", *error);
+    fprintf(stderr, "dbg2  Return status:\n");
+    fprintf(stderr, "dbg2       status:             %d\n", status);
+  }
+
+  /* return */
+  return (status);
+}
+
+/*--------------------------------------------------------------------*/
+
+int mbtrnpp_reson7kr_input_read(int verbose, void *mbio_ptr, size_t *size, char *buffer, int *error) {
+
+  /* local variables */
+  int status = MB_SUCCESS;
+  struct mb_io_struct *mb_io_ptr;
+  r7kr_reader_t *mbsp;
+
+  /* print input debug statements */
+  if (verbose >= 2) {
+    fprintf(stderr, "\ndbg2  MBIO function <%s> called\n", __func__);
+    fprintf(stderr, "dbg2  Input arguments:\n");
+    fprintf(stderr, "dbg2       verbose:    %d\n", verbose);
+    fprintf(stderr, "dbg2       mbio_ptr:   %p\n", mbio_ptr);
+    fprintf(stderr, "dbg2       size:       %zu\n", *size);
+    fprintf(stderr, "dbg2       buffer:     %p\n", buffer);
+  }
+
+  /* get pointer to mbio descriptor */
+  mb_io_ptr = (struct mb_io_struct *)mbio_ptr;
+
+  /* set initial status */
+  status = MB_SUCCESS;
+
+  /* Read the requested number of bytes (= size) off the input and  place
+   * those bytes into the buffer.
+   * This requires reading full s7k records off the socket, storing the data
+   * in an internal, hidden buffer, and parceling those bytes out as requested.
+   * The internal buffer should be allocated in mbtrnpp_reson7kr_input_init() and stored
+   * in the mb_io_struct structure *mb_io_ptr. */
+
+  // use the socket reader
+  // read and return single frame
+  uint32_t sync_bytes=0;
+  int64_t rbytes=-1;
+  r7kr_reader_t *reader = (r7kr_reader_t *)mb_io_ptr->mbsp;
+  if ( (rbytes = r7kr_read_stripped_frame(reader, (byte *) buffer,
+                                          R7K_MAX_FRAME_BYTES, R7KR_NET_STREAM,
+                                          0.0, R7KR_READ_TMOUT_MSEC,
+                                          &sync_bytes)) < 0) {
+    status   = MB_FAILURE;
+    *error   = MB_ERROR_EOF;
+    *size    = (size_t)rbytes;
+
+      MST_METRIC_START(app_stats->stats->metrics[MBTPP_CH_MB_GETFAIL_XT], mtime_dtime());
+      PMPRINT(MOD_MBTRNPP,MBTRNPP_V4,(stderr,"mb_get_all failed: status[%d] err[%d]\n",status, *error));
+
+      MST_COUNTER_INC(app_stats->stats->events[MBTPP_EV_EMBGETALL]);
+
+      fprintf(stderr,"EOF (input socket) - clear status/error\n");
+      status = MB_SUCCESS;
+      error = MB_ERROR_NO_ERROR;
+
+      // check connection status
+      // only reconnect if disconnected
+      if ((NULL!=reader && reader->state==R7KR_INITIALIZED) || (me_errno==ME_ESOCK) || (me_errno==ME_EOF)  ) {
+          MST_COUNTER_INC(app_stats->stats->events[MBTPP_EV_EMBSOCKET]);
+
+          // empty the reader's record frame container
+          r7kr_reader_purge(reader);
+          fprintf(stderr,"mbtrnpp: input socket disconnected status[%s]\n",r7kr_strstate(reader->state));
+          mlog_tprintf(mbtrnpp_mlog_id,"mbtrnpp: input socket disconnected status[%s]\n",r7kr_strstate(reader->state));
+          MST_COUNTER_INC(app_stats->stats->events[MBTPP_EV_MB_DISN]);
+          if (r7kr_reader_connect(reader,true)==0) {
+              fprintf(stderr,"mbtrnpp: input socket connected status[%s]\n",r7kr_strstate(reader->state));
+              mlog_tprintf(mbtrnpp_mlog_id,"mbtrnpp: input socket connected status[%s]\n",r7kr_strstate(reader->state));
+              MST_COUNTER_INC(app_stats->stats->events[MBTPP_EV_MB_CONN]);
+          }else{
+              fprintf(stderr,"mbtrnpp: input socket reconnect failed status[%s]\n",r7kr_strstate(reader->state));
+              mlog_tprintf(mbtrnpp_mlog_id,"mbtrnpp: input socket reconnect failed status[%s]\n",r7kr_strstate(reader->state));
+              MST_COUNTER_INC(app_stats->stats->events[MBTPP_EV_EMBCON]);
+
+              struct timespec twait={0},trem={0};
+              twait.tv_sec=5;
+              nanosleep(&twait,&trem);
+          }
+      }
+
+      MST_METRIC_LAP(app_stats->stats->metrics[MBTPP_CH_MB_GETFAIL_XT], mtime_dtime());
+
+//    if (me_errno==ME_ESOCK) {
+//        fprintf(stderr,"r7kr_reader server connection closed.\n");
+//    } else if (me_errno==ME_EOF) {
+//        fprintf(stderr,"r7kr_reader end of file (server connection closed).\n");
+//    } else{
+//        fprintf(stderr,"r7kr_read_stripped_frame me_errno %d/%s\n",me_errno,me_strerror(me_errno));
+//    }
+
+  } else {
+    *error = MB_ERROR_NO_ERROR;
+    *size    = (size_t)rbytes;
+  }
+
+  /* print output debug statements */
+  if (verbose >= 2) {
+    fprintf(stderr, "\ndbg2  MBIO function <%s> completed\n", __func__);
+    fprintf(stderr, "dbg2  Return values:\n");
+    fprintf(stderr, "dbg2       error:              %d\n", *error);
+    fprintf(stderr, "dbg2  Return status:\n");
+    fprintf(stderr, "dbg2       status:             %d\n", status);
+  }
+
+  /* return */
+  return (status);
+}
+
+/*--------------------------------------------------------------------*/
+
+int mbtrnpp_reson7kr_input_close(int verbose, void *mbio_ptr, int *error) {
+
+  /* local variables */
+  int status = MB_SUCCESS;
+  struct mb_io_struct *mb_io_ptr;
+
+  /* print input debug statements */
+  if (verbose >= 2) {
+    fprintf(stderr, "\ndbg2  MBIO function <%s> called\n", __func__);
+    fprintf(stderr, "dbg2  Input arguments:\n");
+    fprintf(stderr, "dbg2       verbose:    %d\n", verbose);
+    fprintf(stderr, "dbg2       mbio_ptr:   %p\n", mbio_ptr);
+  }
+
+  /* get pointer to mbio descriptor */
+  mb_io_ptr = (struct mb_io_struct *)mbio_ptr;
+
+  /* set initial status */
+  status = MB_SUCCESS;
+
+  /* Close the socket based input for reading using function
+   * mbtrnpp_reson7kr_input_read(). Deallocate the internal, hidden buffer and any
+   * other resources that were allocated by mbtrnpp_reson7kr_input_init(). */
+  r7kr_reader_t *reader = (r7kr_reader_t *)mb_io_ptr->mbsp;
+  r7kr_reader_destroy(&reader);
+  mb_io_ptr->mbsp = NULL;
+
+  /* print output debug statements */
+  if (verbose >= 2) {
+    fprintf(stderr, "\ndbg2  MBIO function <%s> completed\n", __func__);
+    fprintf(stderr, "dbg2  Return values:\n");
+    fprintf(stderr, "dbg2       error:              %d\n", *error);
+    fprintf(stderr, "dbg2  Return status:\n");
+    fprintf(stderr, "dbg2       status:             %d\n", status);
+  }
+
+  /* return */
+  return (status);
+}
+
+/*--------------------------------------------------------------------*/
+
+int mbtrnpp_kemkmall_input_open(int verbose, void *mbio_ptr, char *definition, int *error) {
+
+  /* local variables */
+  int status = MB_SUCCESS;
+  struct mb_io_struct *mb_io_ptr;
+
+  /* print input debug statements */
+  if (verbose >= 2) {
+    fprintf(stderr, "\ndbg2  MBIO function <%s> called\n", __func__);
+    fprintf(stderr, "dbg2  Input arguments:\n");
+    fprintf(stderr, "dbg2       verbose:    %d\n", verbose);
+    fprintf(stderr, "dbg2       mbio_ptr:   %p,%p\n", mbio_ptr, &mbio_ptr);
+    fprintf(stderr, "dbg2       definition: %s\n", definition);
+  }
+
+  /* get pointer to mbio descriptor */
+  mb_io_ptr = (struct mb_io_struct *)mbio_ptr;
+
+  /* set initial status */
+  status = MB_SUCCESS;
+
+  // Open and initialize the socket based input for reading using function
+  // mbtrnpp_kemkmall_input_read().
+  // - use mb_io_ptr->mbsp to hold pointer to socket i/o structure
+  // - the socket definition = "hostInterface:broadcastGroup:port"
+  int port;
+  mb_path bcastGrp;
+  mb_path hostInterface;
+  struct sockaddr_in localSock;
+  struct ip_mreq group;
+  char *token;
+  if ((token = strsep(&definition, ":")) != NULL) {
+    strncpy(hostInterface, token, sizeof(mb_path));
+  }
+  if ((token = strsep(&definition, ":")) != NULL) {
+    strncpy(bcastGrp, token, sizeof(mb_path));
+  }
+  if ((token = strsep(&definition, ":")) != NULL) {
+    sscanf(token, "%d", &port);
+  }
+
+  //sscanf(definition, "%s:%s:%d", hostInterface, bcastGrp, &port);
+  fprintf(stderr, "Attempting to open socket to Kongsberg sonar multicast at:\n");
+  fprintf(stderr, "  Definition: %s\n", definition);
+  fprintf(stderr, "  hostInterface: %s\n  bcastGrp: %s\n  port: %d\n",
+          hostInterface, bcastGrp, port);
+
+  /* Create a datagram socket on which to receive. */
+  int sd = socket(AF_INET, SOCK_DGRAM, 0);
+  if (sd < 0)
+  {
+      perror("Opening datagram socket error");
+      exit(1);
+  }
+
+  /* Enable SO_REUSEADDR to allow multiple instances of this */
+  /* application to receive copies of the multicast datagrams. */
+  int reuse = 1;
+  if (setsockopt(sd, SOL_SOCKET, SO_REUSEADDR, (char *)&reuse, sizeof(reuse)) < 0)
+    {
+      perror("Setting SO_REUSEADDR error");
+      close(sd);
+      exit(1);
+    }
+
+  /* Bind to the proper port number with the IP address */
+  /* specified as INADDR_ANY. */
+  memset((char *) &localSock, 0, sizeof(localSock));
+  localSock.sin_family = AF_INET;
+  localSock.sin_port = htons(port);
+  localSock.sin_addr.s_addr = INADDR_ANY;
+  if (bind(sd, (struct sockaddr*)&localSock, sizeof(localSock))) {
+      perror("Binding datagram socket error");
+      close(sd);
+      exit(1);
+  }
+
+  /* Join the multicast group on the specified */
+  /* interface. Note that this IP_ADD_MEMBERSHIP option must be */
+  /* called for each local interface over which the multicast */
+  /* datagrams are to be received. */
+  group.imr_multiaddr.s_addr = inet_addr(bcastGrp);
+  group.imr_interface.s_addr = inet_addr(hostInterface);
+
+  if(setsockopt(sd, IPPROTO_IP, IP_ADD_MEMBERSHIP,
+    (char *)&group, sizeof(group)) < 0) {
+    perror("Adding multicast group error");
+    close(sd);
+    exit(1);
+  }
+
+  // save the socket within the mb_io structure
+  int *sd_ptr = NULL;
+  status &= mb_mallocd(verbose, __FILE__, __LINE__, sizeof(sd), (void **)&sd_ptr, error);
+  *sd_ptr = sd;
+  mb_io_ptr->mbsp = (void *) sd_ptr;
+
+  /*initialize buffer for fragmented MWZ and MRC datagrams*/
+  memset(mRecordBuf, 0, sizeof(mRecordBuf));
+
+  /* print output debug statements */
+  if (verbose >= 2) {
+    fprintf(stderr, "\ndbg2  MBIO function <%s> completed\n", __func__);
+    fprintf(stderr, "dbg2  Return values:\n");
+    fprintf(stderr, "dbg2       error:              %d\n", *error);
+    fprintf(stderr, "dbg2  Return status:\n");
+    fprintf(stderr, "dbg2       status:             %d\n", status);
+  }
+
+  /* return */
+  return (status);
+}
+
+/*--------------------------------------------------------------------*/
+
+int mbtrnpp_kemkmall_rd_hdr(int verbose, char *buffer, void *header_ptr, void *emdgm_type_ptr, int *error) {
+  struct mbsys_kmbes_header *header = NULL;
+  mbsys_kmbes_emdgm_type *emdgm_type = NULL;
+  int index = 0;
+
+  if (verbose >= 2) {
+    fprintf(stderr, "\ndbg2  MBIO function <%s> called\n", __func__);
+    fprintf(stderr, "dbg2  Input arguments:\n");
+    fprintf(stderr, "dbg2       verbose:        %d\n", verbose);
+    fprintf(stderr, "dbg2       buffer:         %p\n", (void *)buffer);
+    fprintf(stderr, "dbg2       header_ptr:     %p\n", (void *)header_ptr);
+    fprintf(stderr, "dbg2       emdgm_type_ptr: %p\n", (void *)emdgm_type_ptr);
+  }
+
+  /* get pointer to header structure */
+  header = (struct mbsys_kmbes_header *)header_ptr;
+  emdgm_type = (mbsys_kmbes_emdgm_type *)emdgm_type_ptr;
+
+  /* extract the data */
+  index = 0;
+  mb_get_binary_int(true, &buffer[index], &(header->numBytesDgm));
+  index += 4;
+  memcpy(&(header->dgmType), &buffer[index], sizeof(header->dgmType));
+  index += 4;
+  header->dgmVersion = buffer[index];
+  index++;
+  header->systemID = buffer[index];
+  index++;
+  mb_get_binary_short(true, &buffer[index], &(header->echoSounderID));
+  index += 2;
+  mb_get_binary_int(true, &buffer[index], &(header->time_sec));
+  index += 4;
+  mb_get_binary_int(true, &buffer[index], &(header->time_nanosec));
+
+  /* identify the datagram type */
+  if (strncmp((const char *)header->dgmType, MBSYS_KMBES_I_INSTALLATION_PARAM, 4) == 0 ) {
+    *emdgm_type = IIP;
+  }
+  else if (strncmp((const char *)header->dgmType, MBSYS_KMBES_I_OP_RUNTIME, 4) == 0) {
+    *emdgm_type = IOP;
+  }
+  else if (strncmp((const char *)header->dgmType, MBSYS_KMBES_S_POSITION, 4) == 0) {
+    *emdgm_type = SPO;
+  }
+  else if (strncmp((const char *)header->dgmType, MBSYS_KMBES_S_KM_BINARY, 4) == 0) {
+    *emdgm_type = SKM;
+  }
+  else if (strncmp((const char *)header->dgmType, MBSYS_KMBES_S_SOUND_VELOCITY_PROFILE, 4) == 0) {
+    *emdgm_type = SVP;
+  }
+  else if (strncmp((const char *)header->dgmType, MBSYS_KMBES_S_SOUND_VELOCITY_TRANSDUCER, 4) == 0) {
+    *emdgm_type = SVT;
+  }
+  else if (strncmp((const char *)header->dgmType, MBSYS_KMBES_S_CLOCK, 4) == 0) {
+    *emdgm_type = SCL;
+  }
+  else if (strncmp((const char *)header->dgmType, MBSYS_KMBES_S_DEPTH, 4) == 0) {
+    *emdgm_type = SDE;
+  }
+  else if (strncmp((const char *)header->dgmType, MBSYS_KMBES_S_HEIGHT, 4) == 0) {
+    *emdgm_type = SHI;
+  }
+  else if (strncmp((const char *)header->dgmType, MBSYS_KMBES_S_HEADING, 4) == 0) {
+    *emdgm_type = SHA;
+  }
+  else if (strncmp((const char *)header->dgmType, MBSYS_KMBES_M_RANGE_AND_DEPTH, 4) == 0) {
+    *emdgm_type = MRZ;
+  }
+  else if (strncmp((const char *)header->dgmType, MBSYS_KMBES_M_WATER_COLUMN, 4) == 0) {
+    *emdgm_type = MWC;
+  }
+  else if (strncmp((const char *)header->dgmType, MBSYS_KMBES_C_POSITION, 4) == 0) {
+    *emdgm_type = CPO;
+  }
+  else if (strncmp((const char *)header->dgmType, MBSYS_KMBES_C_HEAVE, 4) == 0) {
+    *emdgm_type = CHE;
+  }
+  else if (strncmp((const char *)header->dgmType, MBSYS_KMBES_X_MBSYSTEM, 4) == 0) {
+    *emdgm_type = XMB;
+  }
+  else if (strncmp((const char *)header->dgmType, MBSYS_KMBES_X_COMMENT, 4) == 0) {
+    *emdgm_type = XMC;
+  }
+  else if (strncmp((const char *)header->dgmType, MBSYS_KMBES_X_PSEUDOSIDESCAN, 4) == 0) {
+    *emdgm_type = XMS;
+  }
+  else {
+    *emdgm_type = UNKNOWN;
+  }
+
+  if (verbose >= 5) {
+    fprintf(stderr, "\ndbg5  Values read in MBIO function <%s>\n", __func__);
+    fprintf(stderr, "dbg5       numBytesDgm:    %u\n", header->numBytesDgm);
+    fprintf(stderr, "dbg5       dgmType:        %.4s\n", header->dgmType);
+    fprintf(stderr, "dbg5       dgmVersion:     %u\n", header->dgmVersion);
+    fprintf(stderr, "dbg5       systemID:       %u\n", header->systemID);
+    fprintf(stderr, "dbg5       echoSounderID:  %u\n", header->echoSounderID);
+    fprintf(stderr, "dbg5       time_sec:       %u\n", header->time_sec);
+    fprintf(stderr, "dbg5       time_nanosec:   %u\n", header->time_nanosec);
+  }
+
+  int status = MB_SUCCESS;
+
+  if (verbose >= 2) {
+    fprintf(stderr, "\ndbg2  MBIO function <%s> completed\n", __func__);
+    fprintf(stderr, "dbg2  Return values:\n");
+    fprintf(stderr, "dbg2       dgmType:    %.4s\n", header->dgmType);
+    fprintf(stderr, "dbg2       emdgm_type: %d\n", *emdgm_type);
+    fprintf(stderr, "dbg2       error:      %d\n", *error);
+    fprintf(stderr, "dbg2  Return status:\n");
+    fprintf(stderr, "dbg2       status:  %d\n", status);
+  }
+
+  /* return status */
+  return (status);
+};
+
+/*--------------------------------------------------------------------*/
+
+int mbtrnpp_kemkmall_input_read(int verbose, void *mbio_ptr, size_t *size,
+                                char *buffer, int *error) {
+
+  /* local variables */
+  int status = MB_SUCCESS;
+
+  /* print input debug statements */
+  if (verbose >= 2) {
+    fprintf(stderr, "\ndbg2  MBIO function <%s> called\n", __func__);
+    fprintf(stderr, "dbg2  Input arguments:\n");
+    fprintf(stderr, "dbg2       verbose:    %d\n", verbose);
+    fprintf(stderr, "dbg2       mbio_ptr:   %p\n", mbio_ptr);
+    fprintf(stderr, "dbg2       size:       %zu\n", *size);
+    fprintf(stderr, "dbg2       buffer:     %p\n", buffer);
+  }
+
+  /* get pointer to mbio descriptor */
+  struct mb_io_struct *mb_io_ptr = (struct mb_io_struct *)mbio_ptr;
+
+  /* set initial status */
+  status = MB_SUCCESS;
+
+  // Read from the socket.
+  int *sd_ptr = (int *)mb_io_ptr->mbsp;
+  struct mbsys_kmbes_header header;
+  unsigned int num_bytes_dgm_end;
+  mbsys_kmbes_emdgm_type emdgm_type;
+  memset(buffer, 0, *size);
+  int readlen = read(*sd_ptr, buffer, *size);
+  if (readlen <= 0) {
+    status = MB_FAILURE;
+    *error = MB_ERROR_EOF;
+  }
+
+  if (status == MB_SUCCESS) {
+    status = mbtrnpp_kemkmall_rd_hdr(verbose, buffer, (void *)&header, (void *)&emdgm_type, error);
+
+    if (status == MB_SUCCESS && emdgm_type != UNKNOWN && header.numBytesDgm <= *size) {
+      mb_get_binary_int(true, &buffer[header.numBytesDgm-4], &num_bytes_dgm_end);
+      if (num_bytes_dgm_end != header.numBytesDgm) {
+        status = MB_FAILURE;
+        *error = MB_ERROR_UNINTELLIGIBLE;
+      }
+    } else {
+        status = MB_FAILURE;
+        *error = MB_ERROR_UNINTELLIGIBLE;
+    }
+  }
+
+  if (status == MB_SUCCESS) {
+    *size = header.numBytesDgm;
+  }
+  else {
+    *size = 0;
+  }
+
+  /*handle multi-packet MRZ and MWC records*/
+  static int totalDgms, dgmsReceived=0;
+  static unsigned int pingSecs, pingNanoSecs;
+  unsigned short numOfDgms;
+  unsigned short dgmNum;
+  int totalSize;
+  if (emdgm_type == MRZ || emdgm_type == MWC) {
+    mb_get_binary_short(true, &buffer[MBSYS_KMBES_HEADER_SIZE], &numOfDgms);
+    mb_get_binary_short(true, &buffer[MBSYS_KMBES_HEADER_SIZE+2], &dgmNum);
+    if (numOfDgms > 1) {
+
+      /* if we get a M record of a multi-packet sequence, and its numOfDgms
+          or ping time don't match the ping we are looking for, flush the
+          current read and start over with this packet */
+      if (header.time_sec != pingSecs
+          || header.time_nanosec != pingNanoSecs
+          || numOfDgms != totalDgms) {
+        dgmsReceived = 0;
+      }
+
+      if (!dgmsReceived){
+        pingSecs = header.time_sec;
+        pingNanoSecs = header.time_nanosec;
+        totalDgms = numOfDgms;
+        dgmsReceived = 1;
+      }
+      else {
+        dgmsReceived++;
+      }
+
+      memcpy(mRecordBuf[dgmNum-1], buffer, header.numBytesDgm);
+
+      if (dgmsReceived == totalDgms) {
+fprintf(stderr, "%s:%4.4d Handling %d datagrams\n", __FILE__, __LINE__, totalDgms);
+        totalSize = sizeof(struct mbsys_kmbes_m_partition)
+                    + sizeof(struct mbsys_kmbes_header) + 4;
+        int rsize = 0;
+        for (int dgm = 0; dgm < totalDgms; dgm++) {
+          mb_get_binary_int(true, mRecordBuf[dgm], &rsize);
+          totalSize += rsize - sizeof(struct mbsys_kmbes_m_partition)
+                      - sizeof(struct mbsys_kmbes_header) - 4;
+        }
+
+        /*copy data into new buffer*/
+        if (status == MB_SUCCESS) {
+          int index = 0;
+          status = mbtrnpp_kemkmall_rd_hdr(verbose, mRecordBuf[0], (void *)&header, (void *)&emdgm_type, error);
+          memcpy(buffer, mRecordBuf[0], header.numBytesDgm);
+          index = header.numBytesDgm - 4;
+          void *ptr;
+          for (int dgm=1; dgm < totalDgms; dgm++) {
+            status = mbtrnpp_kemkmall_rd_hdr(verbose, mRecordBuf[dgm], (void *)&header, (void *)&emdgm_type, error);
+            int copy_len = header.numBytesDgm - sizeof(struct mbsys_kmbes_m_partition)
+                                  - sizeof(struct mbsys_kmbes_header) - 4;
+            ptr = (void *)(mRecordBuf[dgm]+
+                     sizeof(struct mbsys_kmbes_m_partition)+
+                     sizeof(struct mbsys_kmbes_header));
+            memcpy(&buffer[index], ptr, copy_len);
+            index += copy_len;
+          }
+          mb_put_binary_int(true, totalSize, &buffer[0]);
+          mb_put_binary_short(true, 1, &buffer[sizeof(struct mbsys_kmbes_header)]);
+          mb_put_binary_short(true, 1, &buffer[sizeof(struct mbsys_kmbes_header)+2]);
+          mb_put_binary_int(true, totalSize, &buffer[index]);
+            dgmsReceived = 0; /*reset received counter back to 0*/
+        }
+      }
+    }
+  }
+
+  /* print output debug statements */
+  if (verbose >= 2) {
+    fprintf(stderr, "\ndbg2  MBIO function <%s> completed\n", __func__);
+    fprintf(stderr, "dbg2  Return values:\n");
+    fprintf(stderr, "dbg2       error:              %d\n", *error);
+    fprintf(stderr, "dbg2  Return status:\n");
+    fprintf(stderr, "dbg2       status:             %d\n", status);
+  }
+
+  /* return */
+  return (status);
+}
+
+/*--------------------------------------------------------------------*/
+
+int mbtrnpp_kemkmall_input_close(int verbose, void *mbio_ptr, int *error) {
+
+  /* local variables */
+  int status = MB_SUCCESS;
+  struct mb_io_struct *mb_io_ptr;
+
+  /* print input debug statements */
+  if (verbose >= 2) {
+    fprintf(stderr, "\ndbg2  MBIO function <%s> called\n", __func__);
+    fprintf(stderr, "dbg2  Input arguments:\n");
+    fprintf(stderr, "dbg2       verbose:    %d\n", verbose);
+    fprintf(stderr, "dbg2       mbio_ptr:   %p\n", mbio_ptr);
+  }
+
+  /* get pointer to mbio descriptor */
+  mb_io_ptr = (struct mb_io_struct *)mbio_ptr;
+
+  /* set initial status */
+  status = MB_SUCCESS;
+
+  // Close the socket based input
+  int *sd_ptr = (int *)mb_io_ptr->mbsp;
+  close(*sd_ptr);
+  status &= mb_freed(verbose, __FILE__, __LINE__, (void **)&sd_ptr, error);
+
+  /* print output debug statements */
+  if (verbose >= 2) {
+    fprintf(stderr, "\ndbg2  MBIO function <%s> completed\n", __func__);
+    fprintf(stderr, "dbg2  Return values:\n");
+    fprintf(stderr, "dbg2       error:              %d\n", *error);
+    fprintf(stderr, "dbg2  Return status:\n");
+    fprintf(stderr, "dbg2       status:             %d\n", status);
+  }
+
+  /* return */
+  return (status);
+}
+