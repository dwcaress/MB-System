--- conflicted
+++ resolved
@@ -4682,11 +4682,6 @@
 
     /* close the files */
       if (mbtrn_cfg->input_mode == INPUT_MODE_SOCKET) {
-<<<<<<< HEAD
-          fprintf(stderr, "socket input mode - ERR - main loop exited (possible read error)\n");
-          mlog_tprintf(mbtrnpp_mlog_id,"e,main loop exited - socket input mode\n");
-          read_data = true;
-=======
           if(g_interrupted) {
               fprintf(stderr, "socket input mode - interrupt received\n");
               mlog_tprintf(mbtrnpp_mlog_id,"e,interrupt received - socket input mode\n");
@@ -4695,7 +4690,6 @@
               mlog_tprintf(mbtrnpp_mlog_id,"e,invalid code path - socket input mode\n");
               read_data = true;
           }
->>>>>>> 7415c08d
 
           // empty the ring buffer
           ndata = 0;
@@ -4703,11 +4697,6 @@
           // release mbio resources
           status = mb_close(mbtrn_cfg->verbose, &imbio_ptr, &error);
       } else if (mbtrn_cfg->input_mode == INPUT_MODE_SERIAL) {
-<<<<<<< HEAD
-          fprintf(stderr, "serial input mode - ERR - main loop exited (possible read error)\n");
-          mlog_tprintf(mbtrnpp_mlog_id,"e,main loop exited - serial input mode\n");
-          read_data = true;
-=======
           if(g_interrupted) {
               fprintf(stderr, "serial input mode - interrupt received\n");
               mlog_tprintf(mbtrnpp_mlog_id,"e,interrupt received - socket input mode\n");
@@ -4716,7 +4705,6 @@
               mlog_tprintf(mbtrnpp_mlog_id,"e,invalid code path - socket input mode\n");
               read_data = true;
           }
->>>>>>> 7415c08d
 
           // empty the ring buffer
           ndata = 0;
