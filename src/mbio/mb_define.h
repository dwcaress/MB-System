--- conflicted
+++ resolved
@@ -52,7 +52,7 @@
 #include <mb_config.h>
 
 #ifdef _WIN32
-/* https://www.zachburlingame.com/2011/05/resolving-redefinition-errors-betwen-ws2def-h-and-winsock-h/ */
+  /* https://www.zachburlingame.com/2011/05/resolving-redefinition-errors-betwen-ws2def-h-and-winsock-h/ */
 #  ifndef WIN32
 #    define WIN32
 #  endif
@@ -85,7 +85,7 @@
 
 #ifndef CMAKE_BUILD_SYSTEM // Begin Autotools section supporting legacy OS's
 
-  /* for Windows */
+/* for Windows */
 #if defined(_WIN32) && (_MSC_VER < 1800)
 #if !defined(copysign)
 #define copysign(x, y) _copysign(x, y)
@@ -114,83 +114,76 @@
 
 #endif // End Autotools section
 
-  /* type definitions of signed and unsigned char */
-  typedef unsigned char mb_u_char;
-
-  /* From stdint.h if available */
+/* type definitions of signed and unsigned char */
+typedef unsigned char mb_u_char;
+
+/* From stdint.h if available */
 #if defined INT8_MAX || defined int8_t
-  typedef int8_t mb_s_char;
+typedef int8_t mb_s_char;
 #else
-  typedef signed char mb_s_char;
-#endif
-
-  /* type definitions of signed and unsigned long int (64 bit integer) */
-  typedef long long unsigned mb_u_long;
-  typedef long long mb_s_long;
-
-  /** Type definitions for structures used in beam angle calculations */
-  typedef struct {
-    double x;
-    double y;
-    double z;
-  } mb_3D_vector;
-
-  typedef struct {
-    double roll;
-    double pitch;
-    double heading;
-  } mb_3D_orientation;
-
-  /** declare buffer maximum */
+typedef signed char mb_s_char;
+#endif
+
+/* type definitions of signed and unsigned long int (64 bit integer) */
+typedef long long unsigned mb_u_long;
+typedef long long mb_s_long;
+
+/** Type definitions for structures used in beam angle calculations */
+typedef struct {
+  double x;
+  double y;
+  double z;
+} mb_3D_vector;
+
+typedef struct {
+  double roll;
+  double pitch;
+  double heading;
+} mb_3D_orientation;
+
+/** declare buffer maximum */
 #define MB_BUFFER_MAX 5000
 
-  /* maximum path length in characters */
+/* maximum path length in characters */
 #define MB_PATH_MAXLINE 1024
 #define MB_PATHPLUS_MAXLINE 1152
 #define MB_PATHPLUSPLUS_MAXLINE 2304
 
-  /* maximum comment length in characters */
+/* maximum comment length in characters */
 #define MB_COMMENT_MAXLINE 1944
 
-  /* other string length defines */
+/* other string length defines */
 #define MB_NAME_LENGTH 32
 #define MB_LONGNAME_LENGTH 128
 #define MB_DESCRIPTION_LENGTH 2048
 #define MB_COMMAND_LENGTH 8192 // Windows command line maximum
 
-  /* maximum UDP packet size */
+/* maximum UDP packet size */
 #define MB_UDP_SIZE_MAX 65536
 
-  /* typedef for path string */
-  typedef char mb_path[MB_PATH_MAXLINE];
-  typedef char mb_pathplus[MB_PATHPLUS_MAXLINE];
-  typedef char mb_pathplusplus[MB_PATHPLUSPLUS_MAXLINE];
-  typedef char mb_name[MB_NAME_LENGTH];
-  typedef char mb_longname[MB_LONGNAME_LENGTH];
-  typedef char mb_command[MB_COMMAND_LENGTH];
-
-  /* maximum number of threads created by an MB-System program/function */
+/* typedef for path string */
+typedef char mb_path[MB_PATH_MAXLINE];
+typedef char mb_pathplus[MB_PATHPLUS_MAXLINE];
+typedef char mb_pathplusplus[MB_PATHPLUSPLUS_MAXLINE];
+typedef char mb_name[MB_NAME_LENGTH];
+typedef char mb_longname[MB_LONGNAME_LENGTH];
+typedef char mb_command[MB_COMMAND_LENGTH];
+
+/* maximum number of threads created by an MB-System program/function */
 #define MB_THREAD_MAX 16
 
-  /* maximum number of asynchronous data saved */
+/* maximum number of asynchronous data saved */
 #define MB_ASYNCH_SAVE_MAX 10000
 
-  /* maximum size of SVP profiles */
+/* maximum size of SVP profiles */
 #define MB_SVP_MAX 1024
 
-  /* maximum number of CTD samples per record */
+/* maximum number of CTD samples per record */
 #define MB_CTD_MAX 256
 
-  /* maximum number of asynchronous nav samples per record */
+/* maximum number of asynchronous nav samples per record */
 #define MB_NAV_MAX 256
 
-<<<<<<< HEAD
-  /* file mode (read or write) */
-  typedef enum {
-    MB_FILEMODE_READ = 0,
-    MB_FILEMODE_WRITE = 1,
-  } mb_filemode_enum;
-=======
 /* maximum number of record types that can specified to have contents dumped during
    reading for debugging */
 #define MB_NUM_DEBUG_RECORD_MAX 10
@@ -200,9 +193,8 @@
   MB_FILEMODE_READ = 0,
   MB_FILEMODE_WRITE = 1,
 } mb_filemode_enum;
->>>>>>> 834125f0
-
-  /* types of  files used by swath sonar data formats */
+
+/* types of  files used by swath sonar data formats */
 #define MB_FILETYPE_NORMAL 1
 #define MB_FILETYPE_SINGLE 2
 #define MB_FILETYPE_XDR 3
@@ -212,45 +204,41 @@
 #define MB_FILETYPE_SEGY 7
 #define MB_FILETYPE_INPUT 8
 
-  /* settings for recursive datalist reading functions */
+/* settings for recursive datalist reading functions */
 #define MB_DATALIST_LOOK_UNSET 0
 #define MB_DATALIST_LOOK_NO 1
 #define MB_DATALIST_LOOK_YES 2
 
-  /* settings for recursive imagelist reading functions */
+/* settings for recursive imagelist reading functions */
 #define MB_IMAGELIST_LOOK_UNSET 0
 #define MB_IMAGELIST_LOOK_NO 1
 #define MB_IMAGELIST_LOOK_YES 2
 
-  /* settings of i/o array dimension types */
+/* settings of i/o array dimension types */
 #define MB_MEM_TYPE_NONE 0
 #define MB_MEM_TYPE_BATHYMETRY 1
 #define MB_MEM_TYPE_AMPLITUDE 2
 #define MB_MEM_TYPE_SIDESCAN 3
 
-  /* declare PI if needed */
+/* declare PI if needed */
 #ifndef M_PI
 #define M_PI 3.14159265358979323846
 #endif
 
-  /* the natural log of 2 is always useful */
+/* the natural log of 2 is always useful */
 #define MB_LN_2 0.69314718056
 
-  /* multiply this by degrees to get radians */
+/* multiply this by degrees to get radians */
 #define DTR 0.01745329251994329500
 
-  /* multiply this by radians to get degrees */
+/* multiply this by radians to get degrees */
 #define RTD 57.2957795130823230000
 
-<<<<<<< HEAD
-  /* time conversions */
-=======
 /* declare Golden Mean ratios */
 #define GOLDEN_MEAN_SMALL 0.38197
 #define GOLDEN_MEAN_LARGE 0.61803
 
 /* time conversions */
->>>>>>> 834125f0
 #define MB_SECINYEAR 31536000.0
 #define MB_SECINDAY 86400.0
 #define MB_SECINHOUR 3600.0
@@ -262,13 +250,13 @@
 #define MB_IMININHOUR 60
 #define MB_SECONDS_01JAN2000 946684800.0
 
-  /* water sound speed calculation algorithms */
+/* water sound speed calculation algorithms */
 #define MB_SOUNDSPEEDALGORITHM_NONE     0
 #define MB_SOUNDSPEEDALGORITHM_CHENMILLERO   1
 #define MB_SOUNDSPEEDALGORITHM_WILSON     2
 #define MB_SOUNDSPEEDALGORITHM_DELGROSSO   3
 
-  /* min max round define */
+/* min max round define */
 #ifndef MIN
 #define MIN(A, B) ((A) < (B) ? (A) : (B))
 #endif
@@ -276,7 +264,7 @@
 #define MAX(A, B) ((A) > (B) ? (A) : (B))
 #endif
 
-  /* NaN defines */
+/* NaN defines */
 #ifdef NO_IEEE
 #define MB_MAKE_FNAN(x) (x = FLT_MAX)
 #define MB_MAKE_DNAN(x) (x = DBL_MAX)
@@ -289,9 +277,6 @@
 #define MB_IS_DNAN isnan
 #endif
 
-<<<<<<< HEAD
-  /* default grid no data value define */
-=======
 /* printf format for binary bitmask */
 /* from https://stackoverflow.com/questions/111928/is-there-a-printf-converter-to-print-in-binary-format */
 #define MB_PRINTF_BINARY_PATTERN_INT8 "%c%c%c%c%c%c%c%c"
@@ -319,459 +304,15 @@
     MB_PRINTF_BYTE_TO_BINARY_INT32((i) >> 32), MB_PRINTF_BYTE_TO_BINARY_INT32(i)
 
 /* default grid no data value define */
->>>>>>> 834125f0
 #define MB_DEFAULT_GRID_NODATA -9999999.9
 
-  /* safe square root define - sets argument to zero if negative */
+/* safe square root define - sets argument to zero if negative */
 #define SAFESQRT(X) sqrt(MAX(0.0, X))
 
-  /* position projection flag (0 = longitude latitude, 1 = projected eastings northings) */
+/* position projection flag (0 = longitude latitude, 1 = projected eastings northings) */
 #define MB_PROJECTION_GEOGRAPHIC 0
 #define MB_PROJECTION_PROJECTED 1
 
-<<<<<<< HEAD
-  /* MBIO core function prototypes */
-  int mb_version(int verbose, char *version_string, int *version_id, int *version_major, int *version_minor, int *version_archive,
-		 int *error);
-  int mb_user_host_date(int verbose, char user[256], char host[256], char date[32], int *error);
-  int mb_default_defaults(int verbose, int *format, int *pings, int *lonflip, double bounds[4], int *btime_i, int *etime_i,
-			  double *speedmin, double *timegap);
-  int mb_defaults(int verbose, int *format, int *pings, int *lonflip, double bounds[4], int *btime_i, int *etime_i,
-		  double *speedmin, double *timegap);
-  int mb_env(int verbose, char *psdisplay, char *imgdisplay, char *mbproject);
-  int mb_lonflip(int verbose, int *lonflip);
-  int mb_mbview_defaults(int verbose, int *primary_colortable, int *primary_colortable_mode, int *primary_shade_mode,
-			 int *slope_colortable, int *slope_colortable_mode, int *secondary_colortable,
-			 int *secondary_colortable_mode, double *illuminate_magnitude, double *illuminate_elevation,
-			 double *illuminate_azimuth, double *slope_magnitude);
-  int mb_fbtversion(int verbose, int *fbtversion);
-  int mb_uselockfiles(int verbose, bool *uselockfiles);
-  int mb_fileiobuffer(int verbose, int *fileiobuffer);
-  int mb_format_register(int verbose, int *format, void *mbio_ptr, int *error);
-  int mb_format_info(int verbose, int *format, int *system, int *beams_bath_max, int *beams_amp_max, int *pixels_ss_max,
-		     char *format_name, char *system_name, char *format_description, int *numfile, int *filetype,
-		     int *variable_beams, int *traveltime, int *beam_flagging, int *platform_source, int *nav_source,
-		     int *sensordepth_source, int *heading_source, int *attitude_source, int *svp_source, double *beamwidth_xtrack,
-		     double *beamwidth_ltrack, int *error);
-  int mb_format(int verbose, int *format, int *error);
-  int mb_format_system(int verbose, int *format, int *system, int *error);
-  int mb_format_description(int verbose, int *format, char *description, int *error);
-  int mb_format_dimensions(int verbose, int *format, int *beams_bath_max, int *beams_amp_max, int *pixels_ss_max, int *error);
-  int mb_format_flags(int verbose, int *format, int *variable_beams, int *traveltime, int *beam_flagging, int *error);
-  int mb_format_source(int verbose, int *format, int *platform_source, int *nav_source, int *sensordepth_source, int *heading_source,
-		       int *attitude_source, int *svp_source, int *error);
-  int mb_format_beamwidth(int verbose, int *format, double *beamwidth_xtrack, double *beamwidth_ltrack, int *error);
-
-  /** Get swath file format code
-      @param verbose verbose debug output, True or False
-      @param filename swath data file
-      @param fileroot ???
-      @param format swath code
-      @param error error code, if returns MB_FAILURE
-      @return MB_SUCCESS or MB_FAILURE
-  */
-  int mb_get_format(int verbose, char *filename, char *fileroot, int *format, int *error);
-  
-  int mb_datalist_open(int verbose, void **datalist_ptr, char *path, int look_processed, int *error);
-  int mb_datalist_read(int verbose, void *datalist_ptr, char *path, char *dpath, int *format, double *weight, int *error);
-  int mb_datalist_read2(int verbose, void *datalist_ptr, int *pstatus, char *path, char *ppath, char *dpath, int *format,
-			double *weight, int *error);
-  int mb_datalist_read3(int verbose, void *datalist_ptr, int *pstatus, char *path, char *ppath, int *astatus, char *apath, 
-			char *dpath, int *format, double *weight, int *error);
-  int mb_datalist_readorg(int verbose, void *datalist_ptr, char *path, int *format, double *weight, int *error);
-  int mb_datalist_recursion(int verbose, void *datalist_ptr, bool print, int *recursion, int *error);
-  int mb_datalist_close(int verbose, void **datalist_ptr, int *error);
-  int mb_imagelist_open(int verbose, void **imagelist_ptr, char *path, int *error);
-  int mb_imagelist_read(int verbose, void *imagelist_ptr, int *imagestatus,
-			char *path0, char *path1, char *dpath,
-			double *time_d0, double *time_d1,
-			double *gain0, double *gain1,
-			double *exposure0, double *exposure1, int *error);
-  int mb_imagelist_recursion(int verbose, void *imagelist_ptr, bool print, int *recursion, int *error);
-  int mb_imagelist_close(int verbose, void **imagelist_ptr, int *error);
-  int mb_get_relative_path(int verbose, char *path, char *pwd, int *error);
-  int mb_get_shortest_path(int verbose, char *path, int *error);
-  int mb_get_basename(int verbose, char *path, int *error);
-  int mb_check_info(int verbose, char *file, int lonflip, double bounds[4], bool *file_in_bounds, int *error);
-  bool mb_should_make_fbt(int verbose, int format);
-  bool mb_should_make_fnv(int verbose, int format);
-  int mb_make_info(int verbose, bool force, char *file, int format, int *error);
-  int mb_get_fbt(int verbose, char *file, int *format, int *error);
-  int mb_get_fnv(int verbose, char *file, int *format, int *error);
-  int mb_get_ffa(int verbose, char *file, int *format, int *error);
-  int mb_get_ffs(int verbose, char *file, int *format, int *error);
-  int mb_swathbounds(int verbose, int checkgood, int nbath, int nss,
-		     char *beamflag, double *bathacrosstrack,
-		     double *ss, double *ssacrosstrack,
-		     int *ibeamport, int *ibeamcntr, int *ibeamstbd,
-		     int *ipixelport, int *ipixelcntr, int *ipixelstbd,
-		     int *error);
-  int mb_read_init(int verbose, char *file, int format, int pings, int lonflip,
-		   double bounds[4], int btime_i[7], int etime_i[7],
-		   double speedmin, double timegap, void **mbio_ptr,
-		   double *btime_d, double *etime_d, int *beams_bath,
-		   int *beams_amp, int *pixels_ss, int *error);
-
-  int mb_read_init_altnav(int verbose, char *file, int format, int pings, 
-			  int lonflip, double bounds[4], int btime_i[7], int etime_i[7],
-			  double speedmin, double timegap, int astatus, char *apath, 
-			  void **mbio_ptr, double *btime_d, double *etime_d, 
-			  int *beams_bath, int *beams_amp, int *pixels_ss, int *error);
-  int mb_input_init(int verbose, char *socket_definition, int format, int pings,
-		    int lonflip, double bounds[4], int btime_i[7], int etime_i[7],
-		    double speedmin, double timegap, void **mbio_ptr,
-		    double *btime_d, double *etime_d, int *beams_bath,
-		    int *beams_amp, int *pixels_ss,
-		    int (*input_open)(int verbose, void *mbio_ptr, char *definition, int *error),
-		    int (*input_read)(int verbose, void *mbio_ptr, size_t *size, char *buffer, int *error),
-		    int (*input_close)(int verbose, void *mbio_ptr, int *error),
-		    int *error);
-  int mb_write_init(int verbose, char *file, int format, void **mbio_ptr, int *beams_bath, int *beams_amp, int *pixels_ss,
-		    int *error);
-  int mb_close(int verbose, void **mbio_ptr, int *error);
-  int mb_read_ping(int verbose, void *mbio_ptr, void *store_ptr, int *kind, int *error);
-  int mb_get_all(int verbose, void *mbio_ptr, void **store_ptr, int *kind, int time_i[7], double *time_d, double *navlon,
-		 double *navlat, double *speed, double *heading, double *distance, double *altitude, double *sensordepth, int *nbath,
-		 int *namp, int *nss, char *beamflag, double *bath, double *amp, double *bathacrosstrack, double *bathalongtrack,
-		 double *ss, double *ssacrosstrack, double *ssalongtrack, char *comment, int *error);
-  int mb_get(int verbose, void *mbio_ptr, int *kind, int *pings, int time_i[7], double *time_d, double *navlon, double *navlat,
-	     double *speed, double *heading, double *distance, double *altitude, double *sensordepth, int *nbath, int *namp,
-	     int *nss, char *beamflag, double *bath, double *amp, double *bathacrosstrack, double *bathalongtrack, double *ss,
-	     double *ssacrosstrack, double *ssalongtrack, char *comment, int *error);
-  int mb_read(int verbose, void *mbio_ptr, int *kind, int *pings, int time_i[7], double *time_d, double *navlon, double *navlat,
-	      double *speed, double *heading, double *distance, double *altitude, double *sensordepth, int *nbath, int *namp,
-	      int *nss, char *beamflag, double *bath, double *amp, double *bathlon, double *bathlat, double *ss, double *sslon,
-	      double *sslat, char *comment, int *error);
-  int mb_write_ping(int verbose, void *mbio_ptr, void *store_ptr, int *error);
-  int mb_put_all(int verbose, void *mbio_ptr, void *store_ptr, int usevalues, int kind, int time_i[7], double time_d, double navlon,
-		 double navlat, double speed, double heading, int nbath, int namp, int nss, char *beamflag, double *bath,
-		 double *amp, double *bathacrosstrack, double *bathalongtrack, double *ss, double *ssacrosstrack,
-		 double *ssalongtrack, char *comment, int *error);
-  int mb_put_comment(int verbose, void *mbio_ptr, char *comment, int *error);
-  int mb_fileio_open(int verbose, void *mbio_ptr, int *error);
-  int mb_fileio_close(int verbose, void *mbio_ptr, int *error);
-  int mb_fileio_get(int verbose, void *mbio_ptr, char *buffer, size_t *size, int *error);
-  int mb_fileio_put(int verbose, void *mbio_ptr, char *buffer, size_t *size, int *error);
-  int mb_copyfile(int verbose, const char *src, const char *dst, int *error);
-  int mb_catfiles(int verbose, const char *src1, const char *src2, const char *dst, int *error);
-  int mb_alloc(int verbose, void *mbio_ptr, void **store_ptr, int *error);
-  int mb_deall(int verbose, void *mbio_ptr, void **store_ptr, int *error);
-  int mb_get_store(int verbose, void *mbio_ptr, void **store_ptr, int *error);
-  int mb_dimensions(int verbose, void *mbio_ptr, void *store_ptr, int *kind, int *nbath, int *namp, int *nss, int *error);
-  int mb_pingnumber(int verbose, void *mbio_ptr, unsigned int *pingnumber, int *error);
-  int mb_segynumber(int verbose, void *mbio_ptr, unsigned int *line, unsigned int *shot, unsigned int *cdp, int *error);
-  int mb_beamwidths(int verbose, void *mbio_ptr, double *beamwidth_xtrack, double *beamwidth_ltrack, int *error);
-  int mb_sonartype(int verbose, void *mbio_ptr, void *store_ptr, int *sonartype, int *error);
-  int mb_sidescantype(int verbose, void *mbio_ptr, void *store_ptr, int *ss_type, int *error);
-  int mb_preprocess(int verbose, void *mbio_ptr, void *store_ptr, void *platform_ptr, void *preprocess_pars_ptr, int *error);
-  int mb_extract_platform(int verbose, void *mbio_ptr, void *store_ptr, int *kind, void **platform_ptr, int *error);
-  int mb_sensorhead(int verbose, void *mbio_ptr, void *store_ptr, int *sensorhead, int *error);
-  int mb_extract(int verbose, void *mbio_ptr, void *store_ptr, int *kind, int time_i[7], double *time_d, double *navlon,
-		 double *navlat, double *speed, double *heading, int *nbath, int *namp, int *nss, char *beamflag, double *bath,
-		 double *amp, double *bathacrosstrack, double *bathalongtrack, double *ss, double *ssacrosstrack,
-		 double *ssalongtrack, char *comment, int *error);
-  int mb_insert(int verbose, void *mbio_ptr, void *store_ptr, int kind, int time_i[7], double time_d, double navlon, double navlat,
-                double speed, double heading, int nbath, int namp, int nss, char *beamflag, double *bath, double *amp,
-                double *bathacrosstrack, double *bathalongtrack, double *ss, double *ssacrosstrack, double *ssalongtrack,
-                char *comment, int *error);
-  int mb_extract_lonlat(int verbose, void *mbio_ptr, void *store_ptr, int *kind, int time_i[7], double *time_d, double *navlon,
-			double *navlat, double *speed, double *heading, int *nbath, int *namp, int *nss, char *beamflag, double *bath,
-			double *amp, double *bathlon, double *bathlat, double *ss, double *sslon,
-			double *sslat, char *comment, int *error);
-  int mb_extract_nav(int verbose, void *mbio_ptr, void *store_ptr, int *kind, int time_i[7], double *time_d, double *navlon,
-		     double *navlat, double *speed, double *heading, double *draft, double *roll, double *pitch, double *heave,
-		     int *error);
-  int mb_extract_nnav(int verbose, void *mbio_ptr, void *store_ptr, int nmax, int *kind, int *n, int *time_i, double *time_d,
-		      double *navlon, double *navlat, double *speed, double *heading, double *draft, double *roll, double *pitch,
-		      double *heave, int *error);
-  int mb_insert_nav(int verbose, void *mbio_ptr, void *store_ptr, int time_i[7], double time_d, double navlon, double navlat,
-		    double speed, double heading, double draft, double roll, double pitch, double heave, int *error);
-  int mb_extract_altitude(int verbose, void *mbio_ptr, void *store_ptr, int *kind, double *transducer_depth, double *altitude,
-			  int *error);
-  int mb_insert_altitude(int verbose, void *mbio_ptr, void *store_ptr, double transducer_depth, double altitude, int *error);
-  int mb_extract_svp(int verbose, void *mbio_ptr, void *store_ptr, int *kind, int *nsvp, double *depth, double *velocity,
-		     int *error);
-  int mb_insert_svp(int verbose, void *mbio_ptr, void *store_ptr, int nsvp, double *depth, double *velocity, int *error);
-  int mb_ttimes(int verbose, void *mbio_ptr, void *store_ptr, int *kind, int *nbeams, double *ttimes, double *angles,
-		double *angles_forward, double *angles_null, double *heave, double *alongtrack_offset, double *draft, double *ssv,
-		int *error);
-  int mb_detects(int verbose, void *mbio_ptr, void *store_ptr, int *kind, int *nbeams, int *detects, int *error);
-  int mb_pulses(int verbose, void *mbio_ptr, void *store_ptr, int *kind, int *nbeams, int *pulses, int *error);
-  int mb_gains(int verbose, void *mbio_ptr, void *store_ptr, int *kind, double *transmit_gain, double *pulse_length,
-	       double *receive_gain, int *error);
-  int mb_makess(int verbose, void *mbio_ptr, void *store_ptr, int pixel_size_set, double *pixel_size,
-		int swath_width_set, double *swath_width, int pixel_int, int *error);
-  int mb_extract_rawssdimensions(int verbose, void *mbio_ptr, void *store_ptr, int *kind, double *sample_interval,
-				 int *num_samples_port, int *num_samples_stbd, int *error);
-  int mb_extract_rawss(int verbose, void *mbio_ptr, void *store_ptr, int *kind, int *sidescan_type, double *sample_interval,
-		       double *beamwidth_xtrack, double *beamwidth_ltrack, int *num_samples_port, double *rawss_port,
-		       int *num_samples_stbd, double *rawss_stbd, int *error);
-  int mb_insert_rawss(int verbose, void *mbio_ptr, void *store_ptr, int kind, int sidescan_type, double sample_interval,
-		      double beamwidth_xtrack, double beamwidth_ltrack, int num_samples_port, double *rawss_port,
-		      int num_samples_stbd, double *rawss_stbd, int *error);
-  int mb_extract_segytraceheader(int verbose, void *mbio_ptr, void *store_ptr, int *kind, void *segytraceheader_ptr, int *error);
-  int mb_extract_segy(int verbose, void *mbio_ptr, void *store_ptr, int *sampleformat, int *kind, void *segyheader_ptr,
-		      float *segydata, int *error);
-  int mb_insert_segy(int verbose, void *mbio_ptr, void *store_ptr, int kind, void *segyheader_ptr, float *segydata, int *error);
-  int mb_ctd(int verbose, void *mbio_ptr, void *store_ptr, int *kind, int *nctd, double *time_d, double *conductivity,
-	     double *temperature, double *depth, double *salinity, double *soundspeed, int *error);
-  int mb_ancilliarysensor(int verbose, void *mbio_ptr, void *store_ptr, int *kind, int *nsensor, double *time_d, double *sensor1,
-			  double *sensor2, double *sensor3, double *sensor4, double *sensor5, double *sensor6, double *sensor7,
-			  double *sensor8, int *error);
-  int mb_copyrecord(int verbose, void *mbio_ptr, void *store_ptr, void *copy_ptr, int *error);
-  int mb_indextable(int verbose, void *mbio_ptr, int *num_indextable, void **indextable_ptr, int *error);
-  int mb_indextablefix(int verbose, void *mbio_ptr, int num_indextable, void *indextable_ptr, int *error);
-  int mb_indextableapply(int verbose, void *mbio_ptr, int num_indextable, void *indextable_ptr, int n_file, int *error);
-
-  int mb_platform_init(int verbose, void **platform_ptr, int *error);
-  int mb_platform_setinfo(int verbose, void *platform_ptr, int type, char *name, char *organization, char *documentation_url,
-			  double start_time_d, double end_time_d, int *error);
-  int mb_platform_add_sensor(int verbose, void *platform_ptr, int type, mb_longname model, mb_longname manufacturer,
-			     mb_longname serialnumber, int capability1, int capability2, int num_offsets, int num_time_latency,
-			     int *error);
-  int mb_platform_set_sensor_offset(int verbose, void *platform_ptr, int isensor, int ioffset, int position_offset_mode,
-				    double position_offset_x, double position_offset_y, double position_offset_z,
-				    int attitude_offset_mode, double attitude_offset_azimuth, double attitude_offset_roll,
-				    double attitude_offset_pitch, int *error);
-  int mb_platform_set_sensor_timelatency(int verbose, void *platform_ptr, int isensor, int time_latency_mode,
-					 double time_latency_static, int num_time_latency, double *time_latency_time_d,
-					 double *time_latency_value, int *error);
-  int mb_platform_set_source_sensor(int verbose, void *platform_ptr, int source_type, int sensor, int *error);
-  int mb_platform_deall(int verbose, void **platform_ptr, int *error);
-  int mb_platform_read(int verbose, char *platform_file, void **platform_ptr, int *error);
-  int mb_platform_write(int verbose, char *platform_file, void *platform_ptr, int *error);
-  int mb_platform_lever(int verbose, void *platform_ptr, int targetsensor, int targetsensoroffset, double heading, double roll,
-			double pitch, double *lever_x, double *lever_y, double *lever_z, int *error);
-  int mb_platform_position(int verbose, void *platform_ptr, int targetsensor, int targetsensoroffset, double navlon, double navlat,
-			   double sensordepth, double heading, double roll, double pitch, double *targetlon, double *targetlat,
-			   double *targetz, int *error);
-  int mb_platform_orientation(int verbose, void *platform_ptr, double heading, double roll, double pitch, double *platform_heading,
-			      double *platform_roll, double *platform_pitch, int *error);
-  int mb_platform_orientation_offset(int verbose, void *platform_ptr, int targetsensor, int targetsensoroffset,
-				     double *target_hdg_offset, double *target_roll_offset, double *target_pitch_offset,
-				     int *error);
-  int mb_platform_orientation_target(int verbose, void *platform_ptr, int targetsensor, int targetsensoroffset, double heading,
-				     double roll, double pitch, double *target_heading, double *target_roll, double *target_pitch,
-				     int *error);
-  int mb_platform_print(int verbose, void *platform_ptr, int *error);
-
-  void mb_platform_math_matrix_times_vector_3x1(double *A, double *b, double *Ab);
-  void mb_platform_math_matrix_times_matrix_3x3(double *A, double *B, double *AB);
-  void mb_platform_math_matrix_transpose_3x3(double *R, double *R_T);
-  void mb_platform_math_rph2rot(double *rph, double *R);
-  void mb_platform_math_rot2rph(double *R, double *rph);
-  int mb_platform_math_attitude_offset(int verbose, double target_offset_roll, double target_offset_pitch,
-				       double target_offset_heading, double source_offset_roll, double source_offset_pitch,
-				       double source_offset_heading, double *target2source_offset_roll,
-				       double *target2source_offset_pitch, double *target2source_offset_heading, int *error);
-  int mb_platform_math_attitude_platform(int verbose, double nav_attitude_roll, double nav_attitude_pitch,
-					 double nav_attitude_heading, double attitude_offset_roll, double attitude_offset_pitch,
-					 double attitude_offset_heading, double *platform_roll, double *platform_pitch,
-					 double *platform_heading, int *error);
-  int mb_platform_math_attitude_target(int verbose, double source_attitude_roll, double source_attitude_pitch,
-				       double source_attitude_heading, double target_offset_to_source_roll,
-				       double target_offset_to_source_pitch, double target_offset_to_source_heading,
-				       double *target_roll, double *target_pitch, double *target_heading, int *error);
-  int mb_platform_math_attitude_offset_corrected_by_nav(int verbose, double prev_attitude_roll, double prev_attitude_pitch,
-							double prev_attitude_heading, double target_offset_to_source_roll,
-							double target_offset_to_source_pitch,
-							double target_offset_to_source_heading, double new_attitude_roll,
-							double new_attitude_pitch, double new_attitude_heading,
-							double *corrected_offset_roll, double *corrected_offset_pitch,
-							double *corrected_offset_heading, int *error);
-  int mb_platform_math_attitude_rotate_beam(int verbose, double beam_acrosstrack, double beam_alongtrack, double beam_bath,
-					    double attitude_roll, double attitude_pitch, double attitude_heading,
-					    double *newbeam_easting, double *newbeam_northing, double *newbeam_bath, int *error);
-
-  int mb_buffer_init(int verbose, void **buff_ptr, int *error);
-  int mb_buffer_close(int verbose, void **buff_ptr, void *mbio_ptr, int *error);
-  int mb_buffer_load(int verbose, void *buff_ptr, void *mbio_ptr, int nwant, int *nload, int *nbuff, int *error);
-  int mb_buffer_dump(int verbose, void *buff_ptr, void *mbio_ptr, void *ombio_ptr, int nhold, int *ndump, int *nbuff, int *error);
-  int mb_buffer_clear(int verbose, void *buff_ptr, void *mbio_ptr, int nhold, int *ndump, int *nbuff, int *error);
-  int mb_buffer_info(int verbose, void *buff_ptr, void *mbio_ptr, int id, int *system, int *kind, int *error);
-  int mb_buffer_get_next_data(int verbose, void *buff_ptr, void *mbio_ptr, int start, int *id, int time_i[7], double *time_d,
-			      double *navlon, double *navlat, double *speed, double *heading, int *nbath, int *namp, int *nss,
-			      char *beamflag, double *bath, double *amp, double *bathacrosstrack, double *bathalongtrack,
-			      double *ss, double *ssacrosstrack, double *ssalongtrack, int *error);
-  int mb_buffer_get_next_nav(int verbose, void *buff_ptr, void *mbio_ptr, int start, int *id, int time_i[7], double *time_d,
-			     double *navlon, double *navlat, double *speed, double *heading, double *draft, double *roll,
-			     double *pitch, double *heave, int *error);
-  int mb_buffer_extract(int verbose, void *buff_ptr, void *mbio_ptr, int id, int *kind, int time_i[7], double *time_d,
-			double *navlon, double *navlat, double *speed, double *heading, int *nbath, int *namp, int *nss,
-			char *beamflag, double *bath, double *amp, double *bathacrosstrack, double *bathalongtrack, double *ss,
-			double *ssacrosstrack, double *ssalongtrack, char *comment, int *error);
-  int mb_buffer_extract_nav(int verbose, void *buff_ptr, void *mbio_ptr, int id, int *kind, int time_i[7], double *time_d,
-			    double *navlon, double *navlat, double *speed, double *heading, double *draft, double *roll,
-			    double *pitch, double *heave, int *error);
-  int mb_buffer_insert(int verbose, void *buff_ptr, void *mbio_ptr, int id, int time_i[7], double time_d, double navlon,
-		       double navlat, double speed, double heading, int nbath, int namp, int nss, char *beamflag, double *bath,
-		       double *amp, double *bathacrosstrack, double *bathalongtrack, double *ss, double *ssacrosstrack,
-		       double *ssalongtrack, char *comment, int *error);
-  int mb_buffer_insert_nav(int verbose, void *buff_ptr, void *mbio_ptr, int id, int time_i[7], double time_d, double navlon,
-			   double navlat, double speed, double heading, double draft, double roll, double pitch, double heave,
-			   int *error);
-  int mb_buffer_get_kind(int verbose, void *buff_ptr, void *mbio_ptr, int id, int *kind, int *error);
-  int mb_buffer_get_ptr(int verbose, void *buff_ptr, void *mbio_ptr, int id, void **store_ptr, int *error);
-
-  int mb_coor_scale(int verbose, double latitude, double *mtodeglon, double *mtodeglat);
-  int mb_apply_lonflip(int verbose, int lonflip, double *longitude);
-
-  int mb_error(int, int, char **);
-  int mb_notice_log_datatype(int verbose, void *mbio_ptr, int data_id);
-  int mb_notice_log_error(int verbose, void *mbio_ptr, int error_id);
-  int mb_notice_log_problem(int verbose, void *mbio_ptr, int problem_id);
-  int mb_notice_get_list(int verbose, void *mbio_ptr, int *notice_list);
-  int mb_notice_message(int verbose, int notice, char **message);
-  int mb_navint_add(int verbose, void *mbio_ptr, double time_d, double lon_easting, double lat_northing, int *error);
-  int mb_navint_interp(int verbose, void *mbio_ptr, double time_d, double heading, double rawspeed, double *lon, double *lat,
-		       double *speed, int *error);
-  int mb_navint_prjinterp(int verbose, void *mbio_ptr, double time_d, double heading, double rawspeed, double *easting,
-			  double *northing, double *speed, int *error);
-  int mb_attint_add(int verbose, void *mbio_ptr, double time_d, double heave, double roll, double pitch, int *error);
-  int mb_attint_nadd(int verbose, void *mbio_ptr, int nsamples, double *time_d, double *heave, double *roll, double *pitch,
-		     int *error);
-  int mb_attint_interp(int verbose, void *mbio_ptr, double time_d, double *heave, double *roll, double *pitch, int *error);
-  int mb_hedint_add(int verbose, void *mbio_ptr, double time_d, double heading, int *error);
-  int mb_hedint_nadd(int verbose, void *mbio_ptr, int nsamples, double *time_d, double *heading, int *error);
-  int mb_hedint_interp(int verbose, void *mbio_ptr, double time_d, double *heading, int *error);
-  int mb_depint_add(int verbose, void *mbio_ptr, double time_d, double sensordepth, int *error);
-  int mb_depint_interp(int verbose, void *mbio_ptr, double time_d, double *sensordepth, int *error);
-  int mb_altint_add(int verbose, void *mbio_ptr, double time_d, double altitude, int *error);
-  int mb_altint_interp(int verbose, void *mbio_ptr, double time_d, double *altitude, int *error);
-  int mb_loadnavdata(int verbose, char *merge_nav_file, int merge_nav_format, int merge_nav_lonflip, int *merge_nav_num,
-		     int *merge_nav_alloc, double **merge_nav_time_d, double **merge_nav_lon, double **merge_nav_lat,
-		     double **merge_nav_speed, int *error);
-  int mb_loadsensordepthdata(int verbose, char *merge_sensordepth_file, int merge_sensordepth_format, int *merge_sensordepth_num,
-			     int *merge_sensordepth_alloc, double **merge_sensordepth_time_d,
-			     double **merge_sensordepth_sensordepth, int *error);
-  int mb_loadaltitudedata(int verbose, char *merge_altitude_file, int merge_altitude_format, int *merge_altitude_num,
-			  int *merge_altitude_alloc, double **merge_altitude_time_d, double **merge_altitude_altitude, int *error);
-  int mb_loadheadingdata(int verbose, char *merge_heading_file, int merge_heading_format, int *merge_heading_num,
-			 int *merge_heading_alloc, double **merge_heading_time_d, double **merge_heading_heading, int *error);
-  int mb_loadattitudedata(int verbose, char *merge_attitude_file, int merge_attitude_format, int *merge_attitude_num,
-			  int *merge_attitude_alloc, double **merge_attitude_time_d, double **merge_attitude_roll,
-			  double **merge_attitude_pitch, double **merge_attitude_heave, int *error);
-  int mb_loadsoundspeeddata(int verbose, char *merge_soundspeed_file, int merge_soundspeed_format, int *merge_soundspeed_num,
-			    int *merge_soundspeed_alloc, double **merge_soundspeed_time_d, double **merge_soundspeed_soundspeed,
-			    int *error);
-  int mb_loadtimeshiftdata(int verbose, char *merge_timeshift_file, int merge_timeshift_format, int *merge_timeshift_num,
-			   int *merge_timeshift_alloc, double **merge_timeshift_time_d, double **merge_timeshift_timeshift,
-			   int *error);
-  int mb_apply_time_latency(int verbose, int data_num, double *data_time_d, int time_latency_mode, double time_latency_static,
-			    int time_latency_num, double *time_latency_time_d, double *time_latency_value, int *error);
-  int mb_apply_time_filter(int verbose, int data_num, double *data_time_d, double *data_value, double filter_length, int *error);
-
-  int mb_swap_check(void);
-  int mb_get_double(double *, char *, int);
-  int mb_get_int(int *, char *, int);
-
-  int mb_get_binary_short(bool swapped, void *buffer, const void *ptr);
-  int mb_get_binary_int(bool swapped, void *buffer, const void *ptr);
-  int mb_get_binary_float(bool swapped, void *buffer, const void *ptr);
-  int mb_get_binary_double(bool swapped, void *buffer, const void *ptr);
-  int mb_get_binary_long(bool swapped, void *buffer, const void *ptr);
-  int mb_put_binary_short(bool swapped, short value, void *buffer);
-  int mb_put_binary_int(bool swapped, int value, void *buffer);
-  int mb_put_binary_float(bool swapped, float value, void *buffer);
-  int mb_put_binary_double(bool swapped, double value, void *buffer);
-  int mb_put_binary_long(bool swapped, mb_s_long value, void *buffer);
-
-  int mb_get_bounds(char *text, double *bounds);
-  double mb_ddmmss_to_degree(const char *text);
-  int mb_takeoff_to_rollpitch(int verbose, double theta, double phi, double *pitch, double *roll, int *error);
-  int mb_rollpitch_to_takeoff(int verbose, double pitch, double roll, double *theta, double *phi, int *error);
-  int mb_xyz_to_takeoff(int verbose, double x, double y, double z, double *theta, double *phi, int *error);
-  int mb_lever(int verbose, double sonar_offset_x, double sonar_offset_y, double sonar_offset_z, double nav_offset_x,
-	       double nav_offset_y, double nav_offset_z, double vru_offset_x, double vru_offset_y, double vru_offset_z,
-	       double vru_pitch, double vru_roll, double *lever_x, double *lever_y, double *lever_z, int *error);
-  //int mb_mergesort(void *base, size_t nmemb, register size_t size, int (*cmp)(const void *, const void *));
-  int mb_mergesort(void *base, size_t nmemb, size_t size, int (*cmp)(const void *, const void *));
-  int mb_double_compare(const void *a, const void *b);
-  int mb_int_compare(const void *a, const void *b);
-  int mb_edit_compare(const void *a, const void *b);
-  int mb_edit_compare_coarse(const void *a, const void *b);
-  void hilbert(int n, double delta[], double kappa[]);
-  void hilbert2(int n, double data[]);
-
-  int mb_absorption(int verbose, double frequency, double temperature, double salinity, double depth, double ph, double soundspeed,
-		    double *absorption, int *error);
-  int mb_potential_temperature(int verbose, double temperature, double salinity, double pressure, double *potential_temperature,
-			       int *error);
-  int mb_seabird_density(int verbose, double salinity, double temperature,
-			 double pressure, double *density, int *error);
-  int mb_seabird_depth(int verbose, double pressure, double latitude, double *depth, int *error);
-  int mb_seabird_salinity(int verbose, double conductivity, double temperature,
-			  double pressure, double *salinity, int *error);
-  int mb_seabird_soundspeed(int verbose, int algorithm, double salinity,
-			    double temperature, double pressure,
-			    double *soundspeed, int *error);
-
-  int mb_mem_list_enable(int verbose, int *error);
-  int mb_mem_list_disable(int verbose, int *error);
-  int mb_mem_debug_on(int verbose, int *error);
-  int mb_mem_debug_off(int verbose, int *error);
-  int mb_malloc(int verbose, size_t size, void **ptr, int *error);
-  int mb_realloc(int verbose, size_t size, void **ptr, int *error);
-  int mb_free(int verbose, void **ptr, int *error);
-  int mb_mallocd(int verbose, const char *sourcefile, int sourceline, size_t size, void **ptr, int *error);
-  int mb_reallocd(int verbose, const char *sourcefile, int sourceline, size_t size, void **ptr, int *error);
-  int mb_freed(int verbose, const char *sourcefile, int sourceline, void **ptr, int *error);
-  int mb_memory_clear(int verbose, int *error);
-  int mb_memory_status(int verbose, int *nalloc, int *nallocmax, int *overflow, size_t *allocsize, int *error);
-  int mb_memory_list(int verbose, int *error);
-  int mb_register_array(int verbose, void *mbio_ptr, int type, size_t size, void **handle, int *error);
-  int mb_update_arrays(int verbose, void *mbio_ptr, int nbath, int namp, int nss, int *error);
-  int mb_update_arrayptr(int verbose, void *mbio_ptr, void **handle, int *error);
-  int mb_list_arrays(int verbose, void *mbio_ptr, int *error);
-  int mb_deall_ioarrays(int verbose, void *mbio_ptr, int *error);
-
-  /// Return epoch time (since 1/1/1970) corresponding to
-  /// input yyyy mm dd hh mm ss usec in time_i array
-  int mb_get_time(int verbose, int time_i[7], double *time_d);
-  
-  int mb_get_date(int verbose, double time_d, int time_i[7]);
-  int mb_get_date_string(int verbose, double time_d, char *string);
-  int mb_get_jtime(int verbose, int time_i[7], int time_j[5]);
-  int mb_get_itime(int verbose, int time_j[5], int time_i[7]);
-  int mb_fix_y2k(int verbose, int year_short, int *year_long);
-  int mb_unfix_y2k(int verbose, int year_long, int *year_short);
-
-  int mb_proj_init(int verbose, char *projection, void **pjptr, int *error);
-  int mb_proj_free(int verbose, void **pjptr, int *error);
-  int mb_proj_forward(int verbose, void *pjptr, double lon, double lat, double *easting, double *northing, int *error);
-  int mb_proj_inverse(int verbose, void *pjptr, double easting, double northing, double *lon, double *lat, int *error);
-  int mb_geod_init(int verbose, double radius_equatorial, double flattening, void **g_ptr, int *error);
-  int mb_geod_free(int verbose, void **g_ptr, int *error);
-  int mb_geod_inverse(int verbose, void *g_ptr,
-		      double lat1, double lon1, double lat2, double lon2,
-		      double *distance, double *azimuth1, double *azimuth2, int *error);
-
-  /* mb_spline function prototypes */
-  int mb_spline_init(int verbose, const double *x, const double *y, int n, double yp1, double ypn, double *y2, int *error);
-  int mb_spline_interp(int verbose, const double *xa, const double *ya, double *y2a, int n, double x, double *y, int *i, int *error);
-  int mb_linear_interp(int verbose, const double *xa, const double *ya, int n, double x, double *y, int *i, int *error);
-  int mb_linear_interp_longitude(int verbose, const double *xa, const double *ya, int n, double x, double *y, int *i, int *error);
-  int mb_linear_interp_latitude(int verbose, const double *xa, const double *ya, int n, double x, double *y, int *i, int *error);
-  int mb_linear_interp_heading(int verbose, const double *xa, const double *ya, int n, double x, double *y, int *i, int *error);
-
-  int mb_swap_check();
-  int mb_swap_float(float *a);
-  int mb_swap_double(double *a);
-  int mb_swap_long(mb_s_long *a);
-
-  int mb_beaudoin(int verbose, mb_3D_orientation tx_align, mb_3D_orientation tx_orientation, double tx_steer,
-		  mb_3D_orientation rx_align, mb_3D_orientation rx_orientation, double rx_steer, double reference_heading,
-		  double *beamAzimuth, double *beamDepression, int *error);
-  int mb_beaudoin_unrotate(int verbose, mb_3D_vector orig, mb_3D_orientation rotate, mb_3D_vector *final, int *error);
-
-  /* mb_rt function prototypes */
-  int mb_rt_init(int verbose, int number_node, double *depth, double *velocity, void **modelptr, int *error);
-  int mb_rt_deall(int verbose, void **modelptr, int *error);
-  int mb_rt(int verbose, void *modelptr, double source_depth, double source_angle, double end_time, int ssv_mode,
-	    double surface_vel, double null_angle, int nplot_max,
-	    int *nplot, double *xplot, double *zplot, double *tplot,
-	    double *x, double *z, double *travel_time, int *ray_stat, int *error);
-=======
 /* MBIO core function prototypes */
 int mb_version(int verbose, char *version_string, int *version_id, int *version_major, int *version_minor, int *version_archive,
                int *error);
@@ -1231,7 +772,6 @@
 int mb_bitpack_getbytestowrite(void *mbbpptr);
 bool mb_bitpack_readvalue(void *mbbpptr, unsigned int* value);
 bool mb_bitpack_writevalue(void *mbbpptr, unsigned int value); 
->>>>>>> 834125f0
 
 #ifdef __cplusplus
 }  /* extern "C" */
