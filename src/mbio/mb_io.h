/*--------------------------------------------------------------------
 *    The MB-system:  mb_io.h  1/19/93
 *
 *    Copyright (c) 1993-2019 by
 *    David W. Caress (caress@mbari.org)
 *      Monterey Bay Aquarium Research Institute
 *      Moss Landing, CA 95039
 *    and Dale N. Chayes (dale@ldeo.columbia.edu)
 *      Lamont-Doherty Earth Observatory
 *      Palisades, NY 10964
 *
 *    See README file for copying and redistribution conditions.
 *--------------------------------------------------------------------*/
/*
 * mb_io.h defines data structures used by MBIO "mb_" functions
 * to store parameters relating to reading data from or writing
 * data to a single multibeam data file.
 *
 * Author:  D. W. Caress
 * Date:  January 19, 1993
 *
 */

#ifndef MB_IO_H_
#define MB_IO_H_

#include "mb_define.h"
#include "mb_status.h"
#include "mb_process.h"

#ifdef MBTRN_ENABLED
<<<<<<< HEAD
//#include "mbtrn.h"
=======
>>>>>>> 7b3c5370
#include "r7k-reader.h"
#include "r7kc.h"
#include "msocket.h"
#include "mfile.h"
#include "merror.h"
#endif

/* ---------------------------------------------------------------------------*/
/* Survey Platform definitions and structures for the
 * mb_platform_*() functions */

/* survey platform type defines */
typedef enum {
    MB_PLATFORM_NONE,
    MB_PLATFORM_SURFACE_VESSEL,
    MB_PLATFORM_TOW_BODY,
    MB_PLATFORM_ROV,
    MB_PLATFORM_AUV,
    MB_PLATFORM_AIRCRAFT,
    MB_PLATFORM_SATELLITE,
    MB_PLATFORM_MOORING,
    MB_PLATFORM_FIXED,
} mb_platform_enum;

#ifdef __cplusplus
extern "C" {
#endif
const char *mb_platform_type(mb_platform_enum platform);
#ifdef __cplusplus
}  /* extern "C" */
#endif

/* survey platform data source sensor defines */
#define MB_PLATFORM_SOURCE_NONE 0
#define MB_PLATFORM_SOURCE_BATHYMETRY 1
#define MB_PLATFORM_SOURCE_BATHYMETRY1 2
#define MB_PLATFORM_SOURCE_BATHYMETRY2 3
#define MB_PLATFORM_SOURCE_BATHYMETRY3 4
#define MB_PLATFORM_SOURCE_BACKSCATTER 5
#define MB_PLATFORM_SOURCE_BACKSCATTER1 6
#define MB_PLATFORM_SOURCE_BACKSCATTER2 7
#define MB_PLATFORM_SOURCE_BACKSCATTER3 8
#define MB_PLATFORM_SOURCE_SUBBOTTOM 9
#define MB_PLATFORM_SOURCE_SUBBOTTOM1 10
#define MB_PLATFORM_SOURCE_SUBBOTTOM2 11
#define MB_PLATFORM_SOURCE_SUBBOTTOM3 12
#define MB_PLATFORM_SOURCE_POSITION 13
#define MB_PLATFORM_SOURCE_POSITION1 14
#define MB_PLATFORM_SOURCE_POSITION2 15
#define MB_PLATFORM_SOURCE_POSITION3 16
#define MB_PLATFORM_SOURCE_DEPTH 17
#define MB_PLATFORM_SOURCE_DEPTH1 18
#define MB_PLATFORM_SOURCE_DEPTH2 19
#define MB_PLATFORM_SOURCE_DEPTH3 20
#define MB_PLATFORM_SOURCE_HEADING 21
#define MB_PLATFORM_SOURCE_HEADING1 22
#define MB_PLATFORM_SOURCE_HEADING2 23
#define MB_PLATFORM_SOURCE_HEADING3 24
#define MB_PLATFORM_SOURCE_ROLLPITCH 25
#define MB_PLATFORM_SOURCE_ROLLPITCH1 26
#define MB_PLATFORM_SOURCE_ROLLPITCH2 27
#define MB_PLATFORM_SOURCE_ROLLPITCH3 28
#define MB_PLATFORM_SOURCE_HEAVE 29
#define MB_PLATFORM_SOURCE_HEAVE1 30
#define MB_PLATFORM_SOURCE_HEAVE2 31
#define MB_PLATFORM_SOURCE_HEAVE3 32

/* survey sensor time latency defines */
#define MB_SENSOR_TIME_LATENCY_NONE 0
#define MB_SENSOR_TIME_LATENCY_STATIC 1
#define MB_SENSOR_TIME_LATENCY_MODEL 2
#define MB_SENSOR_POSITION_OFFSET_NONE 0
#define MB_SENSOR_POSITION_OFFSET_STATIC 1
#define MB_SENSOR_ATTITUDE_OFFSET_NONE 0
#define MB_SENSOR_ATTITUDE_OFFSET_STATIC 1

/* survey platform sensor type defines */
#define NUM_MB_SENSOR_TYPES 22
#define MB_SENSOR_TYPE_NONE 0
#define MB_SENSOR_TYPE_SONAR_ECHOSOUNDER 10
#define MB_SENSOR_TYPE_SONAR_MULTIECHOSOUNDER 11
#define MB_SENSOR_TYPE_SONAR_SIDESCAN 20
#define MB_SENSOR_TYPE_SONAR_INTERFEROMETRY 21
#define MB_SENSOR_TYPE_SONAR_MULTIBEAM 30
#define MB_SENSOR_TYPE_SONAR_MULTIBEAM_TWOHEAD 31
#define MB_SENSOR_TYPE_SONAR_SUBBOTTOM 40
#define MB_SENSOR_TYPE_CAMERA_MONO 50
#define MB_SENSOR_TYPE_CAMERA_STEREO 51
#define MB_SENSOR_TYPE_CAMERA_VIDEO 52
#define MB_SENSOR_TYPE_LIDAR_SCAN 60
#define MB_SENSOR_TYPE_LIDAR_SWATH 61
#define MB_SENSOR_TYPE_POSITION 70
#define MB_SENSOR_TYPE_COMPASS 80
#define MB_SENSOR_TYPE_VRU 90
#define MB_SENSOR_TYPE_IMU 100
#define MB_SENSOR_TYPE_INS 101
#define MB_SENSOR_TYPE_INS_WITH_PRESSURE 102
#define MB_SENSOR_TYPE_CTD 110
#define MB_SENSOR_TYPE_PRESSURE 111
#define MB_SENSOR_TYPE_SOUNDSPEED 120
static int mb_sensor_type_id[] = {
    MB_SENSOR_TYPE_NONE,                    // 0
    MB_SENSOR_TYPE_SONAR_ECHOSOUNDER,       // 10
    MB_SENSOR_TYPE_SONAR_MULTIECHOSOUNDER,  // 11
    MB_SENSOR_TYPE_SONAR_SIDESCAN,          // 20
    MB_SENSOR_TYPE_SONAR_INTERFEROMETRY,    // 21
    MB_SENSOR_TYPE_SONAR_MULTIBEAM,         // 30
    MB_SENSOR_TYPE_SONAR_MULTIBEAM_TWOHEAD, // 31
    MB_SENSOR_TYPE_SONAR_SUBBOTTOM,         // 40
    MB_SENSOR_TYPE_CAMERA_MONO,             // 50
    MB_SENSOR_TYPE_CAMERA_STEREO,           // 51
    MB_SENSOR_TYPE_CAMERA_VIDEO,            // 52
    MB_SENSOR_TYPE_LIDAR_SCAN,              // 60
    MB_SENSOR_TYPE_LIDAR_SWATH,             // 61
    MB_SENSOR_TYPE_POSITION,                // 70
    MB_SENSOR_TYPE_COMPASS,                 // 80
    MB_SENSOR_TYPE_VRU,                     // 90
    MB_SENSOR_TYPE_IMU,                     // 100
    MB_SENSOR_TYPE_INS,                     // 101
    MB_SENSOR_TYPE_INS_WITH_PRESSURE,       // 102
    MB_SENSOR_TYPE_CTD,                     // 110
    MB_SENSOR_TYPE_PRESSURE,                // 111
    MB_SENSOR_TYPE_SOUNDSPEED,              // 120
};
static char *mb_sensor_type_string[] = {"Unknown sensor type",
                                        "Sonar echosounder",
                                        "Sonar multiechosounder",
                                        "Sonar sidescan",
                                        "Sonar interferometry",
                                        "Sonar multibeam",
                                        "Sonar multibeam twohead",
                                        "Sonar subbottom",
                                        "Camera mono",
                                        "Camera stereo",
                                        "Camera video",
                                        "Lidar scan",
                                        "Lidar swath",
                                        "Position",
                                        "Compass",
                                        "VRU",
                                        "IMU",
                                        "INS",
                                        "INS with pressure",
                                        "CTD",
                                        "Pressure",
                                        "Soundspeed"};

/* survey platform sensor capability bitmask defines */
#define MB_SENSOR_CAPABILITY1_NONE 0x00000000          // All bits = 0
#define MB_SENSOR_CAPABILITY1_POSITION 0x00000001      // Bit 0 = 1
#define MB_SENSOR_CAPABILITY1_DEPTH 0x00000002         // Bit 1 = 2
#define MB_SENSOR_CAPABILITY1_ALTITUDE 0x00000004      // Bit 2 = 4
#define MB_SENSOR_CAPABILITY1_VELOCITY 0x00000008      // Bit 3 = 8
#define MB_SENSOR_CAPABILITY1_ACCELERATION 0x00000010  // Bit 4 = 16
#define MB_SENSOR_CAPABILITY1_PRESSURE 0x00000020      // Bit 5 = 32
#define MB_SENSOR_CAPABILITY1_ROLLPITCH 0x00000040     // Bit 6 = 64
#define MB_SENSOR_CAPABILITY1_HEADING 0x00000080       // Bit 7 = 128
#define MB_SENSOR_CAPABILITY1_HEAVE 0x00000100         // Bit 8 = 256
#define MB_SENSOR_CAPABILITY1_UNUSED09 0x00000200      // Bit 9 = 512
#define MB_SENSOR_CAPABILITY1_UNUSED10 0x00000400      // Bit 10 = 1024
#define MB_SENSOR_CAPABILITY1_UNUSED11 0x00000800      // Bit 11 = 2048
#define MB_SENSOR_CAPABILITY1_UNUSED12 0x00001000      // Bit 12 = 4096
#define MB_SENSOR_CAPABILITY1_TEMPERATURE 0x00002000   // Bit 13 = 8192
#define MB_SENSOR_CAPABILITY1_CONDUCTIVITY 0x00004000  // Bit 14 = 16384
#define MB_SENSOR_CAPABILITY1_SALINITY 0x00008000      // Bit 15 = 32768
#define MB_SENSOR_CAPABILITY1_SOUNDSPEED 0x00010000    // Bit 16 = 65536
#define MB_SENSOR_CAPABILITY1_UNUSED17 0x00020000      // Bit 17= 131072
#define MB_SENSOR_CAPABILITY1_UNUSED18 0x00040000      // Bit 18 = 262144
#define MB_SENSOR_CAPABILITY1_UNUSED19 0x00080000      // Bit 19 = 524288
#define MB_SENSOR_CAPABILITY1_GRAVITY 0x00100000       // Bit 20 = 1048576
#define MB_SENSOR_CAPABILITY1_UNUSED21 0x00200000      // Bit 21 = 2097152
#define MB_SENSOR_CAPABILITY1_UNUSED22 0x00400000      // Bit 22 = 4194304
#define MB_SENSOR_CAPABILITY1_UNUSED23 0x00800000      // Bit 23 = 8388608
#define MB_SENSOR_CAPABILITY1_MAGNETICFIELD 0x01000000 // Bit 24 = 16777216
#define MB_SENSOR_CAPABILITY1_UNUSED25 0x02000000      // Bit 25 = 33554432
#define MB_SENSOR_CAPABILITY1_UNUSED26 0x04000000      // Bit 26 = 67108864
#define MB_SENSOR_CAPABILITY1_UNUSED27 0x08000000      // Bit 27 = 134217728
#define MB_SENSOR_CAPABILITY1_UNUSED28 0x10000000      // Bit 28 = 268435456
#define MB_SENSOR_CAPABILITY1_UNUSED29 0x20000000      // Bit 29 = 536870912
#define MB_SENSOR_CAPABILITY1_UNUSED30 0x40000000      // Bit 30 = 1073741824
#define MB_SENSOR_CAPABILITY1_UNUSED31 0x80000000      // Bit 31 = 2147483648
#define mb_check_sensor_capability1_position(F) ((int)(F & MB_SENSOR_CAPABILITY1_POSITION))
#define mb_check_sensor_capability1_depth(F) ((int)(F & MB_SENSOR_CAPABILITY1_DEPTH))
#define mb_check_sensor_capability1_altitude(F) ((int)(F & MB_SENSOR_CAPABILITY1_ALTITUDE))
#define mb_check_sensor_capability1_velocity(F) ((int)(F & MB_SENSOR_CAPABILITY1_VELOCITY))
#define mb_check_sensor_capability1_acceleration(F) ((int)(F & MB_SENSOR_CAPABILITY1_ACCELERATION))
#define mb_check_sensor_capability1_pressure(F) ((int)(F & MB_SENSOR_CAPABILITY1_PRESSURE))
#define mb_check_sensor_capability1_rollpitch(F) ((int)(F & MB_SENSOR_CAPABILITY1_ROLLPITCH))
#define mb_check_sensor_capability1_heading(F) ((int)(F & MB_SENSOR_CAPABILITY1_HEADING))
#define mb_check_sensor_capability1_heading(F) ((int)(F & MB_SENSOR_CAPABILITY1_HEADING))
#define mb_check_sensor_capability1_unused09(F) ((int)(F & MB_SENSOR_CAPABILITY1_UNUSED09))
#define mb_check_sensor_capability1_unused10(F) ((int)(F & MB_SENSOR_CAPABILITY1_UNUSED10))
#define mb_check_sensor_capability1_unused11(F) ((int)(F & MB_SENSOR_CAPABILITY1_UNUSED11))
#define mb_check_sensor_capability1_unused12(F) ((int)(F & MB_SENSOR_CAPABILITY1_UNUSED12))
#define mb_check_sensor_capability1_temperature(F) ((int)(F & MB_SENSOR_CAPABILITY1_TEMPERATURE))
#define mb_check_sensor_capability1_conductivity(F) ((int)(F & MB_SENSOR_CAPABILITY1_CONDUCTIVITY))
#define mb_check_sensor_capability1_salinity(F) ((int)(F & MB_SENSOR_CAPABILITY1_SALINITY))
#define mb_check_sensor_capability1_soundspeed(F) ((int)(F & MB_SENSOR_CAPABILITY1_SOUNDSPEED))
#define mb_check_sensor_capability1_unused17(F) ((int)(F & MB_SENSOR_CAPABILITY1_UNUSED17))
#define mb_check_sensor_capability1_unused18(F) ((int)(F & MB_SENSOR_CAPABILITY1_UNUSED18))
#define mb_check_sensor_capability1_unused19(F) ((int)(F & MB_SENSOR_CAPABILITY1_UNUSED19))
#define mb_check_sensor_capability1_gravity(F) ((int)(F & MB_SENSOR_CAPABILITY1_GRAVITY))
#define mb_check_sensor_capability1_unused21(F) ((int)(F & MB_SENSOR_CAPABILITY1_UNUSED21))
#define mb_check_sensor_capability1_unused22(F) ((int)(F & MB_SENSOR_CAPABILITY1_UNUSED22))
#define mb_check_sensor_capability1_unused23(F) ((int)(F & MB_SENSOR_CAPABILITY1_UNUSED23))
#define mb_check_sensor_capability1_magneticfield(F) ((int)(F & MB_SENSOR_CAPABILITY1_MAGNETICFIELD))
#define mb_check_sensor_capability1_unused25(F) ((int)(F & MB_SENSOR_CAPABILITY1_UNUSED25))
#define mb_check_sensor_capability1_unused26(F) ((int)(F & MB_SENSOR_CAPABILITY1_UNUSED26))
#define mb_check_sensor_capability1_unused27(F) ((int)(F & MB_SENSOR_CAPABILITY1_UNUSED27))
#define mb_check_sensor_capability1_unused28(F) ((int)(F & MB_SENSOR_CAPABILITY1_UNUSED28))
#define mb_check_sensor_capability1_unused29(F) ((int)(F & MB_SENSOR_CAPABILITY1_UNUSED29))
#define mb_check_sensor_capability1_unused30(F) ((int)(F & MB_SENSOR_CAPABILITY1_UNUSED30))
#define mb_check_sensor_capability1_unused31(F) ((int)(F & MB_SENSOR_CAPABILITY1_UNUSED31))

#define MB_SENSOR_CAPABILITY2_NONE 0x00000000                           // All bits = 0
#define MB_SENSOR_CAPABILITY2_TOPOGRAPHY_ECHOSOUNDER 0x00000001         // Bit 0 = 1
#define MB_SENSOR_CAPABILITY2_TOPOGRAPHY_INTERFEROMETRY 0x00000002      // Bit 1 = 2
#define MB_SENSOR_CAPABILITY2_TOPOGRAPHY_SASS 0x00000004                // Bit 2 = 4
#define MB_SENSOR_CAPABILITY2_TOPOGRAPHY_MULTIBEAM 0x00000008           // Bit 3 = 8
#define MB_SENSOR_CAPABILITY2_TOPOGRAPHY_PHOTOGRAMMETRY 0x00000010      // Bit 4 = 16
#define MB_SENSOR_CAPABILITY2_TOPOGRAPHY_STRUCTUREFROMMOTION 0x00000020 // Bit 5 = 32
#define MB_SENSOR_CAPABILITY2_TOPOGRAPHY_LIDAR 0x00000040               // Bit 6 = 64
#define MB_SENSOR_CAPABILITY2_TOPOGRAPHY_STRUCTUREDLIGHT 0x00000080     // Bit 7 = 128
#define MB_SENSOR_CAPABILITY2_TOPOGRAPHY_LASERSCANNER 0x00000100        // Bit 8 = 256
#define MB_SENSOR_CAPABILITY2_UNUSED09 0x00000200                       // Bit 9 = 512
#define MB_SENSOR_CAPABILITY2_UNUSED10 0x00000400                       // Bit 10 = 1024
#define MB_SENSOR_CAPABILITY2_UNUSED11 0x00000800                       // Bit 11 = 2048
#define MB_SENSOR_CAPABILITY2_BACKSCATTER_ECHOSOUNDER 0x00001000        // Bit 12 = 4096
#define MB_SENSOR_CAPABILITY2_BACKSCATTER_SIDESCAN 0x00002000           // Bit 13 = 8192
#define MB_SENSOR_CAPABILITY2_BACKSCATTER_INTERFEROMETRY 0x00004000     // Bit 14 = 16384
#define MB_SENSOR_CAPABILITY2_BACKSCATTER_SASS 0x00008000               // Bit 15 = 32768
#define MB_SENSOR_CAPABILITY2_BACKSCATTER_MULTIBEAM 0x00010000          // Bit 16 = 65536
#define MB_SENSOR_CAPABILITY2_BACKSCATTER_LIDAR 0x00020000              // Bit 17= 131072
#define MB_SENSOR_CAPABILITY2_BACKSCATTER_STRUCTUREDLIGHT 0x00040000    // Bit 18 = 262144
#define MB_SENSOR_CAPABILITY2_BACKSCATTER_LASERSCANNER 0x00080000       // Bit 19 = 524288
#define MB_SENSOR_CAPABILITY2_UNUSED20 0x00100000                       // Bit 20 = 1048576
#define MB_SENSOR_CAPABILITY2_SUBBOTTOM_ECHOSOUNDER 0x00200000          // Bit 21 = 2097152
#define MB_SENSOR_CAPABILITY2_SUBBOTTOM_CHIRP 0x00400000                // Bit 22 = 4194304
#define MB_SENSOR_CAPABILITY2_UNUSED23 0x00800000                       // Bit 23 = 8388608
#define MB_SENSOR_CAPABILITY2_PHOTOGRAPHY 0x01000000                    // Bit 24 = 16777216
#define MB_SENSOR_CAPABILITY2_STEREOPHOTOGRAPHY 0x02000000              // Bit 25 = 33554432
#define MB_SENSOR_CAPABILITY2_VIDEO 0x04000000                          // Bit 26 = 67108864
#define MB_SENSOR_CAPABILITY2_STEREOVIDEO 0x08000000                    // Bit 27 = 134217728
#define MB_SENSOR_CAPABILITY2_UNUSED28 0x10000000                       // Bit 28 = 268435456
#define MB_SENSOR_CAPABILITY2_UNUSED29 0x20000000                       // Bit 29 = 536870912
#define MB_SENSOR_CAPABILITY2_UNUSED30 0x40000000                       // Bit 30 = 1073741824
#define MB_SENSOR_CAPABILITY2_UNUSED31 0x80000000                       // Bit 31 = 2147483648
#define mb_check_sensor_capability2_topography_echosounder(F) ((int)(F & MB_SENSOR_CAPABILITY2_TOPOGRAPHY_ECHOSOUNDER))
#define mb_check_sensor_capability2_topography_interferometry(F) ((int)(F & MB_SENSOR_CAPABILITY2_TOPOGRAPHY_INTERFEROMETRY))
#define mb_check_sensor_capability2_topography_sass(F) ((int)(F & MB_SENSOR_CAPABILITY2_TOPOGRAPHY_SASS))
#define mb_check_sensor_capability2_topography_multibeam(F) ((int)(F & MB_SENSOR_CAPABILITY2_TOPOGRAPHY_MULTIBEAM))
#define mb_check_sensor_capability2_topography_photogrammetry(F) ((int)(F & MB_SENSOR_CAPABILITY2_TOPOGRAPHY_PHOTOGRAMMETRY))
#define mb_check_sensor_capability2_topography_structurefrommotion(F)                                                            \
  ((int)(F & MB_SENSOR_CAPABILITY2_TOPOGRAPHY_STRUCTUREFROMMOTION))
#define mb_check_sensor_capability2_topography_lidar(F) ((int)(F & MB_SENSOR_CAPABILITY2_TOPOGRAPHY_LIDAR))
#define mb_check_sensor_capability2_topography_structuredlight(F) ((int)(F & MB_SENSOR_CAPABILITY2_TOPOGRAPHY_STRUCTUREDLIGHT))
#define mb_check_sensor_capability2_topography_laserscanner(F) ((int)(F & MB_SENSOR_CAPABILITY2_TOPOGRAPHY_LASERSCANNER))
#define mb_check_sensor_capability2_unused09(F) ((int)(F & MB_SENSOR_CAPABILITY2_UNUSED09))
#define mb_check_sensor_capability2_unused10(F) ((int)(F & MB_SENSOR_CAPABILITY2_UNUSED10))
#define mb_check_sensor_capability2_unused11(F) ((int)(F & MB_SENSOR_CAPABILITY2_UNUSED11))
#define mb_check_sensor_capability2_backscatter_echosounder(F) ((int)(F & MB_SENSOR_CAPABILITY2_BACKSCATTER_ECHOSOUNDER))
#define mb_check_sensor_capability2_backscatter_sidescan(F) ((int)(F & MB_SENSOR_CAPABILITY2_BACKSCATTER_SIDESCAN))
#define mb_check_sensor_capability2_backscatter_interferometry(F) ((int)(F & MB_SENSOR_CAPABILITY2_BACKSCATTER_INTERFEROMETRY))
#define mb_check_sensor_capability2_backscatter_sass(F) ((int)(F & MB_SENSOR_CAPABILITY2_BACKSCATTER_SASS))
#define mb_check_sensor_capability2_backscatter_multibeam(F) ((int)(F & MB_SENSOR_CAPABILITY2_BACKSCATTER_MULTIBEAM))
#define mb_check_sensor_capability2_backscatter_lidar(F) ((int)(F & MB_SENSOR_CAPABILITY2_BACKSCATTER_LIDAR))
#define mb_check_sensor_capability2_backscatter_structuredlight(F) ((int)(F & MB_SENSOR_CAPABILITY2_BACKSCATTER_STRUCTUREDLIGHT))
#define mb_check_sensor_capability2_backscatter_laserscanner(F) ((int)(F & MB_SENSOR_CAPABILITY2_BACKSCATTER_LASERSCANNER))
#define mb_check_sensor_capability2_unused20(F) ((int)(F & MB_SENSOR_CAPABILITY2_UNUSED20))
#define mb_check_sensor_capability2_subbottom_echosounder(F) ((int)(F & MB_SENSOR_CAPABILITY2_SUBBOTTOM_ECHOSOUNDER))
#define mb_check_sensor_capability2_subbottom_chirp(F) ((int)(F & MB_SENSOR_CAPABILITY2_SUBBOTTOM_CHIRP))
#define mb_check_sensor_capability2_unused23(F) ((int)(F & MB_SENSOR_CAPABILITY2_UNUSED23))
#define mb_check_sensor_capability2_photography(F) ((int)(F & MB_SENSOR_CAPABILITY2_PHOTOGRAPHY))
#define mb_check_sensor_capability2_stereophotography(F) ((int)(F & MB_SENSOR_CAPABILITY2_STEREOPHOTOGRAPHY))
#define mb_check_sensor_capability2_video(F) ((int)(F & MB_SENSOR_CAPABILITY2_VIDEO))
#define mb_check_sensor_capability2_stereovideo(F) ((int)(F & MB_SENSOR_CAPABILITY2_STEREOVIDEO))
#define mb_check_sensor_capability2_unused28(F) ((int)(F & MB_SENSOR_CAPABILITY2_UNUSED28))
#define mb_check_sensor_capability2_unused29(F) ((int)(F & MB_SENSOR_CAPABILITY2_UNUSED29))
#define mb_check_sensor_capability2_unused30(F) ((int)(F & MB_SENSOR_CAPABILITY2_UNUSED30))
#define mb_check_sensor_capability2_unused31(F) ((int)(F & MB_SENSOR_CAPABILITY2_UNUSED31))

/* survey platform definition structures */
struct mb_sensor_offset_struct {
  int position_offset_mode;
  double position_offset_x;
  double position_offset_y;
  double position_offset_z;

  int attitude_offset_mode;
  double attitude_offset_heading;
  double attitude_offset_roll;
  double attitude_offset_pitch;

  FILE *ofp; /* file pointer for integrated nav output by mbpreprocess */
};

struct mb_sensor_struct {
  int type;
  mb_longname model;
  mb_longname manufacturer;
  mb_longname serialnumber;
  int capability1; /* bitmask indicating position and attitude capabilities */
  int capability2; /* bitmask indicating mapping and imaging capabilities */
  int num_offsets; /* most sensors have one set of offsets, multibeam sonars
                    * have two sets of offsets, one for the transmit and
                    * one for the receive array */
  int num_offsets_alloc;
  struct mb_sensor_offset_struct *offsets;

  int time_latency_mode;
  double time_latency_static;
  int num_time_latency;
  int num_time_latency_alloc;
  double *time_latency_time_d;
  double *time_latency_value;
};
struct mb_platform_struct {
  int type;
  mb_longname name;
  mb_longname organization;
  mb_longname documentation_url;
  double start_time_d;
  double end_time_d;
  int start_time_i[7];
  int end_time_i[7];

  int source_bathymetry;
  int source_bathymetry1;
  int source_bathymetry2;
  int source_bathymetry3;
  int source_backscatter;
  int source_backscatter1;
  int source_backscatter2;
  int source_backscatter3;
  int source_subbottom;
  int source_subbottom1;
  int source_subbottom2;
  int source_subbottom3;
  int source_position;
  int source_position1;
  int source_position2;
  int source_position3;
  int source_depth;
  int source_depth1;
  int source_depth2;
  int source_depth3;
  int source_heading;
  int source_heading1;
  int source_heading2;
  int source_heading3;
  int source_rollpitch;
  int source_rollpitch1;
  int source_rollpitch2;
  int source_rollpitch3;
  int source_heave;
  int source_heave1;
  int source_heave2;
  int source_heave3;

  int num_sensors;
  int num_sensors_alloc;
  struct mb_sensor_struct *sensors;
};

/* ---------------------------------------------------------------------------*/
/* MBIO data storage and control structures */

/* MBIO file index storage structure */
struct mb_io_indextable_struct {
    int file_index;
    int total_index_org;
    int total_index_sorted;
    int subsensor;
    int subsensor_index;
    double time_d_org;
    double time_d_corrected;
    long offset;
    size_t size;
    mb_u_char kind;
    mb_u_char read;
};

/* MBIO ping storage structure */
struct mb_io_ping_struct {
  double time_d;
  double navlon;
  double navlat;
  double speed;
  double heading;
  double distance;
  double altitude;
  double sonardepth;
  int nbath;
  int namp;
  int nss;
  char *beamflag;
  double *bath;
  double *bathlon;
  double *bathlat;
  double *amp;
  double *ss;
  double *sslon;
  double *sslat;
};

/* MBIO input/output control structure */
struct mb_io_struct {
<<<<<<< HEAD
	/* system byte swapping */
	int byteswapped; /* 0 = unswapped, 1 = swapped (Intel byte order) */

	/* format parameters */
	int format;           /* data format id */
	int system;           /* sonar system id */
	int beams_bath_max;   /* maximum number of bathymetry beams */
	int beams_amp_max;    /* maximum number of amplitude beams
	                  - either 0 or = beams_bath */
	int pixels_ss_max;    /* maximum number of sidescan pixels */
	int beams_bath_alloc; /* allocated number of bathymetry beams */
	int beams_amp_alloc;  /* allocated number of amplitude beams */
	int pixels_ss_alloc;  /* allocated number of sidescan pixels */
	char format_name[MB_NAME_LENGTH];
	char system_name[MB_NAME_LENGTH];
	char format_description[MB_DESCRIPTION_LENGTH];
	int numfile;             /* the number of parallel files required for i/o */
	int filetype;            /* type of files used (normal, single normal, xdr, or gsf) */
	int filemode;            /* file mode (read or write) */
	int variable_beams;      /* if true then number of beams variable */
	int traveltime;          /* if true then traveltime and angle data supported */
	int beam_flagging;       /* if true then beam flagging supported */
	int platform_source;     /* data record type containing sensor offsets */
	int nav_source;          /* data record type containing the primary navigation */
	int sensordepth_source;  /* data record type containing the primary sensordepth */
	int heading_source;      /* data record type containing the primary heading */
	int attitude_source;     /* data record type containing the primary attitude */
	int svp_source;          /* data record type containing the primary svp */
	double beamwidth_xtrack; /* nominal acrosstrack beamwidth */
	double beamwidth_ltrack; /* nominal alongtrack beamwidth */

	/* control parameters - see mbio manual pages for explanation */
	int pings;        /* controls ping averaging */
	int lonflip;      /* controls longitude range */
	double bounds[4]; /* locations bounds of acceptable data */
	int btime_i[7];   /* beginning time of acceptable data */
	int etime_i[7];   /* ending time of acceptable data */
	double btime_d;   /* beginning time of acceptable data
	              in "_d" format (unix seconds) */
	double etime_d;   /* ending time of acceptable data
	              in "_d" format (unix seconds) */
	double speedmin;  /* minimum ship speed of acceptable data
	              in km/hr */
	double timegap;   /* maximum time between pings without
	              a data gap */
#ifdef MBTRN_ENABLED
    /* application defined i/o */
    //mbtrn_reader_t *mbsp;         /* mbtrn socket i/o */
    r7kr_reader_t *mbsp;         /* mbtrn socket i/o */
#else
    void *mbsp;                   /* blank spaceholder */
#endif

	/* file descriptor, file name, and usage flag */
	FILE *mbfp;                  /* file descriptor */
	mb_path file;                /* file name */
	long file_pos;               /* file position at start of last record read */
	long file_bytes;             /* number of bytes read from file */
	char *file_iobuffer;         /* file i/o buffer for fread() and fwrite() calls */
	FILE *mbfp2;                 /* file descriptor #2 */
	char file2[MB_PATH_MAXLINE]; /* file name #2 */
	long file2_pos;              /* file position #2 at start of last record read */
	long file2_bytes;            /* number of bytes read from file */
	FILE *mbfp3;                 /* file descriptor #3 */
	char file3[MB_PATH_MAXLINE]; /* file name #3 */
	long file3_pos;              /* file position #3 at start of last record read */
	long file3_bytes;            /* number of bytes read from file */
	int ncid;                    /* netCDF datastream ID */
	int gsfid;                   /* GSF datastream ID */
	void *xdrs;                  /* XDR stream handle */
	void *xdrs2;                 /* XDR stream handle #2 */
	void *xdrs3;                 /* XDR stream handle #2 */
=======
  /* system byte swapping */
  int byteswapped; /* 0 = unswapped, 1 = swapped (Intel byte order) */

  /* format parameters */
  int format;           /* data format id */
  int system;           /* sonar system id */
  int beams_bath_max;   /* maximum number of bathymetry beams */
  int beams_amp_max;    /* maximum number of amplitude beams
                    - either 0 or = beams_bath */
  int pixels_ss_max;    /* maximum number of sidescan pixels */
  int beams_bath_alloc; /* allocated number of bathymetry beams */
  int beams_amp_alloc;  /* allocated number of amplitude beams */
  int pixels_ss_alloc;  /* allocated number of sidescan pixels */
  char format_name[MB_NAME_LENGTH];
  char system_name[MB_NAME_LENGTH];
  char format_description[MB_DESCRIPTION_LENGTH];
  int numfile;             /* the number of parallel files required for i/o */
  int filetype;            /* type of files used (normal, single normal, xdr, or gsf) */
  int filemode;            /* file mode (read or write) */
  int variable_beams;      /* if true then number of beams variable */
  int traveltime;          /* if true then traveltime and angle data supported */
  int beam_flagging;       /* if true then beam flagging supported */
  int platform_source;     /* data record type containing sensor offsets */
  int nav_source;          /* data record type containing the primary navigation */
  int sensordepth_source;  /* data record type containing the primary sensordepth */
  int heading_source;      /* data record type containing the primary heading */
  int attitude_source;     /* data record type containing the primary attitude */
  int svp_source;          /* data record type containing the primary svp */
  double beamwidth_xtrack; /* nominal acrosstrack beamwidth */
  double beamwidth_ltrack; /* nominal alongtrack beamwidth */

  /* control parameters - see mbio manual pages for explanation */
  int pings;        /* controls ping averaging */
  int lonflip;      /* controls longitude range */
  double bounds[4]; /* locations bounds of acceptable data */
  int btime_i[7];   /* beginning time of acceptable data */
  int etime_i[7];   /* ending time of acceptable data */
  double btime_d;   /* beginning time of acceptable data
                in "_d" format (unix seconds) */
  double etime_d;   /* ending time of acceptable data
                in "_d" format (unix seconds) */
  double speedmin;  /* minimum ship speed of acceptable data
                in km/hr */
  double timegap;   /* maximum time between pings without
                a data gap */

  // application defined i/o accessed through mb_input_init()
  // rather than mb_read_init(), usually socket based */
  void *mbsp;

  /* file descriptor, file name, and usage flag */
  FILE *mbfp;                  /* file descriptor */
  mb_path file;                /* file name */
  long file_pos;               /* file position at start of last record read */
  long file_bytes;             /* number of bytes read from file */
  char *file_iobuffer;         /* file i/o buffer for fread() and fwrite() calls */
  FILE *mbfp2;                 /* file descriptor #2 */
  char file2[MB_PATH_MAXLINE]; /* file name #2 */
  long file2_pos;              /* file position #2 at start of last record read */
  long file2_bytes;            /* number of bytes read from file */
  FILE *mbfp3;                 /* file descriptor #3 */
  char file3[MB_PATH_MAXLINE]; /* file name #3 */
  long file3_pos;              /* file position #3 at start of last record read */
  long file3_bytes;            /* number of bytes read from file */
  int ncid;                    /* netCDF datastream ID */
  int gsfid;                   /* GSF datastream ID */
  void *xdrs;                  /* XDR stream handle */
  void *xdrs2;                 /* XDR stream handle #2 */
  void *xdrs3;                 /* XDR stream handle #2 */
>>>>>>> 7b3c5370


    /* file indexing (used by some formats) */
    int num_indextable;
    int num_indextable_alloc;
    struct mb_io_indextable_struct *indextable;

  /* read or write history */
  int fileheader;       /* indicates whether file header has
                        been read or written */
  int hdr_comment_size; /* number of characters in
                   header_comment string */
  int hdr_comment_loc;  /* number of characters already extracted
                    from header_comment string */
  char *hdr_comment; /* placeholder for long comment strings
             for formats using a single
             comment string in a file header */
  int irecord_count; /* counting variable used for VMS derived
                 data formats to remove extra
                 bytes (e.g. sburivax format) */
  int orecord_count; /* counting variable used for VMS derived
                 data formats to insert extra
                 bytes (e.g. sburivax format) */

  /* pointer to structure containing raw data (could be any format) */
  int structure_size;
  int data_structure_size;
  int header_structure_size;
  void *raw_data;
  void *store_data;

  /* working variables */
  int ping_count;    /* number of pings read or written so far */
  int nav_count;     /* number of nav records read or written so far */
  int comment_count; /* number of comments read or written so far */
  int pings_avg;     /* number of pings currently averaged */
  int pings_read;    /* number of pings read this binning cycle */
  int error_save;    /* saves time gap error to end of binning */
  double last_time_d;
  double last_lon;
  double last_lat;
  double old_time_d;
  double old_lon;
  double old_lat;
  double old_ntime_d;
  double old_nlon;
  double old_nlat;

  /* data binning variables */
  int pings_binned;
  double time_d;
  double lon;
  double lat;
  double speed;
  double heading;
  char *beamflag;
  double *bath;
  double *amp;
  double *bath_acrosstrack;
  double *bath_alongtrack;
  int *bath_num;
  int *amp_num;
  double *ss;
  double *ss_acrosstrack;
  double *ss_alongtrack;
  int *ss_num;

  /* current ping variables */
  int need_new_ping;
  int new_kind;
  int new_error;
  char new_comment[MB_COMMENT_MAXLINE];
  int new_time_i[7];
  double new_time_d;
  double new_lon;
  double new_lat;
  double new_speed;
  double new_heading;
  int new_beams_bath; /* number of bathymetry beams */
  int new_beams_amp;  /* number of amplitude beams
                  - either 0 or = beams_bath */
  int new_pixels_ss;  /* number of sidescan pixels */
  char *new_beamflag;
  double *new_bath;
  double *new_amp;
  double *new_bath_acrosstrack;
  double *new_bath_alongtrack;
  double *new_ss;
  double *new_ss_acrosstrack;
  double *new_ss_alongtrack;

  /* variables for projections to and from projected coordinates */
  int projection_initialized;
  char projection_id[MB_NAME_LENGTH];
  void *pjptr;

  /* variables for interpolating/extrapolating navigation
      for formats containing nav as asynchronous
      position records separate from ping data */
  int nfix;
  double fix_time_d[MB_ASYNCH_SAVE_MAX];
  double fix_lon[MB_ASYNCH_SAVE_MAX];
  double fix_lat[MB_ASYNCH_SAVE_MAX];

  /* variables for interpolating/extrapolating attitude
      for formats containing attitude as asynchronous
      data records separate from ping data */
  int nattitude;
  double attitude_time_d[MB_ASYNCH_SAVE_MAX];
  double attitude_heave[MB_ASYNCH_SAVE_MAX];
  double attitude_roll[MB_ASYNCH_SAVE_MAX];
  double attitude_pitch[MB_ASYNCH_SAVE_MAX];

  /* variables for interpolating/extrapolating heading
      for formats containing heading as asynchronous
      data records separate from ping data */
  int nheading;
  double heading_time_d[MB_ASYNCH_SAVE_MAX];
  double heading_heading[MB_ASYNCH_SAVE_MAX];

  /* variables for interpolating/extrapolating sonar depth
      for formats containing sonar depth as asynchronous
      data records separate from ping data */
  int nsonardepth;
  double sonardepth_time_d[MB_ASYNCH_SAVE_MAX];
  double sonardepth_sonardepth[MB_ASYNCH_SAVE_MAX];

  /* variables for interpolating/extrapolating altitude
      for formats containing altitude as asynchronous
      data records separate from ping data */
  int naltitude;
  double altitude_time_d[MB_ASYNCH_SAVE_MAX];
  double altitude_altitude[MB_ASYNCH_SAVE_MAX];

  /* preprocessing parameter structure used by some formats */
  struct mb_preprocess_struct preprocess_pars;

  /* variables for accumulating MBIO notices */
  int notice_list[MB_NOTICE_MAX];

  /* variable for registering and maintaining application i/o arrays */
  int bath_arrays_reallocated;
  int amp_arrays_reallocated;
  int ss_arrays_reallocated;
  int n_regarray;
  int n_regarray_alloc;
  void **regarray_handle;
  void **regarray_ptr;
  void **regarray_oldptr;
  int *regarray_type;
  size_t *regarray_size;

  /* variables for saving information */
  char save_label[12];
  int save_label_flag;
  int save_flag;
  int save1;
  int save2;
  int save3;
  int save4;
  int save5;
  int save6;
  int save7;
  int save8;
  int save9;
  int save10;
  int save11;
  int save12;
  int save13;
  int save14;
  int save15;
  int save16;
  int save17;
  int save18;
  int save19;
  int save20;
  int save21;
  int save22;
  double saved1;
  double saved2;
  double saved3;
  double saved4;
  double saved5;
  void *saveptr1;
  void *saveptr2;
  void *saveptr3;

  /* function pointers for allocating and deallocating format
      specific structures */
  int (*mb_io_format_alloc)(int verbose, void *mbio_ptr, int *error);
  int (*mb_io_format_free)(int verbose, void *mbio_ptr, int *error);
  int (*mb_io_store_alloc)(int verbose, void *mbio_ptr, void **store_ptr, int *error);
  int (*mb_io_store_free)(int verbose, void *mbio_ptr, void **store_ptr, int *error);

  /* function pointers for reading and writing records */
  int (*mb_io_read_ping)(int verbose, void *mbio_ptr, void *store_ptr, int *error);
  int (*mb_io_write_ping)(int verbose, void *mbio_ptr, void *store_ptr, int *error);

  /* function pointers for extracting and inserting data */
  int (*mb_io_dimensions)(int verbose, void *mbio_ptr, void *store_ptr, int *kind, int *nbath, int *namp, int *nss, int *error);
  int (*mb_io_pingnumber)(int verbose, void *mbio_ptr, unsigned int *pingnumber, int *error);
  int (*mb_io_segynumber)(int verbose, void *mbio_ptr, int *line, int *shot, int *cdp, int *error);
  int (*mb_io_sonartype)(int verbose, void *mbio_ptr, void *store_ptr, int *sonartype, int *error);
  int (*mb_io_sidescantype)(int verbose, void *mbio_ptr, void *store_ptr, int *ss_type, int *error);
  int (*mb_io_preprocess)(int verbose, void *mbio_ptr, void *store_ptr, void *platform_ptr, void *preprocess_pars, int *error);
  int (*mb_io_extract_platform)(int verbose, void *mbio_ptr, void *store_ptr, int *kind, void **platform_ptr, int *error);
  int (*mb_io_sensorhead)(int verbose, void *mbio_ptr, void *store_ptr, int *sensorhead, int *error);
  int (*mb_io_extract)(int verbose, void *mbio_ptr, void *store_ptr, int *kind, int time_i[7], double *time_d, double *navlon,
                       double *navlat, double *speed, double *heading, int *nbath, int *namp, int *nss, char *beamflag,
                       double *bath, double *amp, double *bathacrosstrack, double *bathalongtrack, double *ss,
                       double *ssacrosstrack, double *ssalongtrack, char *comment, int *error);
  int (*mb_io_insert)(int verbose, void *mbio_ptr, void *store_ptr, int kind, int time_i[7], double time_d, double navlon,
                      double navlat, double speed, double heading, int nbath, int namp, int nss, char *beamflag, double *bath,
                      double *amp, double *bathacrosstrack, double *bathalongtrack, double *ss, double *ssacrosstrack,
                      double *ssalongtrack, char *comment, int *error);
  int (*mb_io_extract_nav)(int verbose, void *mbio_ptr, void *store_ptr, int *kind, int time_i[7], double *time_d,
                           double *navlon, double *navlat, double *speed, double *heading, double *draft, double *roll,
                           double *pitch, double *heave, int *error);
  int (*mb_io_extract_nnav)(int verbose, void *mbio_ptr, void *store_ptr, int nmax, int *kind, int *n, int *time_i,
                            double *time_d, double *navlon, double *navlat, double *speed, double *heading, double *draft,
                            double *roll, double *pitch, double *heave, int *error);
  int (*mb_io_insert_nav)(int verbose, void *mbio_ptr, void *store_ptr, int time_i[7], double time_d, double navlon,
                          double navlat, double speed, double heading, double draft, double roll, double pitch, double heave,
                          int *error);
  int (*mb_io_extract_altitude)(int verbose, void *mbio_ptr, void *store_ptr, int *kind, double *transducer_depth,
                                double *altitude, int *error);
  int (*mb_io_insert_altitude)(int verbose, void *mbio_ptr, void *store_ptr, double transducer_depth, double altitude,
                               int *error);
  int (*mb_io_extract_svp)(int verbose, void *mbio_ptr, void *store_ptr, int *kind, int *nsvp, double *depth, double *velocity,
                           int *error);
  int (*mb_io_insert_svp)(int verbose, void *mbio_ptr, void *store_ptr, int nsvp, double *depth, double *velocity, int *error);
  int (*mb_io_ttimes)(int verbose, void *mbio_ptr, void *store_ptr, int *kind, int *nbeams, double *ttimes, double *angles,
                      double *angles_forward, double *angles_null, double *heave, double *alongtrack_offset, double *draft,
                      double *ssv, int *error);
  int (*mb_io_detects)(int verbose, void *mbio_ptr, void *store_ptr, int *kind, int *nbeams, int *detects, int *error);
  int (*mb_io_pulses)(int verbose, void *mbio_ptr, void *store_ptr, int *kind, int *nbeams, int *pulses, int *error);
  int (*mb_io_gains)(int verbose, void *mbio_ptr, void *store_ptr, int *kind, double *transmit_gain, double *pulse_length,
                     double *receive_gain, int *error);
  int (*mb_io_extract_rawssdimensions)(int verbose, void *mbio_ptr, void *store_ptr, int *kind, double *sample_interval,
                                       int *num_samples_port, int *num_samples_stbd, int *error);
  int (*mb_io_extract_rawss)(int verbose, void *mbio_ptr, void *store_ptr, int *kind, int *sidescan_type,
                             double *sample_interval, double *beamwidth_xtrack, double *beamwidth_ltrack, int *num_samples_port,
                             double *rawss_port, int *num_samples_stbd, double *rawss_stbd, int *error);
  int (*mb_io_insert_rawss)(int verbose, void *mbio_ptr, void *store_ptr, int kind, int sidescan_type, double sample_interval,
                            double beamwidth_xtrack, double beamwidth_ltrack, int num_samples_port, double *rawss_port,
                            int num_samples_stbd, double *rawss_stbd, int *error);
  int (*mb_io_extract_segytraceheader)(int verbose, void *mbio_ptr, void *store_ptr, int *kind, void *segytraceheader_ptr,
                                       int *error);
  int (*mb_io_extract_segy)(int verbose, void *mbio_ptr, void *store_ptr, int *sampleformat, int *kind,
                            void *segytraceheader_ptr, float *segydata, int *error);
  int (*mb_io_insert_segy)(int verbose, void *mbio_ptr, void *store_ptr, int kind, void *segytraceheader_ptr, float *segydata,
                           int *error);
  int (*mb_io_ctd)(int verbose, void *mbio_ptr, void *store_ptr, int *kind, int *nctd, double *time_d, double *conductivity,
                   double *temperature, double *depth, double *salinity, double *soundspeed, int *error);
  int (*mb_io_ancilliarysensor)(int verbose, void *mbio_ptr, void *store_ptr, int *kind, int *nsensor, double *time_d,
                                double *sensor1, double *sensor2, double *sensor3, double *sensor4, double *sensor5,
                                double *sensor6, double *sensor7, double *sensor8, int *error);
  int (*mb_io_copyrecord)(int verbose, void *mbio_ptr, void *store_ptr, void *copy_ptr, int *error);

    /* function pointers used by mbpreprocess to fix timestamps */
    int (*mb_io_indextablefix)(int verbose, void *mbio_ptr, int num_indextable, void *indextable_ptr, int *error);
    int (*mb_io_indextableapply)(int verbose, void *mbio_ptr, int num_indextable, void *indextable_ptr, int n_file, int *error);

  /* function pointers for reading from application defined input */
  int (*mb_io_input_open)(int verbose, void *mbio_ptr, char *definition, int *error);
  int (*mb_io_input_read)(int verbose, void *mbio_ptr, size_t *size, char *buffer, int *error);
  int (*mb_io_input_close)(int verbose, void *mbio_ptr, int *error);

};

/* MBIO buffer control structure */
struct mb_buffer_struct {
  void *buffer[MB_BUFFER_MAX];
  int buffer_kind[MB_BUFFER_MAX];
  int nbuffer;
};

/* MBIO datalist control structure */
#define MB_DATALIST_RECURSION_MAX 25
struct mb_datalist_struct {
  bool open;
  int recursion;
  int look_processed;
  bool local_weight;
  bool weight_set;
  double weight;
  FILE *fp;
  char path[MB_PATH_MAXLINE];
  int printed;
  struct mb_datalist_struct *datalist;
};

/* MBIO imagelist control structure */
#define MB_IMAGELIST_RECURSION_MAX 25
struct mb_imagelist_struct {
  int open;
  int recursion;
    int leftrightstereo;
    int printed;
   char path[MB_PATH_MAXLINE];
  FILE *fp;
  struct mb_imagelist_struct *imagelist;
};

#endif  /* MB_IO_H_ */<|MERGE_RESOLUTION|>--- conflicted
+++ resolved
@@ -29,10 +29,6 @@
 #include "mb_process.h"
 
 #ifdef MBTRN_ENABLED
-<<<<<<< HEAD
-//#include "mbtrn.h"
-=======
->>>>>>> 7b3c5370
 #include "r7k-reader.h"
 #include "r7kc.h"
 #include "msocket.h"
@@ -440,80 +436,6 @@
 
 /* MBIO input/output control structure */
 struct mb_io_struct {
-<<<<<<< HEAD
-	/* system byte swapping */
-	int byteswapped; /* 0 = unswapped, 1 = swapped (Intel byte order) */
-
-	/* format parameters */
-	int format;           /* data format id */
-	int system;           /* sonar system id */
-	int beams_bath_max;   /* maximum number of bathymetry beams */
-	int beams_amp_max;    /* maximum number of amplitude beams
-	                  - either 0 or = beams_bath */
-	int pixels_ss_max;    /* maximum number of sidescan pixels */
-	int beams_bath_alloc; /* allocated number of bathymetry beams */
-	int beams_amp_alloc;  /* allocated number of amplitude beams */
-	int pixels_ss_alloc;  /* allocated number of sidescan pixels */
-	char format_name[MB_NAME_LENGTH];
-	char system_name[MB_NAME_LENGTH];
-	char format_description[MB_DESCRIPTION_LENGTH];
-	int numfile;             /* the number of parallel files required for i/o */
-	int filetype;            /* type of files used (normal, single normal, xdr, or gsf) */
-	int filemode;            /* file mode (read or write) */
-	int variable_beams;      /* if true then number of beams variable */
-	int traveltime;          /* if true then traveltime and angle data supported */
-	int beam_flagging;       /* if true then beam flagging supported */
-	int platform_source;     /* data record type containing sensor offsets */
-	int nav_source;          /* data record type containing the primary navigation */
-	int sensordepth_source;  /* data record type containing the primary sensordepth */
-	int heading_source;      /* data record type containing the primary heading */
-	int attitude_source;     /* data record type containing the primary attitude */
-	int svp_source;          /* data record type containing the primary svp */
-	double beamwidth_xtrack; /* nominal acrosstrack beamwidth */
-	double beamwidth_ltrack; /* nominal alongtrack beamwidth */
-
-	/* control parameters - see mbio manual pages for explanation */
-	int pings;        /* controls ping averaging */
-	int lonflip;      /* controls longitude range */
-	double bounds[4]; /* locations bounds of acceptable data */
-	int btime_i[7];   /* beginning time of acceptable data */
-	int etime_i[7];   /* ending time of acceptable data */
-	double btime_d;   /* beginning time of acceptable data
-	              in "_d" format (unix seconds) */
-	double etime_d;   /* ending time of acceptable data
-	              in "_d" format (unix seconds) */
-	double speedmin;  /* minimum ship speed of acceptable data
-	              in km/hr */
-	double timegap;   /* maximum time between pings without
-	              a data gap */
-#ifdef MBTRN_ENABLED
-    /* application defined i/o */
-    //mbtrn_reader_t *mbsp;         /* mbtrn socket i/o */
-    r7kr_reader_t *mbsp;         /* mbtrn socket i/o */
-#else
-    void *mbsp;                   /* blank spaceholder */
-#endif
-
-	/* file descriptor, file name, and usage flag */
-	FILE *mbfp;                  /* file descriptor */
-	mb_path file;                /* file name */
-	long file_pos;               /* file position at start of last record read */
-	long file_bytes;             /* number of bytes read from file */
-	char *file_iobuffer;         /* file i/o buffer for fread() and fwrite() calls */
-	FILE *mbfp2;                 /* file descriptor #2 */
-	char file2[MB_PATH_MAXLINE]; /* file name #2 */
-	long file2_pos;              /* file position #2 at start of last record read */
-	long file2_bytes;            /* number of bytes read from file */
-	FILE *mbfp3;                 /* file descriptor #3 */
-	char file3[MB_PATH_MAXLINE]; /* file name #3 */
-	long file3_pos;              /* file position #3 at start of last record read */
-	long file3_bytes;            /* number of bytes read from file */
-	int ncid;                    /* netCDF datastream ID */
-	int gsfid;                   /* GSF datastream ID */
-	void *xdrs;                  /* XDR stream handle */
-	void *xdrs2;                 /* XDR stream handle #2 */
-	void *xdrs3;                 /* XDR stream handle #2 */
-=======
   /* system byte swapping */
   int byteswapped; /* 0 = unswapped, 1 = swapped (Intel byte order) */
 
@@ -583,7 +505,6 @@
   void *xdrs;                  /* XDR stream handle */
   void *xdrs2;                 /* XDR stream handle #2 */
   void *xdrs3;                 /* XDR stream handle #2 */
->>>>>>> 7b3c5370
 
 
     /* file indexing (used by some formats) */
