--- conflicted
+++ resolved
@@ -71,11 +71,7 @@
 #define MBSYSTEM_INSTALL_PREFIX "/usr/local"
 
 /* Set MBSYSTEM_OTPS_LOCATION define in mb_config.h */
-<<<<<<< HEAD
-#define MBSYSTEM_OTPS_LOCATION "/usr/local/OTPS2"
-=======
 #define MBSYSTEM_OTPS_LOCATION "/usr/local/src/otps"
->>>>>>> c500fe68
 
 /* Build libmbtnav and embed TRN instance in mbtrnpp */
 #define MBTNAV_ENABLED 1
@@ -84,10 +80,10 @@
 #define MBTRN_ENABLED 1
 
 /* Build graphical tools */
-/* #undef MB_GRAPHICAL_ENABLED */
+#define MB_GRAPHICAL_ENABLED 1
 
 /* Build tools using OpenCV */
-/* #undef OPENCVTOOLS_ENABLED */
+#define OPENCVTOOLS_ENABLED 1
 
 /* Name of package */
 #define PACKAGE "mbsystem"
@@ -122,7 +118,7 @@
 #define STDC_HEADERS 1
 
 /* Building unit tests */
-/* #undef TEST_ENABLED */
+#define TEST_ENABLED 1
 
 /* Version number of package */
 #define VERSION "5.7.9beta29"
