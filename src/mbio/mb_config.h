/* src/mbio/mb_config.h.  Generated from mb_config.h.in by configure.  */
/* src/mbio/mb_config.h.in.  Generated from configure.ac by autoheader.  */

/* Machine is littleendian, (Byteswapping on) */
#define BYTESWAPPED 1

/* Build with GSF */
#define ENABLE_GSF 1

/* Machine is bigendian, (Byteswapping off) */
/* #undef ENDIAN_BIG */

/* define if the compiler supports basic C++11 syntax */
#define HAVE_CXX11 1

/* Define to 1 if you have the <dlfcn.h> header file. */
#define HAVE_DLFCN_H 1

/* Define to 1 if you have the `gsincos' function. */
/* #undef HAVE_GSINCOS */

/* Define to 1 if you have the <inttypes.h> header file. */
#define HAVE_INTTYPES_H 1

/* Define to 1 if you have the `m' library (-lm). */
#define HAVE_LIBM 1

/* Define to 1 if you have the `pthread' library (-lpthread). */
#define HAVE_LIBPTHREAD 1

/* Have malloc.h */
/* #undef HAVE_MALLOC_H */

<<<<<<< HEAD
/* Define to 1 if you have the <memory.h> header file. */
/* #undef HAVE_MEMORY_H */

=======
>>>>>>> 333928c6
/* Define to 1 if you have the <rpc/rpc.h> header file. */
#define HAVE_RPC_RPC_H 1

/* Define to 1 if you have the <rpc/types.h> header file. */
#define HAVE_RPC_TYPES_H 1

/* Define to 1 if you have the `sincos' function. */
/* #undef HAVE_SINCOS */

/* Define to 1 if you have the <stdint.h> header file. */
#define HAVE_STDINT_H 1

/* Define to 1 if you have the <stdio.h> header file. */
#define HAVE_STDIO_H 1

/* Define to 1 if you have the <stdlib.h> header file. */
#define HAVE_STDLIB_H 1

/* Define to 1 if you have the <strings.h> header file. */
#define HAVE_STRINGS_H 1

/* Define to 1 if you have the <string.h> header file. */
#define HAVE_STRING_H 1

/* Define to 1 if you have the <sys/stat.h> header file. */
#define HAVE_SYS_STAT_H 1

/* Define to 1 if you have the <sys/types.h> header file. */
#define HAVE_SYS_TYPES_H 1

/* Define to 1 if you have the <tirpc/rpc/rpc.h> header file. */
/* #undef HAVE_TIRPC_RPC_RPC_H */

/* Define to 1 if you have the <tirpc/rpc/types.h> header file. */
/* #undef HAVE_TIRPC_RPC_TYPES_H */

/* Define to 1 if you have the <unistd.h> header file. */
#define HAVE_UNISTD_H 1

/* Define to the sub-directory where libtool stores uninstalled libraries. */
#define LT_OBJDIR ".libs/"

/* Set MBSYSTEM_CONFIG_DEFINED define in mb_config.h */
#define MBSYSTEM_CONFIG_DEFINED 1

/* Set MBSYSTEM_INSTALL_PREFIX define in mb_config.h */
#define MBSYSTEM_INSTALL_PREFIX "/usr/local"

/* Set MBSYSTEM_OTPS_LOCATION define in mb_config.h */
#define MBSYSTEM_OTPS_LOCATION "/usr/local/opt/otps"

/* Build libmbtnav and embed TRN instance in mbtrnpp */
#define MBTNAV_ENABLED 1

/* Build libmbtrn and mbtrnpp */
#define MBTRN_ENABLED 1

/* Build graphical tools */
#define MB_GRAPHICAL_ENABLED 1

/* Build tools using OpenCV */
#define OPENCVTOOLS_ENABLED 1

/* Name of package */
#define PACKAGE "mbsystem"

/* Define to the address where bug reports for this package should be sent. */
#define PACKAGE_BUGREPORT "http://listserver.mbari.org/sympa/arc/mbsystem"

/* Define to the full name of this package. */
#define PACKAGE_NAME "mbsystem"

/* Define to the full name and version of this package. */
<<<<<<< HEAD
#define PACKAGE_STRING "mbsystem 5.7.9beta05"
=======
#define PACKAGE_STRING "mbsystem 5.7.9beta11"
>>>>>>> 333928c6

/* Define to the one symbol short name of this package. */
#define PACKAGE_TARNAME "mbsystem"

/* Define to the home page for this package. */
#define PACKAGE_URL "http://www.mbari.org/data/mbsystem/"

/* Define to the version of this package. */
<<<<<<< HEAD
#define PACKAGE_VERSION "5.7.9beta05"
=======
#define PACKAGE_VERSION "5.7.9beta11"
>>>>>>> 333928c6

/* Build tools using PCL */
/* #undef PCLTOOLS_ENABLED */

/* Build tools using Qt5 */
/* #undef QTTOOLS_ENABLED */

/* Define to 1 if all of the C90 standard headers exist (not just the ones
   required in a freestanding environment). This macro is provided for
   backward compatibility; new code need not use it. */
#define STDC_HEADERS 1

/* Building unit tests */
#define TEST_ENABLED 1

/* Version number of package */
<<<<<<< HEAD
#define VERSION "5.7.9beta05"

/* Set VERSION_DATE define in mb_config.h */
#define VERSION_DATE "8 March 2021"
=======
#define VERSION "5.7.9beta11"

/* Set VERSION_DATE define in mb_config.h */
#define VERSION_DATE "26 June 2021"
>>>>>>> 333928c6

/* Define WORDS_BIGENDIAN to 1 if your processor stores words with the most
   significant byte first (like Motorola and SPARC, unlike Intel). */
#if defined AC_APPLE_UNIVERSAL_BUILD
# if defined __BIG_ENDIAN__
#  define WORDS_BIGENDIAN 1
# endif
#else
# ifndef WORDS_BIGENDIAN
/* #  undef WORDS_BIGENDIAN */
# endif
#endif

/* Define to 1 if the X Window System is missing or not being used. */
/* #undef X_DISPLAY_MISSING */

/* Define to the type of a signed integer type of width exactly 8 bits if such
   a type exists and the standard includes do not define it. */
/* #undef int8_t */<|MERGE_RESOLUTION|>--- conflicted
+++ resolved
@@ -31,12 +31,6 @@
 /* Have malloc.h */
 /* #undef HAVE_MALLOC_H */
 
-<<<<<<< HEAD
-/* Define to 1 if you have the <memory.h> header file. */
-/* #undef HAVE_MEMORY_H */
-
-=======
->>>>>>> 333928c6
 /* Define to 1 if you have the <rpc/rpc.h> header file. */
 #define HAVE_RPC_RPC_H 1
 
@@ -110,11 +104,7 @@
 #define PACKAGE_NAME "mbsystem"
 
 /* Define to the full name and version of this package. */
-<<<<<<< HEAD
-#define PACKAGE_STRING "mbsystem 5.7.9beta05"
-=======
 #define PACKAGE_STRING "mbsystem 5.7.9beta11"
->>>>>>> 333928c6
 
 /* Define to the one symbol short name of this package. */
 #define PACKAGE_TARNAME "mbsystem"
@@ -123,11 +113,7 @@
 #define PACKAGE_URL "http://www.mbari.org/data/mbsystem/"
 
 /* Define to the version of this package. */
-<<<<<<< HEAD
-#define PACKAGE_VERSION "5.7.9beta05"
-=======
 #define PACKAGE_VERSION "5.7.9beta11"
->>>>>>> 333928c6
 
 /* Build tools using PCL */
 /* #undef PCLTOOLS_ENABLED */
@@ -144,17 +130,10 @@
 #define TEST_ENABLED 1
 
 /* Version number of package */
-<<<<<<< HEAD
-#define VERSION "5.7.9beta05"
-
-/* Set VERSION_DATE define in mb_config.h */
-#define VERSION_DATE "8 March 2021"
-=======
 #define VERSION "5.7.9beta11"
 
 /* Set VERSION_DATE define in mb_config.h */
 #define VERSION_DATE "26 June 2021"
->>>>>>> 333928c6
 
 /* Define WORDS_BIGENDIAN to 1 if your processor stores words with the most
    significant byte first (like Motorola and SPARC, unlike Intel). */
