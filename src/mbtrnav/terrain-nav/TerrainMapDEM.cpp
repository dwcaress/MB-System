--- conflicted
+++ resolved
@@ -1,968 +1,941 @@
-#include "TerrainMapDEM.h"
-
-#include "mapio.h"
-#include <cmath>
-#include "genFilterDefs.h"
-
-#include <iostream>
-
-double
-TerrainMapDEM::
-GetRangeError(double& mapVariance, const double* const startPoint, const double* const directionVector, double measuredDistance) {
-	/* called with:
-	tempExpectedMeasDiff[i] = terrainMap->GetRangeError(mapVar, particle.position, beamVector, beamRanges[i]);
-	*/
-	double rangeError;
-	if(USE_RANGE_CORR){
-		double predictedRange;
-		double beamU[3];
-		beamU[0] = directionVector[0]/measuredDistance;
-		beamU[1] = directionVector[1]/measuredDistance;
-		beamU[2] = directionVector[2]/measuredDistance;
-
-		if(!computeMapRayIntersection(startPoint, beamU, predictedRange, mapVariance)){
-			rangeError = measuredDistance - fabs(predictedRange);
-		} else {
-			if(!USE_MAP_NAN){
-				return predictedRange;//NAN
-			}
-			//ADD IN CODE TO HANDLE NAN VALUES
-		}
-	} else {
-		// Projection Method:
-		double beamN, beamE, beamZ, mapZ;
-		beamN = startPoint[0] + directionVector[0];
-		beamE = startPoint[1] + directionVector[1];
-		beamZ = startPoint[2] + directionVector[2];//the expected measurement
-
-		interpolateDepth(beamN, beamE, mapZ, mapVariance);
-
-		// if(!isnan(mapZ) && !isnan(beamZ)) {  USING ISNIN here
-		if(!ISNIN(mapZ) && !ISNIN(beamZ)) {
-			//UPDATE Expected Measurement Difference
-			//particle.expectedMeasDiff[i] = beamZ-mapZ;  //measured - expected;
-			rangeError = beamZ - mapZ;
-			//mapSquared[i] += pow(beamZ-mapZ,2)*particle.weight;
-			//mapMean[i] += (beamZ-mapZ)*particle.weight;
-		} else {
-			//particle.expectedMeasDiff[i] = 0;
-			rangeError = 0;
-			//if we don't want to use nan values, don't incorporate measurement
-			if(!USE_MAP_NAN) {
-				//return NAN;
-				// if(isnan(mapZ)){
-				if(ISNIN(mapZ)){
-					return mapZ;
-				}else{
-					return beamZ;
-				}
-			}
-			//ADD IN CODE TO HANDLE NAN VALUES
-		}
-
-		return rangeError;
-	}
-}
-/*
-double
-TerrainMapDEM::
-QueryMap(const double* const queryPoint) {
-	//good luck
-}
-*/
-
-/*---------------------------------------------------------------------------------*/
-
-TerrainMapDEM::
-TerrainMapDEM(const char* mapName) {
-	interpMapMethod = 0;
-	this->refMap = new refMapT;
-	setRefMap(mapName);
-}
-
-int
-TerrainMapDEM::
-loadSubMap(const double xcen, const double ycen, double* mapWidth, double vehN, double vehE)
-{
-	int mapStatus = this->extractSubMap(xcen, ycen, mapWidth);
-
-	switch(mapStatus) {
-
-		case MAPBOUNDS_OUT_OF_BOUNDS:
-			logs(TL_OMASK(TL_TERRAIN_MAP_DEM, TL_LOG),"TerrainNav:: Vehicle is operating outside of the given reference"
-				   " map.\n");
-			break;
-
-		case MAPBOUNDS_OK:
-			break;
-
-<<<<<<< HEAD
-        case MAPBOUNDS_NEAR_EDGE:
-=======
-		case MAPBOUNDS_NEAR_EDGE:
->>>>>>> 4b958945
-			logs(TL_OMASK(TL_TERRAIN_MAP_DEM, TL_LOG),"TerrainNav:: Vehicle is operating near the reference map boundary"
-				   "; correlation area may be truncated\n");
-			break;
-
-		default:
-			logs(TL_OMASK(TL_TERRAIN_MAP_DEM, TL_LOG),"TerrainNav:: No valid map status code returned from extract map"
-				   " function\n");
-			mapStatus = MAPBOUNDS_OUT_OF_BOUNDS;
-			break;
-	}
-
-	return mapStatus;
-}
-
-TerrainMapDEM::
-~TerrainMapDEM() {
-	delete refMap;
-}
-
-// throws exception when loading results in error
-void
-TerrainMapDEM::
-setLowResMap(const char* mapName){
-	if(this->refMap->lowResSrc == NULL) {
-		this->refMap->lowResSrc = mapsrc_init();
-		mapsrc_fill(mapName, this->refMap->lowResSrc);
-	}
-
-	if(this->refMap->lowResSrc->status != MAPSRC_IS_FILLED) {
-      logs(TL_OMASK(TL_TERRAIN_MAP_DEM, TL_LOG),"Error loading in low resolution map file...\n");
-      throw Exception("TerrainMapDEM::setLowResMap() - Error loading map file");
-	}
-}
-
-bool
-TerrainMapDEM::
-GetMapBounds(double* currMapBounds){
-	if(map.xpts != NULL) {
-		currMapBounds[0] = map.xpts[0];
-		currMapBounds[1] = map.xpts[map.numX - 1];
-		currMapBounds[2] = map.ypts[0];
-		currMapBounds[3] = map.ypts[map.numY - 1];
-		return true;
-	}
-	return false;
-}
-
-bool
-TerrainMapDEM::
-GetMapT(mapT& currMap){
-	if(map.xpts != NULL){
-		currMap = map;
-		return true;
-	}
-	return false;
-}
-
-bool
-TerrainMapDEM::
-withinRefMap(const double northPos, const double eastPos) {
-	int withinBounds = mapbounds_contains(this->refMap->bounds, northPos,
-										  eastPos);
-	if(withinBounds == MAPBOUNDS_OK) {
-		return true;
-	}
-
-	return false;
-}
-
-bool
-TerrainMapDEM::
-withinValidMapRegion(const double northPos, const double eastPos) {
-	if(withinRefMap(northPos, eastPos)) {
-		double mapValue = mapsrc_find(this->refMap->src, eastPos, northPos);
-		// if(!isnan(mapValue)) {
-		if(!ISNIN(mapValue)) {
-			return true;
-		}
-	}
-	return false;
-}
-
-bool
-TerrainMapDEM::
-withinSubMap(const double northPos, const double eastPos){
-	//Check to make sure a sub-map has been loaded
-	if(this->map.xpts == NULL) {
-		return false;
-	}
-
-	//Check if the point is within the loaded sub-map
-	if((northPos > this->map.xpts[0]) &&
-			(northPos < this->map.xpts[this->map.numX - 1]) &&
-			(eastPos > this->map.ypts[0]) &&
-			(eastPos < this->map.ypts[this->map.numY - 1])) {
-		return true;
-	} else {
-		return false;
-	}
-}
-
-// throws exception when loading results in error
-void
-TerrainMapDEM::
-setRefMap(const char* mapName){
-	//int check_error_code;
-	mapbounds* tempBounds;
-	char mapPrefix[1024];
-	char mapVarName[1040];
-
-	//clear memory for any currently stored ref maps
-	this->refMap->clean();
-
-	//set map source to new reference map
-	this->refMap->src = mapsrc_init();
-	mapsrc_fill(mapName, this->refMap->src);
-
-	//check that map source fill was successful
-	if(this->refMap->src->status != MAPSRC_IS_FILLED) {
-      logs(TL_OMASK(TL_TERRAIN_MAP_DEM, TL_LOG),"Error loading in map file...\n");
-      throw Exception("TerrainMapDEM::setRefMap() - Error loading map file");
-	}
-
-	//define variance map file name
-	strcpy(mapPrefix, mapName);
-	strtok(mapPrefix, ".");
-	sprintf(mapVarName, "%s%s", mapPrefix, "_sd.grd");
-
-<<<<<<< HEAD
-=======
-
-
->>>>>>> 4b958945
-	//set variance map source if provided
-	this->refMap->varSrc = mapsrc_init();
-
-	//TODO MAPIO::check_error No such file or directory
-	//std::cout << "\n\nBetween here";
-	mapsrc_fill(mapVarName, this->refMap->varSrc);
-	//std::cout << "\nand here\n\n";
-
-	if(this->refMap->varSrc->status != MAPSRC_IS_FILLED) {
-		mapsrc_free(this->refMap->varSrc);
-		this->refMap->varSrc = NULL;
-	}
-
-	//set map bounds structure for new reference map
-	this->refMap->bounds = mapbounds_init();
-	tempBounds = mapbounds_init();
-
-	//check_error_code = mapbounds_fill1(this->refMap->src, tempBounds);
-	mapbounds_fill1(this->refMap->src, tempBounds);
-
-	//change labels to keep with a right-handed coordinate system
-	this->refMap->bounds->xmin = tempBounds->ymin;
-	this->refMap->bounds->xmax = tempBounds->ymax;
-	this->refMap->bounds->ymin = tempBounds->xmin;
-	this->refMap->bounds->ymax = tempBounds->xmax;
-	this->refMap->bounds->dx = tempBounds->dy;
-	this->refMap->bounds->dy = tempBounds->dx;
-
-	free(tempBounds);
-	tempBounds = NULL;
-
-	//display reference map boundary information to screen
-	char* outputString = mapbounds_tostring(this->refMap->bounds);
-	logs(TL_OMASK(TL_TERRAIN_MAP_DEM, TL_LOG),outputString);
-	free(outputString);
-
-	return;
-}
-
-/*! Private functions*/
-bool
-TerrainMapDEM::
-computeMapRayIntersection(const double* position, double* u, double& r, double& var) {
-	double length, diff, z;
-	double xI[3];
-	int maxIter = 100;
-	int numIter;
-	double tol = 0.001;
-	xI[0] = position[0];
-	xI[1] = position[1];
-	xI[2] = position[2];
-	r = 0;
-
-	//verify that u has unit length
-	length = sqrt(u[0] * u[0] + u[1] * u[1] + u[2] * u[2]);
-	if(length != 1.0) {
-		u[0] = u[0] / length;
-		u[1] = u[1] / length;
-		u[2] = u[2] / length;
-	}
-
-	//compute initial intersection with the terrain and delta_z difference
-	interpolateDepth(xI[0], xI[1], z, var);
-	diff = xI[2] - fabs(z);
-	numIter = 1;
-
-	//iterate until converged or until max iterations
-	while(fabs(diff) > tol && numIter < maxIter) {
-		//step along direction vector
-		xI[0] -= diff * u[0];
-		xI[1] -= diff * u[1];
-		xI[2] -= diff * u[2];
-
-		//recalculate terrain intersection
-		interpolateDepth(xI[0], xI[1], z, var);
-
-		//if interpolated depth is NaN, return false
-		// if(isnan(z)) {
-		if(ISNIN(z)) {
-			r = fabs(z);
-			return false;
-		}
-
-		diff = xI[2] - fabs(z);
-		numIter++;
-	}
-
-	/*if(numIter == maxIter)
-	{
-	   logs(TL_OMASK(TL_TERRAIN_MAP_DEM, TL_LOG),"reached max iter; diff = %f \n", diff);
-	   exit(0);
-	   }*/
-
-	r = sqrt((xI[0] - position[0]) * (xI[0] - position[0]) +
-			 (xI[1] - position[1]) * (xI[1] - position[1]) +
-			 (xI[2] - position[2]) * (xI[2] - position[2]));
-
-	return true;
-}
-
-
-//Interpolate functions
-void
-TerrainMapDEM::
-interpolateDepth(double xi, double yi, double& zi, double& var) {
-	//Check that a map has been extracted
-	if(this->map.xpts == NULL) {
-		logs(TL_OMASK(TL_TERRAIN_MAP_DEM, TL_LOG),"ERROR: tried to access map values without first extracting map"
-			   " information");
-		return;
-	}
-
-	ColumnVector W;
-	int* xIndices = NULL;
-	int* yIndices = NULL;
-	int numPts;
-	double h_sq;
-
-	//define pointer to an interpolation function
-	void (*pt2interpFunction)(double*, double*, const Matrix&, double, double,
-							  double&, int*, int*, ColumnVector&) = NULL;
-
-	//determine number of interpolation points and proper interpolation function
-	switch(this->interpMapMethod) {
-		case 0:
-			numPts = 1;
-			pt2interpFunction = &nearestInterp;
-			break;
-
-		case 1:
-			numPts = 4;
-			pt2interpFunction = &bilinearInterp;
-			break;
-
-		case 2:
-			numPts = 16;
-			pt2interpFunction = &bicubicInterp;
-			break;
-
-		case 3:
-			numPts = 16;
-			pt2interpFunction = &splineInterp;
-			break;
-
-		default:
-			numPts = 1;
-			pt2interpFunction = &nearestInterp;
-			break;
-	}
-
-	//initialize indices arrays and Weights matrix
-	xIndices = new int[numPts];
-	yIndices = new int[numPts];
-	W.ReSize(numPts);
-
-	//Perform interpolation
-	(*pt2interpFunction)(this->map.xpts, this->map.ypts,
-						 this->map.depths, xi, yi, zi,
-						 xIndices, yIndices, W);
-
-	//If returned depth is NaN, extract data from low resolution map
-	// if(isnan(zi) && this->refMap->lowResSrc != NULL) {
-	if(ISNIN(zi) && this->refMap->lowResSrc != NULL) {
-		double xPt, yPt;
-		zi = this->getNearestLowResMapPoint(xi, yi, xPt, yPt);
-		h_sq = pow(xPt - xi, 2) + pow(yPt - yi, 2);
-		var = this->map.depthVariance(xIndices[0] + 1, yIndices[0] + 1) +
-			  evalVariogram(sqrt(h_sq));
-	} else {
-		//Compute variance associated with interpolation method
-		if(W.Nrows() == 1) {
-			//If only using nearest neighbor, weight variance based on distance of
-			//nearest point to the interpolation point
-			h_sq = pow(this->map.xpts[xIndices[0]] - xi, 2) +
-				   pow(this->map.ypts[yIndices[0]] - yi, 2);
-			var = this->map.depthVariance(xIndices[0] + 1, yIndices[0] + 1) +
-				  evalVariogram(sqrt(h_sq));
-		} else {
-			var = computeInterpDepthVariance(xIndices, yIndices, W);
-		}
-	}
-
-	delete [] xIndices;
-	delete [] yIndices;
-	return;
-}
-
-double
-TerrainMapDEM::
-getNearestLowResMapPoint(const double north, const double east, double& nearestNorth, double& nearestEast) {
-	double zi;
-
-	if(this->refMap->lowResSrc == NULL) {
-		return 0.0;
-	}
-
-	zi = mapsrc_find(this->refMap->lowResSrc, east, north);
-	nearestNorth = refMap->lowResSrc->y
-				   [closestPtUniformArray(north, refMap->lowResSrc->y[0],
-										  refMap->lowResSrc->y
-										  [refMap->lowResSrc->ydimlen - 1],
-										  refMap->lowResSrc->ydimlen)];
-	nearestEast = refMap->lowResSrc->x
-				  [closestPtUniformArray(east, refMap->lowResSrc->x[0],
-										 refMap->lowResSrc->x
-										 [refMap->lowResSrc->xdimlen - 1],
-										 refMap->lowResSrc->xdimlen)];
-
-	return zi;
-}
-
-double
-TerrainMapDEM::
-computeInterpDepthVariance(int* xIndices, int* yIndices, ColumnVector Weights) {
-	double var;
-	Matrix varValue;
-	int N = Weights.Nrows();
-	SymmetricMatrix VarMat(N);
-	ColumnVector VarVec(N);
-	double dx, dy, hsq, z1, z2;
-	int i, j;
-
-	VarMat = 0.0;
-
-	for(i = 0; i < N; i++) {
-		VarVec(i + 1) = this->map.depthVariance(xIndices[i] + 1, yIndices[i] + 1);
-		z1 = this->map.depths(xIndices[i] + 1, yIndices[i] + 1);
-
-		//Compute cross-variance terms using variogram
-		for(j = i; j < N; j++) {
-			dx = this->map.xpts[xIndices[i]] -
-				 this->map.xpts[xIndices[j]];
-			dy = this->map.ypts[yIndices[i]] -
-				 this->map.ypts[yIndices[j]];
-			z2 = this->map.depths(xIndices[j] + 1, yIndices[j] + 1);
-			hsq = dx * dx + dy * dy;
-			VarMat(i + 1, j + 1) = 0.5 * pow(z1 - z2, 2) - evalVariogram(sqrt(hsq));
-
-			// if(isnan(VarMat(i + 1, j + 1))) {
-			if(ISNIN(VarMat(i + 1, j + 1))) {
-				VarMat(i + 1, j + 1) = 0.0;
-			}
-		}
-	}
-
-	//compute total variance value for current map point
-	varValue = Weights.t() * VarVec + Weights.t() * VarMat * Weights;
-	var = varValue.AsScalar();
-
-	//check that the variance is positive and finite
-	// if(isnan(var) || var < 0) {
-	if(ISNIN(var) || var < 0) {
-		varValue = Weights.t() * VarVec;
-		var = varValue.AsScalar();
-	}
-
-	return var;
-}
-
-int
-TerrainMapDEM::
-extractSubMap(const double north, const double east, double* mapParams) {
-	int statusCode;
-
-	//check that there is a reference map loaded to extract data from
-	if(this->refMap->src == NULL) {
-		logs(TL_OMASK(TL_TERRAIN_MAP_DEM, TL_LOG),"Attempted to extract map data with no reference map defined!!");
-		return MAPBOUNDS_OUT_OF_BOUNDS;
-	}
-
-	//if map is already defined, clear memory
-	if(this->map.xpts != NULL || this->map.ypts != NULL) {
-		this->map.clean();
-	}
-
-	//load data from reference map
-	mapdata* data = (mapdata*) malloc(sizeof(struct mapdata));
-	statusCode = mapdata_fill(this->refMap->src, data, east, north, mapParams[1]
-							  , mapParams[0]);
-
-	//check status of loaded map data to ensure it worked properly
-	if(statusCode != MAPBOUNDS_OUT_OF_BOUNDS) {
-		convertMapdataToMapT(data);
-
-		//load variance map data
-		extractVarMap(north, east, mapParams);
-	}
-
-	mapdata_free(data, 1);
-	return statusCode;
-}
-/**********************************************************************/
-
-
-void
-TerrainMapDEM::
-convertMapdataToMapT(mapdata* currMapStruct) {
-	int i;
-
-	//define parameters in mapT structure based on parameters in currMapStruct
-	this->map.numX = int(currMapStruct->ydimlen);
-	this->map.numY = int(currMapStruct->xdimlen);
-	this->map.xcen = currMapStruct->ycenter;
-	this->map.ycen = currMapStruct->xcenter;
-
-	//define map xpts and ypts vectors
-	this->map.xpts = new double[this->map.numX];
-	this->map.ypts = new double[this->map.numY];
-
-	//Map is stored in E,N,U frame. Convert to N,E,D frame
-	for(i = 0; i < this->map.numX; i++) {
-		this->map.xpts[i] = currMapStruct->ypts[i];
-	}
-
-	for(i = 0; i < this->map.numY; i++) {
-		this->map.ypts[i] = currMapStruct->xpts[i];
-	}
-
-	//define map parameters
-	this->map.dx = this->refMap->bounds->dx;
-	this->map.dy = this->refMap->bounds->dy;
-
-
-	//convert zpts to Matrix of depths, positive downward
-	Matrix temp(this->map.numX, this->map.numY);
-
-	for(int row = 1; row <= this->map.numX; row++) {
-		for(int col = 1; col <= this->map.numY; col++) {
-			float* z = currMapStruct->z;
-			float value = z[(row - 1) * this->map.numY + (col - 1)];
-			temp(row, col) = fabs(value);
-		}
-	}
-
-	this->map.depths = temp;
-
-}
-
-int
-TerrainMapDEM::
-extractVarMap(const double north, const double east, double* mapParams) {
-	int statusCode;
-
-	//check that there is a variance map loaded to extract data from
-	if(this->refMap->varSrc == NULL) {
-		this->map.depthVariance.ReSize(this->map.numX, this->map.numY);
-		this->map.depthVariance = fabs(this->map.dx);
-
-		//check for valid variance value
-		// if(isnan(this->map.depthVariance(1, 1)) ||
-		if(ISNIN(this->map.depthVariance(1, 1)) ||
-				this->map.depthVariance(1, 1) == 0) {
-			this->map.depthVariance = fabs(this->map.dx);
-		}
-
-		statusCode = MAPBOUNDS_OK;
-	} else {
-		mapdata* data = (mapdata*) malloc(sizeof(struct mapdata));
-		statusCode = mapdata_fill(this->refMap->varSrc, data, east, north,
-								  mapParams[1], mapParams[0]);
-
-		//check status of loaded map data to ensure it worked properly
-		if(statusCode != MAPBOUNDS_OUT_OF_BOUNDS) {
-			//convert zpts to Matrix of depths
-			Matrix temp(this->map.numX, this->map.numY);
-
-			for(int row = 1; row <= this->map.numX; row++) {
-				for(int col = 1; col <= this->map.numY; col++) {
-					float* z = data->z;
-					float value = z[(row - 1) * this->map.numY + (col - 1)];
-
-					//estimate variance by stored std. dev. values plus variogram
-					//variation at the given map resolution
-					temp(row, col) = value * value + 1.0 +
-									 evalVariogram(this->map.dx);
-
-					//check for valid variance values
-					// if(isnan(temp(row, col)) || value == 0) {
-					if(ISNIN(temp(row, col)) || value == 0) {
-						temp(row, col) = fabs(this->map.dx);
-					}
-				}
-			}
-<<<<<<< HEAD
-			this->map.depthVariance = temp;
-		}
-=======
-
-			this->map.depthVariance = temp;
-
-		}
-
->>>>>>> 4b958945
-		mapdata_free(data, 1);
-	}
-
-	return statusCode;
-}
-/******************************************************************************************/
-/*---------------------------------------------------------------------------------*/
-
-
-
-
-
-//used by point mass filter
-void
-TerrainMapDEM::
-interpolateDepthMat(double* xi, double* yi, Matrix& zi, Matrix& var) {
-	//Check that a map has been extracted
-	if(this->map.xpts == NULL) {
-		logs(TL_OMASK(TL_TERRAIN_MAP_DEM, TL_LOG),"ERROR: tried to access map values without first extracting map"
-			   " information");
-		return;
-	}
-
-	int N = zi.Nrows();
-	int M = zi.Ncols();
-	int numPts, i, j;
-	ColumnVector W;
-	int* xIndices = NULL;
-	int* yIndices = NULL;
-	double h_sq;
-
-	//define pointer to an interpolation function
-	void (*pt2interpFunction)(double*, double*, const Matrix&, double, double,
-							  double&, int*, int*, ColumnVector&) = NULL;
-
-	//determine number of interpolation points and proper interpolation function
-	switch(this->interpMapMethod) {
-		case 0:
-			numPts = 1;
-			pt2interpFunction = &nearestInterp;
-			break;
-
-		case 1:
-			numPts = 4;
-			pt2interpFunction = &bilinearInterp;
-			break;
-
-		case 2:
-			numPts = 16;
-			pt2interpFunction = &bicubicInterp;
-			break;
-
-		case 3:
-			numPts = 16;
-			pt2interpFunction = &splineInterp;
-			break;
-
-		default:
-			numPts = 1;
-			pt2interpFunction = &nearestInterp;
-			break;
-	}
-
-	//initialize indices arrays and Weights matrix
-	xIndices = new int[numPts];
-	yIndices = new int[numPts];
-	W.ReSize(numPts);
-
-	for(i = 0; i < N; i++) {
-		for(j = 0; j < M; j++) {
-			(*pt2interpFunction)(this->map.xpts, this->map.ypts,
-								 this->map.depths, xi[i], yi[j], zi(i + 1, j + 1)
-								 , xIndices, yIndices, W);
-			//If returned depth is NaN, extract data from low resolution map
-			// if(isnan(zi(i + 1, j + 1)) && this->refMap->lowResSrc != NULL) {
-			if(ISNIN(zi(i + 1, j + 1)) && this->refMap->lowResSrc != NULL) {
-				double xPt, yPt;
-				zi(i + 1, j + 1) = this->getNearestLowResMapPoint(xi[i], yi[j],
-								   xPt, yPt);
-				h_sq = pow(xPt - xi[i], 2) + pow(yPt - yi[j], 2);
-				var(i + 1, j + 1) = this->map.depthVariance(xIndices[0] + 1,
-									yIndices[0] + 1) +
-									evalVariogram(sqrt(h_sq));
-			} else {
-				//Compute variance associated with interpolation method
-				if(W.Nrows() == 1) {
-					//If only using nearest neighbor, weight variance based on
-					//distance of nearest point to the interpolation point
-					h_sq = pow(this->map.xpts[xIndices[0]] - xi[i], 2) +
-						   pow(this->map.ypts[yIndices[0]] - yi[j], 2);
-					var(i + 1, j + 1) = this->map.depthVariance(xIndices[0] + 1,
-										yIndices[0] + 1)
-										+ evalVariogram(sqrt(h_sq));
-				} else {
-					var(i + 1, j + 1) = computeInterpDepthVariance(xIndices, yIndices, W);
-				}
-			}
-		}
-	}
-	delete [] xIndices;
-	delete [] yIndices;
-
-	return;
-}
-
-//used by point mass filter
-void
-TerrainMapDEM::
-interpolateGradient(double xi, double yi, Matrix& gradient) {
-	ColumnVector W;
-	int* xIndices = NULL;
-	int* yIndices = NULL;
-	int numPts = 0;
-	double zi;
-
-	//define pointer to an interpolation function
-	void (*pt2interpFunction)(double*, double*, const Matrix&, double, double,
-							  double&, int*, int*, ColumnVector&) = NULL;
-
-	//determine number of interpolation points and proper interpolation function
-	switch(this->interpMapMethod) {
-		case 0:
-			numPts = 1;
-			pt2interpFunction = &nearestInterp;
-			break;
-
-		case 1:
-			numPts = 4;
-			pt2interpFunction = &bilinearInterp;
-			break;
-
-		case 2:
-			numPts = 16;
-			pt2interpFunction = &bicubicInterp;
-			break;
-
-		case 3:
-			numPts = 16;
-			pt2interpFunction = &splineInterp;
-			break;
-
-		default:
-			numPts = 1;
-			pt2interpFunction = &nearestInterp;
-			break;
-	}
-
-	//initialize indices arrays and Weights matrix
-	xIndices = new int[numPts];
-	yIndices = new int[numPts];
-	W.ReSize(numPts);
-
-	//Perform interpolation to find xIndices and yIndices
-	(*pt2interpFunction)(this->map.xpts, this->map.ypts,
-						 this->map.depths, xi, yi, zi,
-						 xIndices, yIndices, W);
-
-	//Compute terrain gradient based on interpolation scheme and returned
-	//weights/indices
-	computeInterpTerrainGradient(xIndices, yIndices, xi, yi, gradient);
-
-	delete [] xIndices;
-	delete [] yIndices;
-}
-
-/*//used in modifyBeamDir
-void
-TNavFilter::
-interpolateDepthAndGradient(double xi, double yi, double& zi, double& var, Matrix& gradient) {
-	ColumnVector W;
-	int* xIndices = NULL;
-	int* yIndices = NULL;
-	int numPts = 0;
-	double h_sq;
-
-	//define pointer to an interpolation function
-	void (*pt2interpFunction)(double*, double*, const Matrix&, double, double,
-							  double&, int*, int*, ColumnVector&) = NULL;
-
-	//determine number of interpolation points and proper interpolation function
-	switch(this->interpMapMethod) {
-		case 0:
-			numPts = 1;
-			pt2interpFunction = &nearestInterp;
-			break;
-
-		case 1:
-			numPts = 4;
-			pt2interpFunction = &bilinearInterp;
-			break;
-
-		case 2:
-			numPts = 16;
-			pt2interpFunction = &bicubicInterp;
-			break;
-
-		case 3:
-			numPts = 16;
-			pt2interpFunction = &splineInterp;
-			break;
-
-		default:
-			numPts = 1;
-			pt2interpFunction = &nearestInterp;
-			break;
-	}
-
-	//initialize indices arrays and Weights matrix
-	xIndices = new int[numPts];
-	yIndices = new int[numPts];
-	W.ReSize(numPts);
-
-	//Perform interpolation to find zi
-	(*pt2interpFunction)(terrainMap->map.xpts, terrainMap->map.ypts,
-						 terrainMap->map.depths, xi, yi, zi,
-						 xIndices, yIndices, W);
-
-	//If returned depth is NaN, extract data from low resolution map
-	if(isnan(zi) && terrainMap->refMap->lowResSrc != NULL) {
-		double xPt, yPt;
-		zi = terrainMap->getNearestLowResMapPoint(xi, yi, xPt, yPt);
-		h_sq = pow(xPt - xi, 2) + pow(yPt - yi, 2);
-		var = terrainMap->map.depthVariance(xIndices[0] + 1, yIndices[0] + 1) +
-			  terrainMap->mapVariogram.evalVariogram(sqrt(h_sq));
-	} else {
-		//Compute variance associated with interpolation method
-		if(W.Nrows() == 1) {
-			//If only using nearest neighbor, weight variance based on distance of
-			//nearest point to the interpolation point
-			h_sq = pow(terrainMap->map.xpts[xIndices[0]] - xi, 2) +
-				   pow(terrainMap->map.ypts[yIndices[0]] - yi, 2);
-			var = terrainMap->map.depthVariance(xIndices[0] + 1, yIndices[0] + 1) +
-				  terrainMap->mapVariogram.evalVariogram(sqrt(h_sq));
-		} else {
-			var = computeInterpDepthVariance(xIndices, yIndices, W);
-		}
-	}
-
-	//Compute terrain gradient based on interpolation scheme and returned
-	//weights/indices
-	computeInterpTerrainGradient(xIndices, yIndices, xi, yi, gradient);
-
-	delete [] xIndices;
-	delete [] yIndices;
-}
-*/
-
-//used by interpolate gradient
-void
-TerrainMapDEM::
-computeInterpTerrainGradient(int* xIndices, int* yIndices, double xi, double yi, Matrix& gradient) {
-	double dx, dy;
-	double b2, b3, b4;
-	double z11, z12, z21, z22;
-
-	dx = this->map.dx;
-	dy = this->map.dy;
-
-	//If using bilinear interpolation, compute terrain gradient based on the
-	//bilinear interpolation function
-	if(this->interpMapMethod == 1) {
-		// The four points used for bilinear interp are numbered as:
-		//          z11   z12
-		//          z21   z22
-		// ----------------------------------------------------
-		z11 = this->map.depths(xIndices[0] + 1, yIndices[0] + 1);
-		z21 = this->map.depths(xIndices[1] + 1, yIndices[1] + 1);
-		z12 = this->map.depths(xIndices[2] + 1, yIndices[2] + 1);
-		z22 = this->map.depths(xIndices[3] + 1, yIndices[3] + 1);
-
-		// The resulting bilinear interpolation function is given
-		// by:
-		//        z(x,y)_interp = b1 + b2x + b3y + b4xy
-		// where b2:b4 are defined as (don't need b1 for gradient):
-		// ----------------------------------------------------
-		b2 = (1 / (dx * dy)) * (yIndices[0] * (z12 - z22) +
-								yIndices[1] * (z21 - z11));
-		b3 = (1 / (dx * dy)) * (xIndices[0] * (z21 - z22) +
-								xIndices[2] * (z12 - z11));
-		b4 = (1 / (dx * dy)) * (z11 - z12 - z21 + z22);
-
-		// The associated derivatives are:
-		//        dz/dx = b2 + b4y
-		//        dz/dy = b3 + b4x
-		// ----------------------------------------------------
-		gradient(1, 1) = b2 + b4 * yi;
-		gradient(1, 2) = b3 + b4 * xi;
-	}
-
-	//Use simple forward/backward differencing for gradient calculation
-	else {
-		//Compute X gradient
-		//If we are at the lower bound, use a forward difference
-		if(xIndices[0] == 0) {
-			gradient(1, 1) = (1.0 / dx) * (this->map.depths(xIndices[0] + 2, yIndices[0] + 1) - this->map.depths(xIndices[0] + 1,
-										   yIndices[0] + 1));
-		} else {
-			//If we are at the upper bound, use a backward difference,
-			//otherwise do central difference
-			if(xIndices[0] == this->map.numX - 1) {
-				gradient(1, 1) = (1.0 / dx) * (this->map.depths(xIndices[0] + 1, yIndices[0] + 1) - this->map.depths(xIndices[0],
-											   yIndices[0] + 1));
-			} else {
-				gradient(1, 1) = (1.0 / (2.0 * dx)) * (this->map.depths(xIndices[0] + 2,
-													   yIndices[0] + 1) - this->map.depths(xIndices[0], yIndices[0] + 1));
-			}
-		}
-
-<<<<<<< HEAD
-=======
-
->>>>>>> 4b958945
-		//Compute Y gradient
-		//If we are at the lower bound, use a forward difference
-		if(yIndices[0] == 0) {
-			gradient(1, 2) = (1 / dy) * (this->map.depths(xIndices[0] + 1, yIndices[0] + 2) - this->map.depths(xIndices[0] + 1,
-										 yIndices[0] + 1));
-		} else {
-			//If we are at the upper bound, use a backward difference,
-			//otherwise do central difference
-			if(yIndices[0] == this->map.numY - 1) {
-				gradient(1, 2) = (1.0 / dy) * (this->map.depths(xIndices[0] + 1, yIndices[0] + 1) - this->map.depths(xIndices[0] + 1,
-											   yIndices[0]));
-			} else {
-				gradient(1, 2) = (1.0 / (2.0 * dy)) * (this->map.depths(xIndices[0] + 1,
-													   yIndices[0] + 2) - this->map.depths(xIndices[0] + 1, yIndices[0]));
-			}
-		}
-	}
-<<<<<<< HEAD
-}
-
-
-=======
-
-
-}
-
->>>>>>> 4b958945
+#include "TerrainMapDEM.h"
+
+#include "mapio.h"
+#include <cmath>
+#include "genFilterDefs.h"
+
+#include <iostream>
+
+double
+TerrainMapDEM::
+GetRangeError(double& mapVariance, const double* const startPoint, const double* const directionVector, double measuredDistance) {
+	/* called with:
+	tempExpectedMeasDiff[i] = terrainMap->GetRangeError(mapVar, particle.position, beamVector, beamRanges[i]);
+	*/
+	double rangeError;
+	if(USE_RANGE_CORR){
+		double predictedRange;
+		double beamU[3];
+		beamU[0] = directionVector[0]/measuredDistance;
+		beamU[1] = directionVector[1]/measuredDistance;
+		beamU[2] = directionVector[2]/measuredDistance;
+
+		if(!computeMapRayIntersection(startPoint, beamU, predictedRange, mapVariance)){
+			rangeError = measuredDistance - fabs(predictedRange);
+		} else {
+			if(!USE_MAP_NAN){
+				return predictedRange;//NAN
+			}
+			//ADD IN CODE TO HANDLE NAN VALUES
+		}
+	} else {
+		// Projection Method:
+		double beamN, beamE, beamZ, mapZ;
+		beamN = startPoint[0] + directionVector[0];
+		beamE = startPoint[1] + directionVector[1];
+		beamZ = startPoint[2] + directionVector[2];//the expected measurement
+
+		interpolateDepth(beamN, beamE, mapZ, mapVariance);
+
+		// if(!isnan(mapZ) && !isnan(beamZ)) {  USING ISNIN here
+		if(!ISNIN(mapZ) && !ISNIN(beamZ)) {
+			//UPDATE Expected Measurement Difference
+			//particle.expectedMeasDiff[i] = beamZ-mapZ;  //measured - expected;
+			rangeError = beamZ - mapZ;
+			//mapSquared[i] += pow(beamZ-mapZ,2)*particle.weight;
+			//mapMean[i] += (beamZ-mapZ)*particle.weight;
+		} else {
+			//particle.expectedMeasDiff[i] = 0;
+			rangeError = 0;
+			//if we don't want to use nan values, don't incorporate measurement
+			if(!USE_MAP_NAN) {
+				//return NAN;
+				// if(isnan(mapZ)){
+				if(ISNIN(mapZ)){
+					return mapZ;
+				}else{
+					return beamZ;
+				}
+			}
+			//ADD IN CODE TO HANDLE NAN VALUES
+		}
+
+		return rangeError;
+	}
+}
+/*
+double
+TerrainMapDEM::
+QueryMap(const double* const queryPoint) {
+	//good luck
+}
+*/
+
+/*---------------------------------------------------------------------------------*/
+
+TerrainMapDEM::
+TerrainMapDEM(const char* mapName) {
+	interpMapMethod = 0;
+	this->refMap = new refMapT;
+	setRefMap(mapName);
+}
+
+int
+TerrainMapDEM::
+loadSubMap(const double xcen, const double ycen, double* mapWidth, double vehN, double vehE)
+{
+	int mapStatus = this->extractSubMap(xcen, ycen, mapWidth);
+
+	switch(mapStatus) {
+
+		case MAPBOUNDS_OUT_OF_BOUNDS:
+			logs(TL_OMASK(TL_TERRAIN_MAP_DEM, TL_LOG),"TerrainNav:: Vehicle is operating outside of the given reference"
+				   " map.\n");
+			break;
+
+		case MAPBOUNDS_OK:
+			break;
+
+		case MAPBOUNDS_NEAR_EDGE:
+			logs(TL_OMASK(TL_TERRAIN_MAP_DEM, TL_LOG),"TerrainNav:: Vehicle is operating near the reference map boundary"
+				   "; correlation area may be truncated\n");
+			break;
+
+		default:
+			logs(TL_OMASK(TL_TERRAIN_MAP_DEM, TL_LOG),"TerrainNav:: No valid map status code returned from extract map"
+				   " function\n");
+			mapStatus = MAPBOUNDS_OUT_OF_BOUNDS;
+			break;
+	}
+
+	return mapStatus;
+}
+
+TerrainMapDEM::
+~TerrainMapDEM() {
+	delete refMap;
+}
+
+// throws exception when loading results in error
+void
+TerrainMapDEM::
+setLowResMap(const char* mapName){
+	if(this->refMap->lowResSrc == NULL) {
+		this->refMap->lowResSrc = mapsrc_init();
+		mapsrc_fill(mapName, this->refMap->lowResSrc);
+	}
+
+	if(this->refMap->lowResSrc->status != MAPSRC_IS_FILLED) {
+      logs(TL_OMASK(TL_TERRAIN_MAP_DEM, TL_LOG),"Error loading in low resolution map file...\n");
+      throw Exception("TerrainMapDEM::setLowResMap() - Error loading map file");
+	}
+}
+
+bool
+TerrainMapDEM::
+GetMapBounds(double* currMapBounds){
+	if(map.xpts != NULL) {
+		currMapBounds[0] = map.xpts[0];
+		currMapBounds[1] = map.xpts[map.numX - 1];
+		currMapBounds[2] = map.ypts[0];
+		currMapBounds[3] = map.ypts[map.numY - 1];
+		return true;
+	}
+	return false;
+}
+
+bool
+TerrainMapDEM::
+GetMapT(mapT& currMap){
+	if(map.xpts != NULL){
+		currMap = map;
+		return true;
+	}
+	return false;
+}
+
+bool
+TerrainMapDEM::
+withinRefMap(const double northPos, const double eastPos) {
+	int withinBounds = mapbounds_contains(this->refMap->bounds, northPos,
+										  eastPos);
+	if(withinBounds == MAPBOUNDS_OK) {
+		return true;
+	}
+
+	return false;
+}
+
+bool
+TerrainMapDEM::
+withinValidMapRegion(const double northPos, const double eastPos) {
+	if(withinRefMap(northPos, eastPos)) {
+		double mapValue = mapsrc_find(this->refMap->src, eastPos, northPos);
+		// if(!isnan(mapValue)) {
+		if(!ISNIN(mapValue)) {
+			return true;
+		}
+	}
+	return false;
+}
+
+bool
+TerrainMapDEM::
+withinSubMap(const double northPos, const double eastPos){
+	//Check to make sure a sub-map has been loaded
+	if(this->map.xpts == NULL) {
+		return false;
+	}
+
+	//Check if the point is within the loaded sub-map
+	if((northPos > this->map.xpts[0]) &&
+			(northPos < this->map.xpts[this->map.numX - 1]) &&
+			(eastPos > this->map.ypts[0]) &&
+			(eastPos < this->map.ypts[this->map.numY - 1])) {
+		return true;
+	} else {
+		return false;
+	}
+}
+
+// throws exception when loading results in error
+void
+TerrainMapDEM::
+setRefMap(const char* mapName){
+	//int check_error_code;
+	mapbounds* tempBounds;
+	char mapPrefix[1024];
+	char mapVarName[1040];
+
+	//clear memory for any currently stored ref maps
+	this->refMap->clean();
+
+	//set map source to new reference map
+	this->refMap->src = mapsrc_init();
+	mapsrc_fill(mapName, this->refMap->src);
+
+	//check that map source fill was successful
+	if(this->refMap->src->status != MAPSRC_IS_FILLED) {
+      logs(TL_OMASK(TL_TERRAIN_MAP_DEM, TL_LOG),"Error loading in map file...\n");
+      throw Exception("TerrainMapDEM::setRefMap() - Error loading map file");
+	}
+
+	//define variance map file name
+	strcpy(mapPrefix, mapName);
+	strtok(mapPrefix, ".");
+	sprintf(mapVarName, "%s%s", mapPrefix, "_sd.grd");
+
+	//set variance map source if provided
+	this->refMap->varSrc = mapsrc_init();
+
+	//TODO MAPIO::check_error No such file or directory
+	//std::cout << "\n\nBetween here";
+	mapsrc_fill(mapVarName, this->refMap->varSrc);
+	//std::cout << "\nand here\n\n";
+
+	if(this->refMap->varSrc->status != MAPSRC_IS_FILLED) {
+		mapsrc_free(this->refMap->varSrc);
+		this->refMap->varSrc = NULL;
+	}
+
+	//set map bounds structure for new reference map
+	this->refMap->bounds = mapbounds_init();
+	tempBounds = mapbounds_init();
+
+	//check_error_code = mapbounds_fill1(this->refMap->src, tempBounds);
+	mapbounds_fill1(this->refMap->src, tempBounds);
+
+	//change labels to keep with a right-handed coordinate system
+	this->refMap->bounds->xmin = tempBounds->ymin;
+	this->refMap->bounds->xmax = tempBounds->ymax;
+	this->refMap->bounds->ymin = tempBounds->xmin;
+	this->refMap->bounds->ymax = tempBounds->xmax;
+	this->refMap->bounds->dx = tempBounds->dy;
+	this->refMap->bounds->dy = tempBounds->dx;
+
+	free(tempBounds);
+	tempBounds = NULL;
+
+	//display reference map boundary information to screen
+	char* outputString = mapbounds_tostring(this->refMap->bounds);
+	logs(TL_OMASK(TL_TERRAIN_MAP_DEM, TL_LOG),outputString);
+	free(outputString);
+
+	return;
+}
+
+/*! Private functions*/
+bool
+TerrainMapDEM::
+computeMapRayIntersection(const double* position, double* u, double& r, double& var) {
+	double length, diff, z;
+	double xI[3];
+	int maxIter = 100;
+	int numIter;
+	double tol = 0.001;
+	xI[0] = position[0];
+	xI[1] = position[1];
+	xI[2] = position[2];
+	r = 0;
+
+	//verify that u has unit length
+	length = sqrt(u[0] * u[0] + u[1] * u[1] + u[2] * u[2]);
+	if(length != 1.0) {
+		u[0] = u[0] / length;
+		u[1] = u[1] / length;
+		u[2] = u[2] / length;
+	}
+
+	//compute initial intersection with the terrain and delta_z difference
+	interpolateDepth(xI[0], xI[1], z, var);
+	diff = xI[2] - fabs(z);
+	numIter = 1;
+
+	//iterate until converged or until max iterations
+	while(fabs(diff) > tol && numIter < maxIter) {
+		//step along direction vector
+		xI[0] -= diff * u[0];
+		xI[1] -= diff * u[1];
+		xI[2] -= diff * u[2];
+
+		//recalculate terrain intersection
+		interpolateDepth(xI[0], xI[1], z, var);
+
+		//if interpolated depth is NaN, return false
+		// if(isnan(z)) {
+		if(ISNIN(z)) {
+			r = fabs(z);
+			return false;
+		}
+
+		diff = xI[2] - fabs(z);
+		numIter++;
+	}
+
+	/*if(numIter == maxIter)
+	{
+	   logs(TL_OMASK(TL_TERRAIN_MAP_DEM, TL_LOG),"reached max iter; diff = %f \n", diff);
+	   exit(0);
+	   }*/
+
+	r = sqrt((xI[0] - position[0]) * (xI[0] - position[0]) +
+			 (xI[1] - position[1]) * (xI[1] - position[1]) +
+			 (xI[2] - position[2]) * (xI[2] - position[2]));
+
+	return true;
+}
+
+
+//Interpolate functions
+void
+TerrainMapDEM::
+interpolateDepth(double xi, double yi, double& zi, double& var) {
+	//Check that a map has been extracted
+	if(this->map.xpts == NULL) {
+		logs(TL_OMASK(TL_TERRAIN_MAP_DEM, TL_LOG),"ERROR: tried to access map values without first extracting map"
+			   " information");
+		return;
+	}
+
+	ColumnVector W;
+	int* xIndices = NULL;
+	int* yIndices = NULL;
+	int numPts;
+	double h_sq;
+
+	//define pointer to an interpolation function
+	void (*pt2interpFunction)(double*, double*, const Matrix&, double, double,
+							  double&, int*, int*, ColumnVector&) = NULL;
+
+	//determine number of interpolation points and proper interpolation function
+	switch(this->interpMapMethod) {
+		case 0:
+			numPts = 1;
+			pt2interpFunction = &nearestInterp;
+			break;
+
+		case 1:
+			numPts = 4;
+			pt2interpFunction = &bilinearInterp;
+			break;
+
+		case 2:
+			numPts = 16;
+			pt2interpFunction = &bicubicInterp;
+			break;
+
+		case 3:
+			numPts = 16;
+			pt2interpFunction = &splineInterp;
+			break;
+
+		default:
+			numPts = 1;
+			pt2interpFunction = &nearestInterp;
+			break;
+	}
+
+	//initialize indices arrays and Weights matrix
+	xIndices = new int[numPts];
+	yIndices = new int[numPts];
+	W.ReSize(numPts);
+
+	//Perform interpolation
+	(*pt2interpFunction)(this->map.xpts, this->map.ypts,
+						 this->map.depths, xi, yi, zi,
+						 xIndices, yIndices, W);
+
+	//If returned depth is NaN, extract data from low resolution map
+	// if(isnan(zi) && this->refMap->lowResSrc != NULL) {
+	if(ISNIN(zi) && this->refMap->lowResSrc != NULL) {
+		double xPt, yPt;
+		zi = this->getNearestLowResMapPoint(xi, yi, xPt, yPt);
+		h_sq = pow(xPt - xi, 2) + pow(yPt - yi, 2);
+		var = this->map.depthVariance(xIndices[0] + 1, yIndices[0] + 1) +
+			  evalVariogram(sqrt(h_sq));
+	} else {
+		//Compute variance associated with interpolation method
+		if(W.Nrows() == 1) {
+			//If only using nearest neighbor, weight variance based on distance of
+			//nearest point to the interpolation point
+			h_sq = pow(this->map.xpts[xIndices[0]] - xi, 2) +
+				   pow(this->map.ypts[yIndices[0]] - yi, 2);
+			var = this->map.depthVariance(xIndices[0] + 1, yIndices[0] + 1) +
+				  evalVariogram(sqrt(h_sq));
+		} else {
+			var = computeInterpDepthVariance(xIndices, yIndices, W);
+		}
+	}
+
+	delete [] xIndices;
+	delete [] yIndices;
+	return;
+}
+
+double
+TerrainMapDEM::
+getNearestLowResMapPoint(const double north, const double east, double& nearestNorth, double& nearestEast) {
+	double zi;
+
+	if(this->refMap->lowResSrc == NULL) {
+		return 0.0;
+	}
+
+	zi = mapsrc_find(this->refMap->lowResSrc, east, north);
+	nearestNorth = refMap->lowResSrc->y
+				   [closestPtUniformArray(north, refMap->lowResSrc->y[0],
+										  refMap->lowResSrc->y
+										  [refMap->lowResSrc->ydimlen - 1],
+										  refMap->lowResSrc->ydimlen)];
+	nearestEast = refMap->lowResSrc->x
+				  [closestPtUniformArray(east, refMap->lowResSrc->x[0],
+										 refMap->lowResSrc->x
+										 [refMap->lowResSrc->xdimlen - 1],
+										 refMap->lowResSrc->xdimlen)];
+
+	return zi;
+}
+
+double
+TerrainMapDEM::
+computeInterpDepthVariance(int* xIndices, int* yIndices, ColumnVector Weights) {
+	double var;
+	Matrix varValue;
+	int N = Weights.Nrows();
+	SymmetricMatrix VarMat(N);
+	ColumnVector VarVec(N);
+	double dx, dy, hsq, z1, z2;
+	int i, j;
+
+	VarMat = 0.0;
+
+	for(i = 0; i < N; i++) {
+		VarVec(i + 1) = this->map.depthVariance(xIndices[i] + 1, yIndices[i] + 1);
+		z1 = this->map.depths(xIndices[i] + 1, yIndices[i] + 1);
+
+		//Compute cross-variance terms using variogram
+		for(j = i; j < N; j++) {
+			dx = this->map.xpts[xIndices[i]] -
+				 this->map.xpts[xIndices[j]];
+			dy = this->map.ypts[yIndices[i]] -
+				 this->map.ypts[yIndices[j]];
+			z2 = this->map.depths(xIndices[j] + 1, yIndices[j] + 1);
+			hsq = dx * dx + dy * dy;
+			VarMat(i + 1, j + 1) = 0.5 * pow(z1 - z2, 2) - evalVariogram(sqrt(hsq));
+
+			// if(isnan(VarMat(i + 1, j + 1))) {
+			if(ISNIN(VarMat(i + 1, j + 1))) {
+				VarMat(i + 1, j + 1) = 0.0;
+			}
+		}
+	}
+
+	//compute total variance value for current map point
+	varValue = Weights.t() * VarVec + Weights.t() * VarMat * Weights;
+	var = varValue.AsScalar();
+
+	//check that the variance is positive and finite
+	// if(isnan(var) || var < 0) {
+	if(ISNIN(var) || var < 0) {
+		varValue = Weights.t() * VarVec;
+		var = varValue.AsScalar();
+	}
+
+	return var;
+}
+
+int
+TerrainMapDEM::
+extractSubMap(const double north, const double east, double* mapParams) {
+	int statusCode;
+
+	//check that there is a reference map loaded to extract data from
+	if(this->refMap->src == NULL) {
+		logs(TL_OMASK(TL_TERRAIN_MAP_DEM, TL_LOG),"Attempted to extract map data with no reference map defined!!");
+		return MAPBOUNDS_OUT_OF_BOUNDS;
+	}
+
+	//if map is already defined, clear memory
+	if(this->map.xpts != NULL || this->map.ypts != NULL) {
+		this->map.clean();
+	}
+
+	//load data from reference map
+	mapdata* data = (mapdata*) malloc(sizeof(struct mapdata));
+	statusCode = mapdata_fill(this->refMap->src, data, east, north, mapParams[1]
+							  , mapParams[0]);
+
+	//check status of loaded map data to ensure it worked properly
+	if(statusCode != MAPBOUNDS_OUT_OF_BOUNDS) {
+		convertMapdataToMapT(data);
+
+		//load variance map data
+		extractVarMap(north, east, mapParams);
+	}
+
+	mapdata_free(data, 1);
+	return statusCode;
+}
+/**********************************************************************/
+
+
+void
+TerrainMapDEM::
+convertMapdataToMapT(mapdata* currMapStruct) {
+	int i;
+
+	//define parameters in mapT structure based on parameters in currMapStruct
+	this->map.numX = int(currMapStruct->ydimlen);
+	this->map.numY = int(currMapStruct->xdimlen);
+	this->map.xcen = currMapStruct->ycenter;
+	this->map.ycen = currMapStruct->xcenter;
+
+	//define map xpts and ypts vectors
+	this->map.xpts = new double[this->map.numX];
+	this->map.ypts = new double[this->map.numY];
+
+	//Map is stored in E,N,U frame. Convert to N,E,D frame
+	for(i = 0; i < this->map.numX; i++) {
+		this->map.xpts[i] = currMapStruct->ypts[i];
+	}
+
+	for(i = 0; i < this->map.numY; i++) {
+		this->map.ypts[i] = currMapStruct->xpts[i];
+	}
+
+	//define map parameters
+	this->map.dx = this->refMap->bounds->dx;
+	this->map.dy = this->refMap->bounds->dy;
+
+
+	//convert zpts to Matrix of depths, positive downward
+	Matrix temp(this->map.numX, this->map.numY);
+
+	for(int row = 1; row <= this->map.numX; row++) {
+		for(int col = 1; col <= this->map.numY; col++) {
+			float* z = currMapStruct->z;
+			float value = z[(row - 1) * this->map.numY + (col - 1)];
+			temp(row, col) = fabs(value);
+		}
+	}
+
+	this->map.depths = temp;
+
+}
+
+int
+TerrainMapDEM::
+extractVarMap(const double north, const double east, double* mapParams) {
+	int statusCode;
+
+	//check that there is a variance map loaded to extract data from
+	if(this->refMap->varSrc == NULL) {
+		this->map.depthVariance.ReSize(this->map.numX, this->map.numY);
+		this->map.depthVariance = fabs(this->map.dx);
+
+		//check for valid variance value
+		// if(isnan(this->map.depthVariance(1, 1)) ||
+		if(ISNIN(this->map.depthVariance(1, 1)) ||
+				this->map.depthVariance(1, 1) == 0) {
+			this->map.depthVariance = fabs(this->map.dx);
+		}
+
+		statusCode = MAPBOUNDS_OK;
+	} else {
+		mapdata* data = (mapdata*) malloc(sizeof(struct mapdata));
+		statusCode = mapdata_fill(this->refMap->varSrc, data, east, north,
+								  mapParams[1], mapParams[0]);
+
+		//check status of loaded map data to ensure it worked properly
+		if(statusCode != MAPBOUNDS_OUT_OF_BOUNDS) {
+			//convert zpts to Matrix of depths
+			Matrix temp(this->map.numX, this->map.numY);
+
+			for(int row = 1; row <= this->map.numX; row++) {
+				for(int col = 1; col <= this->map.numY; col++) {
+					float* z = data->z;
+					float value = z[(row - 1) * this->map.numY + (col - 1)];
+
+					//estimate variance by stored std. dev. values plus variogram
+					//variation at the given map resolution
+					temp(row, col) = value * value + 1.0 +
+									 evalVariogram(this->map.dx);
+
+					//check for valid variance values
+					// if(isnan(temp(row, col)) || value == 0) {
+					if(ISNIN(temp(row, col)) || value == 0) {
+						temp(row, col) = fabs(this->map.dx);
+					}
+				}
+			}
+
+			this->map.depthVariance = temp;
+
+		}
+
+		mapdata_free(data, 1);
+	}
+
+	return statusCode;
+}
+/******************************************************************************************/
+/*---------------------------------------------------------------------------------*/
+
+
+
+
+
+//used by point mass filter
+void
+TerrainMapDEM::
+interpolateDepthMat(double* xi, double* yi, Matrix& zi, Matrix& var) {
+	//Check that a map has been extracted
+	if(this->map.xpts == NULL) {
+		logs(TL_OMASK(TL_TERRAIN_MAP_DEM, TL_LOG),"ERROR: tried to access map values without first extracting map"
+			   " information");
+		return;
+	}
+
+	int N = zi.Nrows();
+	int M = zi.Ncols();
+	int numPts, i, j;
+	ColumnVector W;
+	int* xIndices = NULL;
+	int* yIndices = NULL;
+	double h_sq;
+
+	//define pointer to an interpolation function
+	void (*pt2interpFunction)(double*, double*, const Matrix&, double, double,
+							  double&, int*, int*, ColumnVector&) = NULL;
+
+	//determine number of interpolation points and proper interpolation function
+	switch(this->interpMapMethod) {
+		case 0:
+			numPts = 1;
+			pt2interpFunction = &nearestInterp;
+			break;
+
+		case 1:
+			numPts = 4;
+			pt2interpFunction = &bilinearInterp;
+			break;
+
+		case 2:
+			numPts = 16;
+			pt2interpFunction = &bicubicInterp;
+			break;
+
+		case 3:
+			numPts = 16;
+			pt2interpFunction = &splineInterp;
+			break;
+
+		default:
+			numPts = 1;
+			pt2interpFunction = &nearestInterp;
+			break;
+	}
+
+	//initialize indices arrays and Weights matrix
+	xIndices = new int[numPts];
+	yIndices = new int[numPts];
+	W.ReSize(numPts);
+
+	for(i = 0; i < N; i++) {
+		for(j = 0; j < M; j++) {
+			(*pt2interpFunction)(this->map.xpts, this->map.ypts,
+								 this->map.depths, xi[i], yi[j], zi(i + 1, j + 1)
+								 , xIndices, yIndices, W);
+			//If returned depth is NaN, extract data from low resolution map
+			// if(isnan(zi(i + 1, j + 1)) && this->refMap->lowResSrc != NULL) {
+			if(ISNIN(zi(i + 1, j + 1)) && this->refMap->lowResSrc != NULL) {
+				double xPt, yPt;
+				zi(i + 1, j + 1) = this->getNearestLowResMapPoint(xi[i], yi[j],
+								   xPt, yPt);
+				h_sq = pow(xPt - xi[i], 2) + pow(yPt - yi[j], 2);
+				var(i + 1, j + 1) = this->map.depthVariance(xIndices[0] + 1,
+									yIndices[0] + 1) +
+									evalVariogram(sqrt(h_sq));
+			} else {
+				//Compute variance associated with interpolation method
+				if(W.Nrows() == 1) {
+					//If only using nearest neighbor, weight variance based on
+					//distance of nearest point to the interpolation point
+					h_sq = pow(this->map.xpts[xIndices[0]] - xi[i], 2) +
+						   pow(this->map.ypts[yIndices[0]] - yi[j], 2);
+					var(i + 1, j + 1) = this->map.depthVariance(xIndices[0] + 1,
+										yIndices[0] + 1)
+										+ evalVariogram(sqrt(h_sq));
+				} else {
+					var(i + 1, j + 1) = computeInterpDepthVariance(xIndices, yIndices, W);
+				}
+			}
+		}
+	}
+	delete [] xIndices;
+	delete [] yIndices;
+
+	return;
+}
+
+//used by point mass filter
+void
+TerrainMapDEM::
+interpolateGradient(double xi, double yi, Matrix& gradient) {
+	ColumnVector W;
+	int* xIndices = NULL;
+	int* yIndices = NULL;
+	int numPts = 0;
+	double zi;
+
+	//define pointer to an interpolation function
+	void (*pt2interpFunction)(double*, double*, const Matrix&, double, double,
+							  double&, int*, int*, ColumnVector&) = NULL;
+
+	//determine number of interpolation points and proper interpolation function
+	switch(this->interpMapMethod) {
+		case 0:
+			numPts = 1;
+			pt2interpFunction = &nearestInterp;
+			break;
+
+		case 1:
+			numPts = 4;
+			pt2interpFunction = &bilinearInterp;
+			break;
+
+		case 2:
+			numPts = 16;
+			pt2interpFunction = &bicubicInterp;
+			break;
+
+		case 3:
+			numPts = 16;
+			pt2interpFunction = &splineInterp;
+			break;
+
+		default:
+			numPts = 1;
+			pt2interpFunction = &nearestInterp;
+			break;
+	}
+
+	//initialize indices arrays and Weights matrix
+	xIndices = new int[numPts];
+	yIndices = new int[numPts];
+	W.ReSize(numPts);
+
+	//Perform interpolation to find xIndices and yIndices
+	(*pt2interpFunction)(this->map.xpts, this->map.ypts,
+						 this->map.depths, xi, yi, zi,
+						 xIndices, yIndices, W);
+
+	//Compute terrain gradient based on interpolation scheme and returned
+	//weights/indices
+	computeInterpTerrainGradient(xIndices, yIndices, xi, yi, gradient);
+
+	delete [] xIndices;
+	delete [] yIndices;
+}
+
+/*//used in modifyBeamDir
+void
+TNavFilter::
+interpolateDepthAndGradient(double xi, double yi, double& zi, double& var, Matrix& gradient) {
+	ColumnVector W;
+	int* xIndices = NULL;
+	int* yIndices = NULL;
+	int numPts = 0;
+	double h_sq;
+
+	//define pointer to an interpolation function
+	void (*pt2interpFunction)(double*, double*, const Matrix&, double, double,
+							  double&, int*, int*, ColumnVector&) = NULL;
+
+	//determine number of interpolation points and proper interpolation function
+	switch(this->interpMapMethod) {
+		case 0:
+			numPts = 1;
+			pt2interpFunction = &nearestInterp;
+			break;
+
+		case 1:
+			numPts = 4;
+			pt2interpFunction = &bilinearInterp;
+			break;
+
+		case 2:
+			numPts = 16;
+			pt2interpFunction = &bicubicInterp;
+			break;
+
+		case 3:
+			numPts = 16;
+			pt2interpFunction = &splineInterp;
+			break;
+
+		default:
+			numPts = 1;
+			pt2interpFunction = &nearestInterp;
+			break;
+	}
+
+	//initialize indices arrays and Weights matrix
+	xIndices = new int[numPts];
+	yIndices = new int[numPts];
+	W.ReSize(numPts);
+
+	//Perform interpolation to find zi
+	(*pt2interpFunction)(terrainMap->map.xpts, terrainMap->map.ypts,
+						 terrainMap->map.depths, xi, yi, zi,
+						 xIndices, yIndices, W);
+
+	//If returned depth is NaN, extract data from low resolution map
+	if(isnan(zi) && terrainMap->refMap->lowResSrc != NULL) {
+		double xPt, yPt;
+		zi = terrainMap->getNearestLowResMapPoint(xi, yi, xPt, yPt);
+		h_sq = pow(xPt - xi, 2) + pow(yPt - yi, 2);
+		var = terrainMap->map.depthVariance(xIndices[0] + 1, yIndices[0] + 1) +
+			  terrainMap->mapVariogram.evalVariogram(sqrt(h_sq));
+	} else {
+		//Compute variance associated with interpolation method
+		if(W.Nrows() == 1) {
+			//If only using nearest neighbor, weight variance based on distance of
+			//nearest point to the interpolation point
+			h_sq = pow(terrainMap->map.xpts[xIndices[0]] - xi, 2) +
+				   pow(terrainMap->map.ypts[yIndices[0]] - yi, 2);
+			var = terrainMap->map.depthVariance(xIndices[0] + 1, yIndices[0] + 1) +
+				  terrainMap->mapVariogram.evalVariogram(sqrt(h_sq));
+		} else {
+			var = computeInterpDepthVariance(xIndices, yIndices, W);
+		}
+	}
+
+	//Compute terrain gradient based on interpolation scheme and returned
+	//weights/indices
+	computeInterpTerrainGradient(xIndices, yIndices, xi, yi, gradient);
+
+	delete [] xIndices;
+	delete [] yIndices;
+}
+*/
+
+//used by interpolate gradient
+void
+TerrainMapDEM::
+computeInterpTerrainGradient(int* xIndices, int* yIndices, double xi, double yi, Matrix& gradient) {
+	double dx, dy;
+	double b2, b3, b4;
+	double z11, z12, z21, z22;
+
+	dx = this->map.dx;
+	dy = this->map.dy;
+
+	//If using bilinear interpolation, compute terrain gradient based on the
+	//bilinear interpolation function
+	if(this->interpMapMethod == 1) {
+		// The four points used for bilinear interp are numbered as:
+		//          z11   z12
+		//          z21   z22
+		// ----------------------------------------------------
+		z11 = this->map.depths(xIndices[0] + 1, yIndices[0] + 1);
+		z21 = this->map.depths(xIndices[1] + 1, yIndices[1] + 1);
+		z12 = this->map.depths(xIndices[2] + 1, yIndices[2] + 1);
+		z22 = this->map.depths(xIndices[3] + 1, yIndices[3] + 1);
+
+		// The resulting bilinear interpolation function is given
+		// by:
+		//        z(x,y)_interp = b1 + b2x + b3y + b4xy
+		// where b2:b4 are defined as (don't need b1 for gradient):
+		// ----------------------------------------------------
+		b2 = (1 / (dx * dy)) * (yIndices[0] * (z12 - z22) +
+								yIndices[1] * (z21 - z11));
+		b3 = (1 / (dx * dy)) * (xIndices[0] * (z21 - z22) +
+								xIndices[2] * (z12 - z11));
+		b4 = (1 / (dx * dy)) * (z11 - z12 - z21 + z22);
+
+		// The associated derivatives are:
+		//        dz/dx = b2 + b4y
+		//        dz/dy = b3 + b4x
+		// ----------------------------------------------------
+		gradient(1, 1) = b2 + b4 * yi;
+		gradient(1, 2) = b3 + b4 * xi;
+	}
+
+	//Use simple forward/backward differencing for gradient calculation
+	else {
+		//Compute X gradient
+		//If we are at the lower bound, use a forward difference
+		if(xIndices[0] == 0) {
+			gradient(1, 1) = (1.0 / dx) * (this->map.depths(xIndices[0] + 2, yIndices[0] + 1) - this->map.depths(xIndices[0] + 1,
+										   yIndices[0] + 1));
+		} else {
+			//If we are at the upper bound, use a backward difference,
+			//otherwise do central difference
+			if(xIndices[0] == this->map.numX - 1) {
+				gradient(1, 1) = (1.0 / dx) * (this->map.depths(xIndices[0] + 1, yIndices[0] + 1) - this->map.depths(xIndices[0],
+											   yIndices[0] + 1));
+			} else {
+				gradient(1, 1) = (1.0 / (2.0 * dx)) * (this->map.depths(xIndices[0] + 2,
+													   yIndices[0] + 1) - this->map.depths(xIndices[0], yIndices[0] + 1));
+			}
+		}
+
+		//Compute Y gradient
+		//If we are at the lower bound, use a forward difference
+		if(yIndices[0] == 0) {
+			gradient(1, 2) = (1 / dy) * (this->map.depths(xIndices[0] + 1, yIndices[0] + 2) - this->map.depths(xIndices[0] + 1,
+										 yIndices[0] + 1));
+		} else {
+			//If we are at the upper bound, use a backward difference,
+			//otherwise do central difference
+			if(yIndices[0] == this->map.numY - 1) {
+				gradient(1, 2) = (1.0 / dy) * (this->map.depths(xIndices[0] + 1, yIndices[0] + 1) - this->map.depths(xIndices[0] + 1,
+											   yIndices[0]));
+			} else {
+				gradient(1, 2) = (1.0 / (2.0 * dy)) * (this->map.depths(xIndices[0] + 1,
+													   yIndices[0] + 2) - this->map.depths(xIndices[0] + 1, yIndices[0]));
+			}
+		}
+	}
+}