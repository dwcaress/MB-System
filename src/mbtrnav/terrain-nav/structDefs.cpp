/* File: structDefs.cpp
 * -------------------
 * Written by: Debbie Meduna
 * 2014/??/??: Henthorn. Updated to support client/server architecture.
 * 2016/12/19: Henthorn. Updated to pass log dir name and particle file name to
 *             the server during initialization.
 *****************************************************************************/

#include "structDefs.h"

// Use a macro to standardize extracting the message from an exception
//
#ifdef _QNX
#include "Exception.h"
#define EXP_MSG e.msg
#else
#include "myexcept.h"
#define EXP_MSG e.what()
#endif

#define BEAM_DEBUG 0

/*----------------------------------------------------------------------------
/mapT member functions
/----------------------------------------------------------------------------*/
mapT::mapT() {
	xpts = NULL;
	ypts = NULL;
	numX = 0;
	numY = 0;
}

mapT::~mapT() {
	clean();
}

void mapT::clean() {
	if(xpts != NULL) {
		delete [] xpts;
		xpts = NULL;
	}
<<<<<<< HEAD
=======

>>>>>>> 4b958945
	if(ypts != NULL) {
		delete [] ypts;
		ypts = NULL;
	}

	depths.CleanUp();
	depthVariance.CleanUp();
}

void mapT::reSampleMap(const double newRes) {
	int newNumX, newNumY;
	double* xptsNew;
	double* yptsNew;
	Matrix depthsNew;
	Matrix depthVarNew;
	int i, j, subRes;
	Matrix subDepthMap;

	//Fill in new xpts/ypts vectors
	newNumX = int(round(fabs(xpts[numX - 1] - xpts[0]) / newRes)) + 1;
	newNumY = int(round(fabs(ypts[numY - 1] - ypts[0]) / newRes)) + 1;
	depthsNew.ReSize(newNumX, newNumY);
	depthVariance.ReSize(newNumX, newNumY);

	xptsNew = new double[newNumX];
	yptsNew = new double[newNumY];

	for(i = 0; i < newNumX; i++) {
		xptsNew[i] = xpts[0] + newRes * i;
	}

	for(j = 0; j < newNumY; j++) {
		yptsNew[j] = ypts[0] + newRes * j;
	}

	//Fill in new depth values
	if((newRes > dx) | (newRes > dy)) {
		//TO DO: Fix this so it actually computes correct average for newRes!!
		subRes = int(ceil(newRes / dx));
		subDepthMap.ReSize(subRes, subRes);
		for(i = 1; i <= newNumX; i++) {
			for(j = 1; j <= newNumY; j++) {
				//fill in new depth values by averaging subMatrix
				subDepthMap = depths.SubMatrix((i - 1) * subRes + 1, i * subRes,
											   (j - 1) * subRes + 1, j * subRes);
				depthsNew(i, j) = double((1.0 / (subRes * subRes))) * subDepthMap.Sum();

				//fill in new depth variance values
				subDepthMap = depthVariance.SubMatrix((i - 1) * subRes + 1, i * subRes,
													  (j - 1) * subRes + 1, j * subRes);
				depthVarNew(i, j) = double((1.0 / (subRes * subRes))) * subDepthMap.Sum();
			}
		}
	} else {
		interp2mat(xpts, ypts, depths, xptsNew, yptsNew, depthsNew);
	}

	//Remove old map and assign new values;
	clean();
	dx = newRes;
	dy = newRes;
	numX = newNumX;
	numY = newNumY;
	xpts = xptsNew;
	ypts = yptsNew;
	depths = depthsNew;
	depthVariance = depthVarNew;
	xcen = (xpts[numX - 1] + xpts[0]) / 2.0;
	ycen = (ypts[numY - 1] + ypts[0]) / 2.0;
}

//subSample the stored map to a lower resolution.
void mapT::subSampleMap(const int subRes) {
	double newResX, newResY;
	int newNumX, newNumY, count, i, j;
	double* xptsNew;
	double* yptsNew;
	Matrix depthsNew;
	Matrix depthVarNew;
	Matrix subDepthMap(subRes, subRes);

	//Fill in new xpts/ypts vectors
	newNumX = int(numX / subRes);
	newNumY = int(numY / subRes);
	depthsNew.ReSize(newNumX, newNumY);
	depthVarNew.ReSize(newNumX, newNumY);

	xptsNew = new double[newNumX];
	yptsNew = new double[newNumY];

	count = 0;
	for(i = 0; i < numX && count < newNumX; i = i + subRes) {
		xptsNew[count] = xpts[i];
		count++;
	}

	count = 0;
	for(j = 0; j < numY && count < newNumY; j = j + subRes) {
		yptsNew[count] = ypts[j];
		count++;
	}

	//Fill in new depths matrix by averaging depths in the cells;
	for(i = 1; i <= newNumX; i++) {
		for(j = 1; j <= newNumY; j++) {
			//fill in new depth values by averaging subMatrix
			subDepthMap = depths.SubMatrix((i - 1) * subRes + 1, i * subRes,
										   (j - 1) * subRes + 1, j * subRes);
			depthsNew(i, j) = double((1.0 / (subRes * subRes))) * subDepthMap.Sum();

			//fill in new depth variance values
			subDepthMap = depths.SubMatrix((i - 1) * subRes + 1, i * subRes,
										   (j - 1) * subRes + 1, j * subRes)
						  - depthsNew(i, j);
			subDepthMap = SP(subDepthMap, subDepthMap);
			depthVarNew(i, j) = double((1.0 / (subRes * subRes))) * subDepthMap.Sum();
		}
	}

	newResX = dx * subRes;
	newResY = dy * subRes;

	//Remove old map and assign new values;
	clean();
	dx = newResX;
	dy = newResY;
	numX = newNumX;
	numY = newNumY;
	xpts = xptsNew;
	ypts = yptsNew;
	depths = depthsNew;
	depthVariance = depthVarNew;
	xcen = (xpts[numX - 1] + xpts[0]) / 2.0;
	ycen = (ypts[numY - 1] + ypts[0]) / 2.0;
}

//display map values in a more readable format
void mapT::displayMap() {
	int i;

	//print a blank space in upper left corner
	LOGM("%5s", "");
	LOGM("y:");

	//display ypt values
	for(i = 0; i < numY; i++) {
		LOGM("%5.2f", ypts[i]);
	}
	LOGM("\n x: \n");

	//display xpt values and depth values
	for(i = 0; i < numX; i++) {
		LOGM("%5.2f", xpts[i]);
		LOGM("%2s", "");
		for(int j = 0; j < numY; j++) {
			LOGM("%5.2f", depths(i + 1, j + 1));
		}

		LOGM("\n");
	}
}

//copy assignment operator
mapT& mapT::operator=(mapT& rhs) {
	if(this != &rhs) {
		this->clean();

		//copy non-array values
		dx = rhs.dx;
		dy = rhs.dy;
		xcen = rhs.xcen;
		ycen = rhs.ycen;
		numX = rhs.numX;
		numY = rhs.numY;
		depths = rhs.depths;
		depthVariance = rhs.depthVariance;

		//copy array values
		xpts = new double[numX];
		ypts = new double[numY];
		for(int i = 0; i < numX; i++) {
			xpts[i] = rhs.xpts[i];
		}
		for(int j = 0; j < numY; j++) {
			ypts[j] = rhs.ypts[j];
		}

	}
	return(*this);
}


/*----------------------------------------------------------------------------
/poseT member functions
/----------------------------------------------------------------------------*/
poseT::poseT() {
	int i;

	//initialize values to zero
	x = y = z = 0.0;
	vx = vy = vz = ve = 0.0;
	vw_x = vw_y = vw_z = 0.0;
	vn_x = vn_y = vn_z = 0.0;
	wx = wy = wz = 0.0;
	ax = ay = az = 0.0;
	phi = theta = psi = 0.0;
	psi_berg = psi_dot_berg = 0.0;

	time = 0.0;

	dvlValid   = false;
	gpsValid   = false;
	bottomLock = false;

	for(i = 0; i < N_COVAR; i++) {
		covariance[i] = 0.0;
	}
}


//copy assignment operator
poseT& poseT::operator=(poseT& rhs) {
	if(this != &rhs) {
		//copy non-array values
		x    = rhs.x;     y     = rhs.y;      z    = rhs.z;
		vx   = rhs.vx;    vy    = rhs.vy;     vz   = rhs.vz;    ve = rhs.ve;
		vw_x = rhs.vw_x;  vw_y  = rhs.vw_y;   vw_z = rhs.vw_z;
		vn_x = rhs.vn_x;  vn_y  = rhs.vn_y;   vn_z = rhs.vn_z;
		wx   = rhs.wx;    wy    = rhs.wy;     wz   = rhs.wz;
		ax   = rhs.ax;    ay    = rhs.ay;     az   = rhs.az;
		phi  = rhs.phi;   theta = rhs.theta;  psi  = rhs.psi;
		psi_berg = rhs.psi_berg;   psi_dot_berg = rhs.psi_dot_berg;

		time = rhs.time;

		dvlValid   = rhs.dvlValid;
		gpsValid   = rhs.gpsValid;
		bottomLock = rhs.bottomLock;

		//copy array values
		for(int i = 0; i < N_COVAR; i++) {
			covariance[i] = rhs.covariance[i];
		}
	}

	return(*this);
}

//difference assignment operator
poseT& poseT::operator-=(poseT& rhs) {

	x    -= rhs.x;     y     -= rhs.y;      z    -= rhs.z;
	vx   -= rhs.vx;    vy    -= rhs.vy;     vz   -= rhs.vz;    ve -= rhs.ve;
	vw_x -= rhs.vw_x;  vw_y  -= rhs.vw_y;   vw_z -= rhs.vw_z;
	vn_x -= rhs.vn_x;  vn_y  -= rhs.vn_y;   vn_z -= rhs.vn_z;
	wx   -= rhs.wx;    wy    -= rhs.wy;     wz   -= rhs.wz;
	ax   -= rhs.ax;    ay    -= rhs.ay;     az   -= rhs.az;
	phi  -= rhs.phi;   theta -= rhs.theta;  psi  -= rhs.psi;
   psi_berg -= rhs.psi_berg;   psi_dot_berg -= rhs.psi_dot_berg;

	time -= rhs.time;

	dvlValid   = (dvlValid && rhs.dvlValid);
	gpsValid   = (gpsValid && rhs.gpsValid);
	bottomLock = (bottomLock && rhs.bottomLock);

	return(*this);
}

//addition assignment operator
poseT& poseT::operator+=(poseT& rhs) {

	x    += rhs.x;     y     += rhs.y;      z    += rhs.z;
	vx   += rhs.vx;    vy    += rhs.vy;     vz   += rhs.vz;    ve += rhs.ve;
	vw_x += rhs.vw_x;  vw_y  += rhs.vw_y;   vw_z += rhs.vw_z;
	vn_x += rhs.vn_x;  vn_y  += rhs.vn_y;   vn_z += rhs.vn_z;
	wx   += rhs.wx;    wy    += rhs.wy;     wz   += rhs.wz;
	ax   += rhs.ax;    ay    += rhs.ay;     az   += rhs.az;
	phi  += rhs.phi;   theta += rhs.theta;  psi  += rhs.psi;
   psi_berg += rhs.psi_berg;   psi_dot_berg += rhs.psi_dot_berg;

	time += rhs.time;

	dvlValid   = (dvlValid && rhs.dvlValid);
	gpsValid   = (gpsValid && rhs.gpsValid);
	bottomLock = (bottomLock && rhs.bottomLock);

	return(*this);
}

// Returns the number of bytes in serialized poseT when successful.
// Returns < 0 when there is insufficient space (difference between
// required and given)
//
int poseT::serialize(char* buf, int buflen) {
	// Does the buffer have enough space?
	//
	int len = (N_COVAR+25) * sizeof(double) + 3 * sizeof(char);
	if(len > buflen) {
		return (buflen - len);    // Space mismatch is returned to caller
	}

	//printf("Serializing poseT of size: %d\n",len);

	// Copy contents of m into buf
	//
	len = 0;

	memcpy(&buf[len], &x,    sizeof(double)); len += sizeof(double);
	memcpy(&buf[len], &y,    sizeof(double));	len += sizeof(double);
	memcpy(&buf[len], &z,    sizeof(double));	len += sizeof(double);

	memcpy(&buf[len], &vx,   sizeof(double));	len += sizeof(double);
	memcpy(&buf[len], &vy,   sizeof(double));	len += sizeof(double);
	memcpy(&buf[len], &vz,   sizeof(double));	len += sizeof(double);
	memcpy(&buf[len], &ve,   sizeof(double));	len += sizeof(double);

	memcpy(&buf[len], &vw_x, sizeof(double));	len += sizeof(double);
	memcpy(&buf[len], &vw_y, sizeof(double));	len += sizeof(double);
	memcpy(&buf[len], &vw_z, sizeof(double));	len += sizeof(double);

	memcpy(&buf[len], &vn_x, sizeof(double));	len += sizeof(double);
	memcpy(&buf[len], &vn_y, sizeof(double));	len += sizeof(double);
	memcpy(&buf[len], &vn_z, sizeof(double));	len += sizeof(double);

	memcpy(&buf[len], &wx,   sizeof(double));	len += sizeof(double);
	memcpy(&buf[len], &wy,   sizeof(double));	len += sizeof(double);
	memcpy(&buf[len], &wz,   sizeof(double));	len += sizeof(double);

	memcpy(&buf[len], &ax,   sizeof(double));	len += sizeof(double);
	memcpy(&buf[len], &ay,   sizeof(double));	len += sizeof(double);
	memcpy(&buf[len], &az,   sizeof(double));	len += sizeof(double);

	memcpy(&buf[len], &phi,  sizeof(double));	len += sizeof(double);
	memcpy(&buf[len], &theta,sizeof(double)); len += sizeof(double);
	memcpy(&buf[len], &psi,  sizeof(double));	len += sizeof(double);

	memcpy(&buf[len], &psi_berg,     sizeof(double)); len += sizeof(double);
	memcpy(&buf[len], &psi_dot_berg, sizeof(double)); len += sizeof(double);

	memcpy(&buf[len], &time, sizeof(double));	len += sizeof(double);
	//printf("poseT time:%f\n", time);

	memcpy(&buf[len], &covariance, N_COVAR * sizeof(double));
	len += N_COVAR * sizeof(double);

	// Use one byte for serialized booleans
	buf[len++] = dvlValid   ? 0x01 : 0x00;
	buf[len++] = gpsValid   ? 0x01 : 0x00;
	buf[len++] = bottomLock ? 0x01 : 0x00;

	return len;
}

// Returns the number of bytes in serialized poseT when successful.
// Returns < 0 when there is insufficient space (difference between
// required and given)
//
int poseT::unserialize(char* buf, int buflen) {
	// Does the buffer have enough space?
	//
	int len = (N_COVAR+25) * sizeof(double) + 3 * sizeof(char);
	if(len > buflen) {
		return (buflen - len);
	}

	//printf("UnSerializing poseT of size: %d\n", len);

	// Copy contents of m into buf
	//
	len = 0;

	memcpy(&x,    &buf[len], sizeof(double));	len += sizeof(double);
	memcpy(&y,    &buf[len], sizeof(double));	len += sizeof(double);
	memcpy(&z,    &buf[len], sizeof(double));	len += sizeof(double);

	memcpy(&vx,   &buf[len], sizeof(double));	len += sizeof(double);
	memcpy(&vy,   &buf[len], sizeof(double));	len += sizeof(double);
	memcpy(&vz,   &buf[len], sizeof(double));	len += sizeof(double);
	memcpy(&ve,   &buf[len], sizeof(double));	len += sizeof(double);

	memcpy(&vw_x, &buf[len], sizeof(double));	len += sizeof(double);
	memcpy(&vw_y, &buf[len], sizeof(double));	len += sizeof(double);
	memcpy(&vw_z, &buf[len], sizeof(double));	len += sizeof(double);

	memcpy(&vn_x, &buf[len], sizeof(double));	len += sizeof(double);
	memcpy(&vn_y, &buf[len], sizeof(double));	len += sizeof(double);
	memcpy(&vn_z, &buf[len], sizeof(double));	len += sizeof(double);

	memcpy(&wx,   &buf[len], sizeof(double));	len += sizeof(double);
	memcpy(&wy,   &buf[len], sizeof(double));	len += sizeof(double);
	memcpy(&wz,   &buf[len], sizeof(double));	len += sizeof(double);

	memcpy(&ax,   &buf[len], sizeof(double));	len += sizeof(double);
	memcpy(&ay,   &buf[len], sizeof(double));	len += sizeof(double);
	memcpy(&az,   &buf[len], sizeof(double));	len += sizeof(double);

	memcpy(&phi,  &buf[len], sizeof(double));	len += sizeof(double);
	memcpy(&theta, &buf[len],sizeof(double));	len += sizeof(double);
	memcpy(&psi,  &buf[len], sizeof(double));	len += sizeof(double);

	memcpy(&psi_berg, &buf[len], sizeof(double)); len += sizeof(double);
	memcpy(&psi_dot_berg, &buf[len], sizeof(double)); len += sizeof(double);

	memcpy(&time, &buf[len], sizeof(double));	len += sizeof(double);
	//printf("poseT time:%f\n", time);

	memcpy(&covariance, &buf[len], N_COVAR * sizeof(double));
	len += N_COVAR * sizeof(double);

	dvlValid   = buf[len++] == 0x01;
	gpsValid   = buf[len++] == 0x01;
	bottomLock = buf[len++] == 0x01;

	return len;
}

/*----------------------------------------------------------------------------
/measT member functions
/----------------------------------------------------------------------------*/
measT::measT() {
	covariance = NULL;
	ranges = NULL;
	crossTrack = NULL;
	alongTrack = NULL;
	altitudes = NULL;
	alphas = NULL;
	measStatus = NULL;
	beamNums = NULL;
	ping_number = 0;
	numMeas = 0;
}

measT::~measT() {
	// although clean() exists
    // maybe preferable not to
    // call methods in destructor
    delete [] covariance;
    delete [] ranges;
    delete [] crossTrack;
    delete [] alongTrack;
    delete [] altitudes;
    delete [] alphas;
    delete [] measStatus;
    delete [] beamNums;
}

// release all dynamic memory resources of the struct
void measT::clean() {
	if(covariance != NULL) {
		delete [] covariance;
	}
	covariance = NULL;

	if(ranges != NULL) {
		delete [] ranges;
	}
	ranges = NULL;

	if(crossTrack != NULL) {
		delete [] crossTrack;
	}
	crossTrack = NULL;

	if(alongTrack != NULL) {
		delete [] alongTrack;
	}
	alongTrack = NULL;

	if(altitudes != NULL) {
		delete [] altitudes;
	}
	altitudes = NULL;

	if(alphas != NULL) {
		delete [] alphas;
	}
	alphas = NULL;

	if(measStatus != NULL) {
		delete [] measStatus;
	}
	measStatus = NULL;

	if(beamNums != NULL) {
		delete [] beamNums;
	}
	beamNums = NULL;

	time = 0.;

	ping_number = 0;
	numMeas = 0;
}

//copy assignment operator
measT& measT::operator=(measT& rhs) {
	int i;
	if(this != &rhs) {
		//if the two measT structs have different datatype or number of
		//measurements, we need to delete and recreate memory for the
		//new measT struct.
		if(numMeas != rhs.numMeas || dataType != rhs.dataType) {
			this->clean();
			if(rhs.dataType == TRN_SENSOR_MB ||
			   rhs.dataType == TRN_SENSOR_HOMER) {
				crossTrack = new double[rhs.numMeas];
				alongTrack = new double[rhs.numMeas];
				altitudes = new double[rhs.numMeas];
				ranges = new double[rhs.numMeas];
			} else {
				ranges = new double[rhs.numMeas];
			}

			// MB-sys beam numbers
			if(rhs.dataType == TRN_SENSOR_MB)
			  beamNums = new int[rhs.numMeas];

   		alphas = new double[rhs.numMeas];
			measStatus = new bool[rhs.numMeas];
		}

		if(rhs.covariance != NULL) {
			if (covariance) delete [] covariance;
			covariance = new double[rhs.numMeas];
		}

		//copy non-array values
		time = rhs.time;
		dataType = rhs.dataType;
		phi = rhs.phi;
		theta = rhs.theta;
		psi = rhs.psi;
		ping_number = rhs.ping_number;
		numMeas = rhs.numMeas;
		x = rhs.x;
		y = rhs.y;
		z = rhs.z;

		//copy array values
		for(i = 0; i < rhs.numMeas; i++) {
			if(rhs.dataType == TRN_SENSOR_MB ||
			   rhs.dataType == TRN_SENSOR_HOMER) {
				crossTrack[i] = rhs.crossTrack[i];
				alongTrack[i] = rhs.alongTrack[i];
				altitudes[i] = rhs.altitudes[i];
				ranges[i] = rhs.ranges[i];
			} else {
				ranges[i] = rhs.ranges[i];
			}

			// MB-sys beam numbers
			if(rhs.dataType == TRN_SENSOR_MB)
			  beamNums[i] = rhs.beamNums[i];

			alphas[i] = rhs.alphas[i];
			measStatus[i] = rhs.measStatus[i];
			if(rhs.covariance != NULL) {
				covariance[i] = rhs.covariance[i];
			}
		}

	}
	return(*this);
}

// Returns the number of bytes in serialized measT when successful.
// Returns < 0 when there is insufficient space (difference between
// required and given)
//
int measT::serialize(char* buf, int buflen) {
        // fprintf(stderr, "Serializing measT of type %d...", dataType);
	// Does the buffer have enough space?
	//
	// Fixed length parts
	int nm = numMeas;
	int len = sizeof(this->time) +
						sizeof(dataType) +
						sizeof(phi) +
						sizeof(theta) +
						sizeof(psi) +
						sizeof(x) +
						sizeof(y) +
						sizeof(z) +
						sizeof(ping_number) +
						sizeof(numMeas);

	// altitudes/along/cross-Tracks, or just ranges?
	if(dataType == TRN_SENSOR_MB ||
	   dataType == TRN_SENSOR_HOMER) {
		len += (nm * 4) * sizeof(double);
	} else {
		len += nm * sizeof(double);
	}

	// Status flags
	len += nm * sizeof(char);

	// alphas
	len += sizeof(double);

	// beam numbers
	if(dataType == TRN_SENSOR_MB ) len += nm * sizeof(int);

	// Covariances?
	if(covariance) {
		len += nm * sizeof(double);
	} else {
		dataType = 0 - dataType;    // Signal lack of covariances with a dataType < 0
	}

	// fprintf(stderr, "...with %d measurements, size: %d\n", nm, len);

	// If the buffer has insufficient starage, return the difference
	//
	if(len > buflen) {
		return (buflen - len);
	}

	// Copy contents into buf. Order is significant!
	//
	len = 0;
	memcpy(&buf[len], &time,     sizeof(double));
	len += sizeof(double);
	memcpy(&buf[len], &dataType, sizeof(int));
	len += sizeof(int);
	memcpy(&buf[len], &phi,      sizeof(double));
	len += sizeof(double);
	memcpy(&buf[len], &theta,    sizeof(double));
	len += sizeof(double);
	memcpy(&buf[len], &psi,      sizeof(double));
	len += sizeof(double);
	memcpy(&buf[len], &x,        sizeof(double));
	len += sizeof(double);
	memcpy(&buf[len], &y,        sizeof(double));
	len += sizeof(double);
	memcpy(&buf[len], &z,        sizeof(double));
	len += sizeof(double);
	memcpy(&buf[len], &ping_number,  sizeof(unsigned int));
	len += sizeof(unsigned int);
	memcpy(&buf[len], &numMeas,  sizeof(int));
	len += sizeof(int);

	// Use one byte for serialized booleans
#if BEAM_DEBUG
	printf("\nSend measT %.2f ping# %d\n", time, ping_number);
	int mso = len;

  printf("Starting at offset: %d\n", mso);
	for(int m = 0; m < nm; m++) {
		printf("%x  ", buf[mso++]);
	}
  printf("\n");
#endif

	for(int i = 0; i < nm; i++) {
		buf[len++] = measStatus[i] ? 1 : 0;
#if BEAM_DEBUG
		if (i == nm-1) buf[len-1] = 'R';    // Throw in a recognizable value
		printf("\t\tSend measStatus[%d] == %d\n", i, measStatus[i]);
#endif
	}

	// Copy the arrays
	//
	if(abs(dataType) == TRN_SENSOR_MB ||
	   abs(dataType) == TRN_SENSOR_HOMER) {

#if BEAM_DEBUG
		crossTrack[nm-1] = 1.23; alongTrack[nm-1] = 2.34; altitudes[nm-1] = 3.45; ranges[nm-1] = 4.56;
		printf("\t\t%.2f ping # %d ct: %.2f at: %.2f a: %.2f r: %.2f ",
			this->time, ping_number,
			crossTrack[nm-1], alongTrack[nm-1], altitudes[nm-1], ranges[nm-1]);
#endif

		memcpy(&buf[len], crossTrack, nm * sizeof(double));
		len += nm * sizeof(double);
		memcpy(&buf[len], alongTrack, nm * sizeof(double));
		len += nm * sizeof(double);
#if BEAM_DEBUG
		for (int a = 0; a < nm; a++) altitudes[a] = a+1;
#endif
		memcpy(&buf[len], altitudes,  nm * sizeof(double));
		len += nm * sizeof(double);
		memcpy(&buf[len], ranges,     nm * sizeof(double));
		len += nm * sizeof(double);
	} else {
		memcpy(&buf[len], ranges,     nm * sizeof(double));
		len += nm * sizeof(double);
	}

	// MB-sys beam numbers
	if(abs(dataType) == TRN_SENSOR_MB && beamNums != NULL)
	{
#if BEAM_DEBUG
		beamNums[nm-1] = 27;
#endif
		memcpy(&buf[len], beamNums, nm * sizeof(int));
		len += nm * sizeof(int);
	}

	if(covariance) {
		memcpy(&buf[len], covariance, nm * sizeof(double));
		len += nm * sizeof(double);
		//printf("measT has covariance values\n");
	}

   // alphas
#if BEAM_DEBUG
  alphas[nm-1] = 41.18;   // place a recognizable value here
#endif
  memcpy(&buf[len], alphas, nm * sizeof(double));
	len += nm * sizeof(double);

	// printf("\t\t\tserialize - alphas[0] = %f, len = %d\n", alphas[0], len);

#if BEAM_DEBUG
	printf("\nSend measT length %d with %d beams\n", len, nm);
#endif

	return len;
}

// Returns the number of bytes in serialized measT when successful.
// Returns < 0 when there is insufficient space (difference between
// required and given)
//
int measT::unserialize(char* buf, int buflen) { //TODO buflen is unused?
	// Copy contents of m into buf
	//
	int len = 0;
	clean();

	// Order is significant - must match serialize!
	//
	memcpy(&time,    &buf[len], sizeof(double));
	len += sizeof(double);
	memcpy(&dataType, &buf[len], sizeof(int));
	len += sizeof(int);
	memcpy(&phi,     &buf[len], sizeof(double));
	len += sizeof(double);
	memcpy(&theta,   &buf[len], sizeof(double));
	len += sizeof(double);
	memcpy(&psi,     &buf[len], sizeof(double));
	len += sizeof(double);
	memcpy(&x,       &buf[len], sizeof(double));
	len += sizeof(double);
	memcpy(&y,       &buf[len], sizeof(double));
	len += sizeof(double);
	memcpy(&z,       &buf[len], sizeof(double));
	len += sizeof(double);
	memcpy(&ping_number, &buf[len], sizeof(unsigned int));
	len += sizeof(unsigned int);
	memcpy(&numMeas, &buf[len], sizeof(int));
	len += sizeof(int);

	int nm = numMeas;
	//printf("UnSerializing measT with %d measurements, fixed len:%d...", nm, len);

	if(nm > 0) {

		// Serialized booleans are single bytes
		//
#if BEAM_DEBUG
		printf("\nRecv measT %.2f ping# %d\n", time, ping_number);
		int mso = len;
    printf("Starting at offset: %d\n", mso);
		for(int m = 0; m < nm; m++) {
			printf("%x  ", buf[mso++]);
		}
	  printf("\n");
#endif

		measStatus = new bool[nm];
		for(int i = 0; i < nm; i++) {
			measStatus[i] = (buf[len++] != 0 ? true : false);
#if BEAM_DEBUG
			printf("\t\tRecv measStatus[%d] == %d\n", i, measStatus[i]);
#endif
		}
		// Using ranges or tracks and altitudes?
		//
		if(abs(dataType) == TRN_SENSOR_MB ||
		   abs(dataType) == TRN_SENSOR_HOMER) {
			crossTrack = new double[nm];
			alongTrack = new double[nm];
			altitudes  = new double[nm];
			ranges     = new double[nm];

			// Again, order is significant
			//
			memcpy(crossTrack, &buf[len], nm * sizeof(double));
			len += nm * sizeof(double);
			memcpy(alongTrack, &buf[len], nm * sizeof(double));
			len += nm * sizeof(double);
			memcpy(altitudes,  &buf[len], nm * sizeof(double));
			len += nm * sizeof(double);
			memcpy(ranges,     &buf[len], nm * sizeof(double));
			len += nm * sizeof(double);

		} else {
			ranges = new double[nm];
			memcpy(ranges,     &buf[len], nm * sizeof(double));
			len += nm * sizeof(double);
		}

		// MB-sys beam numbers
		if(abs(dataType) == TRN_SENSOR_MB) {
			beamNums = new int[nm];
			memcpy(beamNums,  &buf[len], nm * sizeof(int));
			len += nm * sizeof(int);
		}


		// A dataType of less than zero is a signal that there
		// are no covariances in this measT
		//
		if(dataType >= 0) {
			covariance = new double[nm];
			memcpy(covariance, &buf[len], nm * sizeof(double));
			len += nm * sizeof(double);
			//printf("measT has covariance values\n");

#if BEAM_DEBUG
			printf("\t\t%.2f ping # %d ct: %.2f at: %.2f a: %.2f r: %.2f beam %d\n",
				this->time, ping_number,
				crossTrack[nm-1], alongTrack[nm-1], altitudes[nm-1], ranges[nm-1],
				beamNums[nm-1]);
#endif


		} else {
			dataType = 0 - dataType;
		}
		if( dataType < 0 )
		  {
		    fprintf(stderr,"measT::unserialize dataType[%d]\n", dataType);
		  }
		// Alphas
		//
   	alphas = new double[nm];
		memcpy(alphas, &buf[len], nm * sizeof(double));
		len += nm * sizeof(double);

		// printf("\t\t\tunserialize - alphas[0] = %f, len = %d\n", alphas[0], len);

	}

	return len;
}

/*----------------------------------------------------------------------------
/transformT member functions
/----------------------------------------------------------------------------*/
void transformT::displayTransformInfo() {
	LOGM("Rotation angles (phi, theta, psi): \n (%f ,%f, %f)\n",
		   rotation[0] * 180 / PI, rotation[1] * 180 / PI, rotation[2] * 180 / PI);
	LOGM("Translation vector [dx, dy, dz]: \n (%f ,%f, %f)\n", translation[0], translation[1],
		   translation[2]);
}

/*----------------------------------------------------------------------------
/sensorT member functions
/----------------------------------------------------------------------------*/
sensorT::sensorT() {
	T_bs = NULL;
}

sensorT::sensorT(char* fileName) { //TODO filename unused?
	T_bs = NULL;
}

sensorT::~sensorT() {
	if(T_bs != NULL) {
		delete [] T_bs;
	}
	T_bs = NULL;
}

// throws an exception if the specs file could not be opened
//
void sensorT::parseSensorSpecs(char* fileName) {
	fstream sensorFile;
	char temp[512];
	int i;

	strcpy(filename, fileName);
	sensorFile.open(fileName);
	if(sensorFile.is_open()) {
		//read in sensor name
		sensorFile.ignore(256, ':');
		sensorFile.getline(name, 256);

		//read in sensor type
		sensorFile.ignore(256, ':');
		sensorFile.getline(temp, 256);
		type = atoi(temp);
		LOGM("parseSensorSpecs parsing sensor of type %d.\n",
		       type);

		//read in number of beams
		sensorFile.ignore(256, ':');
		sensorFile.getline(temp, 256);
		numBeams = atoi(temp);

		//read in percent range error
		sensorFile.ignore(256, ':');
		sensorFile.getline(temp, 256);
		percentRangeError = atof(temp);

		//read in beam width
		sensorFile.ignore(256, ':');
		sensorFile.getline(temp, 256);
		beamWidth = atof(temp) * PI / 180.0;

		//read in beam information
		T_bs = new transformT[numBeams];

		if(type == 2) {
			sensorFile.ignore(256, ':');
			sensorFile.getline(temp, 256);
			T_bs[0].rotation[1] = atof(temp) * PI / 180.0;

			sensorFile.ignore(256, ':');
			sensorFile.getline(temp, 256);
			double dphi = atof(temp) * PI / 180.0;

			sensorFile.ignore(256, ':');
			sensorFile.getline(temp, 256);
			T_bs[0].rotation[2] = atof(temp) * PI / 180.0;

			sensorFile.ignore(256, ':');
			sensorFile.getline(temp, 256);
			double dpsi = atof(temp) * PI / 180.0;

			for(i = 0; i < numBeams; i++) {
				T_bs[i].rotation[1] = T_bs[0].rotation[1] + i * dphi;
				T_bs[i].rotation[2] = T_bs[0].rotation[2] + i * dpsi;
				T_bs[i].rotation[0] = 0.0;
				T_bs[i].translation[0] = 0.0;
				T_bs[i].translation[1] = 0.0;
				T_bs[i].translation[2] = 0.0;
			}
		}

		else if(type==5)
		{
			sensorFile.ignore(256,':');
			sensorFile.getline(temp,256);
			double init_phi = atof(temp)*PI/180.0;

			sensorFile.ignore(256,':');
			sensorFile.getline(temp,256);
			double dphi = atof(temp)*PI/180.0;

			// Centered on middle beam pointing down with beam 1 at the back
			for(i = 0; i < numBeams; i++)
			{
				T_bs[i].rotation[1] = init_phi - dphi*numBeams/2 + i*dphi;
				T_bs[i].rotation[2] = 0.0;
				T_bs[i].rotation[0] = 0.0;
				T_bs[i].translation[0] = 0.0;
				T_bs[i].translation[1] = 0.0;
				T_bs[i].translation[2] = 0.0;
			}
		}
		// DVL and others
			else {
			//beam pitch angle
			sensorFile.ignore(256, ':');
			for(i = 0; i < numBeams; i++) {
				if(i < numBeams - 1) {
					sensorFile.getline(temp, 10, ',');
				} else {
					sensorFile.getline(temp, 10);
				}
				T_bs[i].rotation[1] = atof(temp) * PI / 180.0;
				T_bs[i].rotation[0] = 0.0;
				T_bs[i].translation[0] = 0.0;
				T_bs[i].translation[1] = 0.0;
				T_bs[i].translation[2] = 0.0;
			}

			//beam yaw angle
			sensorFile.ignore(256, ':');
			for(i = 0; i < numBeams; i++) {
				if(i < numBeams - 1) {
					sensorFile.getline(temp, 10, ',');
				} else {
					sensorFile.getline(temp, 10);
				}
				T_bs[i].rotation[2] = atof(temp) * PI / 180.0;
			}
		}

		sensorFile.close();

	} else {
      // Throw exception on file open error rather than exit
      sprintf(temp, "Error opening sensor file %s...\n", fileName);
<<<<<<< HEAD
      fprintf(stderr,"%s", temp);
=======
      fprintf(stderr, "%s", temp);
>>>>>>> 4b958945
      throw Exception(temp);
	}

	return;
}

void sensorT::displaySensorInfo() {
	LOGM("Sensor name: %s\n", name);
	LOGM("Sensor type: %i\n", type);
	LOGM("Number of beams per measurement: %i\n", numBeams);
}


/*----------------------------------------------------------------------------
/vehicleT member functions
/----------------------------------------------------------------------------*/
vehicleT::vehicleT() {
	T_sv = NULL;
	sensors = NULL;
}

vehicleT::vehicleT(char* fileName) {
	T_sv = NULL;
	sensors = NULL;
	parseVehicleSpecs(fileName);
}

vehicleT::~vehicleT() {
	if(T_sv != NULL) {
		delete [] T_sv;
	}
	T_sv = NULL;

	if(sensors != NULL) {
		delete [] sensors;
	}
	sensors = NULL;
}

// throws an exception if the specs file could not be opened
//
void vehicleT::parseVehicleSpecs(char* fileName) {
	fstream vehicleFile;
	char temp[512];
	char temp2[512];
	char sensorFile[1024];
	char* sensorPath;

   try
   {
      vehicleFile.open(fileName);
      if(vehicleFile.is_open()) {
         //read in vehicleName
         vehicleFile.ignore(256, ':');
         vehicleFile.getline(name, 256);

         //read in number of sensors
         vehicleFile.ignore(256, ':');
         vehicleFile.getline(temp, 256);
         numSensors = atoi(temp);

         //read in INS drift rate
         vehicleFile.ignore(256, ':');
         vehicleFile.getline(temp, 256);
         driftRate = atof(temp);

         //read in sensor information
         sensors = new sensorT[numSensors];
         T_sv = new transformT[numSensors];

         for(int i = 0; i < numSensors; i++) {
           //sensor name
           vehicleFile.ignore(256, ':');
           vehicleFile.getline(sensors[i].name, 256);

           //sensor orientation offset
           vehicleFile.ignore(256, ':');
           vehicleFile.getline(temp, 10, ',');
           T_sv[i].rotation[0] = atof(temp) * PI / 180.0;
           vehicleFile.getline(temp, 10, ',');
           T_sv[i].rotation[1] = atof(temp) * PI / 180.0;
           vehicleFile.getline(temp, 10);
           T_sv[i].rotation[2] = atof(temp) * PI / 180.0;

           //sensor translational offset
           vehicleFile.ignore(256, ':');
           vehicleFile.getline(temp, 10, ',');
           T_sv[i].translation[0] = atof(temp);
           vehicleFile.getline(temp, 10, ',');
           T_sv[i].translation[1] = atof(temp);
           vehicleFile.getline(temp, 10);
           T_sv[i].translation[2] = atof(temp);

           //extract file directory
           strcpy(sensorFile, fileName);
           sensorPath = strstr(sensorFile, name);

           //determine sensor file name
           sprintf(temp2, "%s%s", sensors[i].name, "_specs.cfg\0");
           strcpy(sensorPath, temp2);

           //parse sensor file
           sensors[i].parseSensorSpecs(sensorFile);
           LOGM("Sensor %d is of type %d.\n",
                 i, sensors[i].type);
        }

        vehicleFile.close();
     } else {
        sprintf(temp,"Error opening file %s...\n", fileName);
<<<<<<< HEAD
        fprintf(stderr,"%s", temp);
=======
        fprintf(stderr, "%s", temp);
>>>>>>> 4b958945
        throw Exception(temp);
     }

   }  // try block

   catch (Exception e)
   {
      // Report, close specs file, re-throw
      //
      fprintf(stderr, "structDefs::parseVehicleSpecs() - %s\n", EXP_MSG);
      if (vehicleFile.is_open()) vehicleFile.close();
      throw(e);
   }

   return;
}

void vehicleT::displayVehicleInfo() {
	int i;
    static char obuf[1024];
    char *bp=obuf;
    memset(obuf,0,1024);

    sprintf(bp,"Vehicle name: %s\n", name);
    bp=obuf+strlen(obuf);
    sprintf(bp,"Number of sensors: %i\n\n", numSensors);
    bp=obuf+strlen(obuf);
    LOGM(obuf);
//	LOGM("Vehicle name: %s\n", name);
//	LOGM("Number of sensors: %i\n\n", numSensors);

	for(i = 0; i < numSensors; i++) {
		LOGM("Sensor #%i: \n", i + 1);
		sensors[i].displaySensorInfo();

		LOGM("Sensor #%i to vehicle transformation information: \n", i + 1);
		T_sv[i].displayTransformInfo();
		LOGM("\n");
	}

}

/*----------------------------------------------------------------------------
/commsT member functions
/----------------------------------------------------------------------------*/

commsT::commsT()
	: msg_type(0), parameter(0), vdr(0.0),
	  mapname(NULL), cfgname(NULL), particlename(NULL), logname(NULL) {
}

commsT::commsT(char type)
	: msg_type(type), parameter(0), vdr(0.0),
	  mapname(NULL), cfgname(NULL), particlename(NULL), logname(NULL) {
}

commsT::commsT(char type, int param)
	: msg_type(type), parameter(param), vdr(0.0),
	  mapname(NULL), cfgname(NULL), particlename(NULL), logname(NULL) {
}

commsT::commsT(char type, int param, float dr)// TODO char param unused
	: msg_type(type), parameter(0), vdr(dr),
	  mapname(NULL), cfgname(NULL), particlename(NULL), logname(NULL) {
}

commsT::commsT(char type, int param, char* map, char* cfg,
	            char* partfile, char* logdir)
	: msg_type(type), parameter(param), vdr(0.0),
	  mapname(NULL), cfgname(NULL), particlename(NULL), logname(NULL) {
	mapname = strdup(map);
	cfgname = strdup(cfg);
	logname = strdup(logdir);
	particlename = strdup(partfile);
}

commsT::commsT(char type, int param, measT& m)
	: msg_type(type), parameter(param), vdr(0.0),
	  mapname(NULL), cfgname(NULL), particlename(NULL), logname(NULL) {
	// Measure update message?
	//
	if(msg_type == TRN_MEAS) {
		mt = m;
	} else {
		fprintf(stderr,"MU msg NOT created\n");
	}
	//printf("MU msg created\n");
}

commsT::commsT(char type, poseT& p)
	: msg_type(type), parameter(0), vdr(0.0),
	  mapname(NULL), cfgname(NULL), particlename(NULL), logname(NULL) {
	// Measure update message?
	//
	if((msg_type == TRN_MOTN || msg_type == TRN_MLE || msg_type == TRN_MMSE ||
			msg_type == TRN_ACK)) {
		pt = p;
	} else {
		fprintf(stderr,"EP/ACK msg NOT created\n");
	}
}

commsT::~commsT() {
	// release resources
    // allocated w/ strdup
    // though clean() exists, maybe
    // preferable not to call methods
    // in destructor
	if(mapname) {
		free(mapname);
	}
	if(cfgname) {
        free(cfgname);
	}
	if(particlename) {
		free(particlename);
	}
	if(logname) {
		free(logname);
	}
}

int commsT::serialize(char* buf, int buf_length) {
	//printf("Serializing commsT\n");
	int len = 0;
	unsigned int ml;
	char* p_ml;
	memcpy(buf + len, &msg_type,  sizeof(msg_type));
	len += sizeof(msg_type);
	memcpy(buf + len, &parameter, sizeof(parameter));
	len += sizeof(parameter);
	p_ml = buf + len;
	len += sizeof(unsigned int); // reserve spot for msg length

	// Estimated position message?
	//
	if(msg_type == TRN_MOTN || msg_type == TRN_MLE || msg_type == TRN_MMSE) {
		len += pt.serialize(buf + len, buf_length - len);
	}
	// Measure update message?
	//
	else if(msg_type == TRN_MEAS) {
		len += mt.serialize(buf + len, buf_length - len);
	}
	// Vehicle drift rate?
	//
	else if(msg_type == TRN_SET_VDR) {
		memcpy(buf + len, &vdr, sizeof(vdr));
		len += sizeof(vdr);
	}
	// Initialization message?
	//
	else if(msg_type == TRN_INIT) {
		strcpy(buf + len, mapname);
		len += strlen(mapname) + 1;
		strcpy(buf + len, cfgname);
		len += strlen(cfgname) + 1;
		strcpy(buf + len, particlename);
		len += strlen(particlename) + 1;
		strcpy(buf + len, logname);
		len += strlen(logname) + 1;
	}

	ml = len - sizeof(msg_type) + sizeof(parameter) - sizeof(unsigned int);
	memcpy(p_ml, &ml, sizeof(ml));

	return len;
}

int commsT::unserialize(char* buf, int buf_length) {
	//printf("Unserializing commsT\n");
	int len = 0;
	unsigned int ml;

	memcpy(&msg_type,  buf + len, sizeof(msg_type));
	len += sizeof(msg_type);
	//printf("msg_type:%c\n", msg_type);
	memcpy(&parameter, buf + len, sizeof(parameter));
	len += sizeof(parameter);
	//printf("parameter:%d\n", parameter);
	memcpy(&ml, buf + len, sizeof(ml));
	len += sizeof(ml);
	//printf("remaining:%d\n", ml);

	// Estimated position message?
	//
	if((msg_type == TRN_MOTN || msg_type == TRN_MLE || msg_type == TRN_MMSE) && ml > 0) {
		//printf("Tell poseT to unserialize itself at buf[%d]\n", len);
		len += pt.unserialize(buf + len, buf_length - len);
	}
	// Measure update message?
	//
	else if((msg_type == TRN_MEAS) && ml > 0) {
		//printf("Tell measT to unserialize itself at buf[%d]\n", len);
		len += mt.unserialize(buf + len, buf_length - len);
	}
	// Vehicle drift rate?
	//
	else if(msg_type == TRN_SET_VDR) {
		memcpy(&vdr, buf + len, sizeof(vdr));
		len += sizeof(vdr);
	}
	// Initialization message?
	//
	else if(msg_type == TRN_INIT) {
		mapname = strdup(buf + len);
		len += strlen(mapname) + 1;
		cfgname = strdup(buf + len);
		len += strlen(cfgname) + 1;
		particlename = strdup(buf + len);
		len += strlen(particlename) + 1;
		logname = strdup(buf + len);
		len += strlen(logname) + 1;
        LOGM("commsT::serialize - setting log name [%s]\n",logname);

	}

	return len;
}

// Write a string representation of the object
//
char* commsT::to_s(char* buf, int buflen) {
	if(buf) {
		if(buflen > 250) {
			if(msg_type != TRN_INIT) {
				mapname = NULL;
				cfgname = NULL;
			}
			sprintf(buf, "commsT {type:%c|parameter:%d|vdr:%f|map:%s|cfg:%s|poseT time:%.2f|measT time:%.2f|numMeas:%d}",
					msg_type, parameter, vdr, mapname, cfgname, pt.time, mt.time, mt.numMeas);
//			int len = sprintf(buf, "commsT {type:%c|parameter:%d|vdr:%f|map:%s|cfg:%s|poseT time:%.2f|measT time:%.2f|numMeas:%d}",
//				msg_type, parameter, vdr, mapname, cfgname, pt.time, mt.time, mt.numMeas);
//			printf("%d\n", len);
//			if (msg_type == TRN_MEAS) printf("alphas[0] = %f\n", mt.alphas[0]);
		}
	}

	return buf;
}

// Clear state
//
void commsT::clean() {
	msg_type = '*';
	parameter = 0;
	mt.clean();
    // release resources
    // allocated w/ strdup
    if(mapname) {
        free(mapname);
    }
    if(cfgname) {
        free(cfgname);
    }
    mapname=NULL;
    cfgname=NULL;
}

// Release resources
// (generally called once per connection cycle)
void commsT::release() {
    mt.clean();
    // release resources
    // allocated w/ strdup
    if(mapname) {
        free(mapname);
    }
    if(cfgname) {
        free(cfgname);
    }
    if(particlename) {
        free(particlename);
    }
    if(logname) {
        free(logname);
    }
    mapname=NULL;
    cfgname=NULL;
    particlename=NULL;
    logname=NULL;
}<|MERGE_RESOLUTION|>--- conflicted
+++ resolved
@@ -39,11 +39,8 @@
 		delete [] xpts;
 		xpts = NULL;
 	}
-<<<<<<< HEAD
-=======
-
->>>>>>> 4b958945
-	if(ypts != NULL) {
+
+  if(ypts != NULL) {
 		delete [] ypts;
 		ypts = NULL;
 	}
@@ -1043,11 +1040,7 @@
 	} else {
       // Throw exception on file open error rather than exit
       sprintf(temp, "Error opening sensor file %s...\n", fileName);
-<<<<<<< HEAD
-      fprintf(stderr,"%s", temp);
-=======
       fprintf(stderr, "%s", temp);
->>>>>>> 4b958945
       throw Exception(temp);
 	}
 
@@ -1158,11 +1151,7 @@
         vehicleFile.close();
      } else {
         sprintf(temp,"Error opening file %s...\n", fileName);
-<<<<<<< HEAD
-        fprintf(stderr,"%s", temp);
-=======
         fprintf(stderr, "%s", temp);
->>>>>>> 4b958945
         throw Exception(temp);
      }
 
