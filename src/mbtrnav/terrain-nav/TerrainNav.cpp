/* FILENAME	 : TerrainNav.cpp
 * AUTHOR	 : Debbie Meduna
 * DATE 	 : 04/27/09
 *
 * LAST MODIFIED : 11/30/10
 * MODIFIED BY	 : Debbie Meduna
 * -----------------------------------------------------------------------------
 * Modification History
 * -----------------------------------------------------------------------------
 ******************************************************************************/

#include <sys/stat.h>
#include <unistd.h>
#include <libgen.h>
#include <cmath>
#include <math.h>

#include "TerrainNav.h"
#include "TerrainNavLog.h"

#define MBTRN_DEBUG 0

/*TODO delete Transition Matrix, filterState, and newState
trn_server.cpp calls getFilterState() which currently only returns 0
*/
/******************************************************************************
 TRANSITION MATRIX
 State 0: Well localized
 State 1: Localizing - medium uncertainty
 State 2: High uncertainty

 Trigger 0: North/East Variance < MIN_FILTER_VAR
 Trigger 1: MIN_FILTER_VAR+VAR_MARGIN < North/East Variance < MAX_FILTER_VAR-
	    VAR_MARGIN and filter is either in state 0 or 2
 Trigger 2: North/East Variance > MAX_FILTER_VAR
 Trigger 3: Missing valid range measurements for > MAX_MEAS_OUTAGE OR
	    Vehicle does not have bottom lock for > MAX_VEL_OUTAGE
 Trigger 4: Vehicle has been over flat terrain for too long
 Trigger 5: Windowed NIS maximum has been exceeded
******************************************************************************/
//static int transitionMatrix[5][3] = {{0, 0, 1}, {1, 1, 1}, {1, 2, 2}, {2, 2, 2}, {2, 2, 2}};
TerrainNav::TerrainNav()
: tNavFilter(NULL),
numWaitingMeas(0),
lastMeasSuccess(false),
lastVelBotLock(false),
lastMeasValid(false),
lastMeasSuccessTime(0.),
lastInitAttemptTime(0.),
lastBottomLockTime(0.),
allowFilterReinits(true),
useModifiedWeighting(0),
numReinits(0),
saveDirectory(NULL),
vehicleSpecFile(NULL),
particlesFile(NULL),
mapFile(NULL),
filterType(1),
mapType(1),
terrainMap(NULL),
_initialized(false),
_trnLog(NULL)
{
    for(int i=0;i<3;i++)lastValidVel[i]=0.;
    for(int i=0;i<4;i++)noValidRange[i]=false;
    for(int i=0;i<4;i++)lastValidRange[i]=0.;
    for(int i=0;i<4;i++)lastValidRangeTime[i]=0.;
   _initVars.setXYZ(X_STDDEV_INIT,Y_STDDEV_INIT,Z_STDDEV_INIT);
    // NOTE: should NOT call initVariables
}

TerrainNav::TerrainNav(char* mapName)
: tNavFilter(NULL),
numWaitingMeas(0),
lastMeasSuccess(false),
lastVelBotLock(false),
lastMeasValid(false),
lastMeasSuccessTime(0.),
lastInitAttemptTime(0.),
lastBottomLockTime(0.),
allowFilterReinits(true),
useModifiedWeighting(0),
numReinits(0),
saveDirectory(NULL),
vehicleSpecFile(NULL),
particlesFile(NULL),
mapFile(NULL),
filterType(1),
mapType(1),
terrainMap(NULL),
_initialized(false),
_trnLog(NULL)
{
    for(int i=0;i<3;i++)lastValidVel[i]=0.;
    for(int i=0;i<4;i++)noValidRange[i]=false;
    for(int i=0;i<4;i++)lastValidRange[i]=0.;
    for(int i=0;i<4;i++)lastValidRangeTime[i]=0.;
	//initialize pointers
	this->mapFile = STRDUPNULL(mapName);
	this->vehicleSpecFile = (char*)"mappingAUV_specs.cfg";
	this->particlesFile = NULL;
	this->saveDirectory = NULL;
	this->tNavFilter = NULL;
	this->terrainMap = NULL;
	this->filterType = 1;
	//this->octreeMap = NULL;
	this->mapType = 1;  // defaults to DEM
	this->allowFilterReinits = true;

	if(this->mapType == 1) {
		terrainMap = new TerrainMapDEM(this->mapFile);
	} else {
		terrainMap = new TerrainMapOctree(this->mapFile);
	}
    _initVars.setXYZ(X_STDDEV_INIT,Y_STDDEV_INIT,Z_STDDEV_INIT);
	//initialize terrainNav private variables
	initVariables();

}

TerrainNav::TerrainNav(char* mapName, char* vehicleSpecs) {
	//initialize pointers
	this->mapFile = STRDUPNULL(mapName);
	this->vehicleSpecFile = STRDUPNULL(vehicleSpecs);
	this->particlesFile = NULL;
	this->saveDirectory = NULL;
	this->tNavFilter = NULL;
	this->terrainMap = NULL;
	this->filterType = 1;
	//this->octreeMap = NULL;
	this->mapType = 1;
	this->allowFilterReinits = true;

	if(this->mapType == 1) {
		this->terrainMap = new TerrainMapDEM(this->mapFile);
	} else {
		this->terrainMap = new TerrainMapOctree(this->mapFile);
	}
    _initVars.setXYZ(X_STDDEV_INIT,Y_STDDEV_INIT,Z_STDDEV_INIT);
	//initialize terrainNav private variables
	initVariables();
}

TerrainNav::TerrainNav(char* mapName, char* vehicleSpecs,
					   const int& filterType) {
	//initialize pointers
	this->mapFile = STRDUPNULL(mapName);
	this->vehicleSpecFile = STRDUPNULL(vehicleSpecs);
	this->particlesFile = NULL;
	this->saveDirectory = NULL;
	this->tNavFilter = NULL;
	this->terrainMap = NULL;
	this->filterType = filterType;
	//this->octreeMap = NULL;
	this->mapType = 1;
	this->allowFilterReinits = true;

	if(this->mapType == 1) {
		this->terrainMap = new TerrainMapDEM(this->mapFile);
	} else {
		this->terrainMap = new TerrainMapOctree(this->mapFile);
	}
    _initVars.setXYZ(X_STDDEV_INIT,Y_STDDEV_INIT,Z_STDDEV_INIT);
	//initialize terrainNav private variables
	initVariables();
}

TerrainNav::TerrainNav(char* mapName, char* vehicleSpecs,
					   const int& filterType, char* directory) {
	//initialize pointers
	this->mapFile = STRDUPNULL(mapName);
	this->vehicleSpecFile = STRDUPNULL(vehicleSpecs);
	this->saveDirectory = STRDUPNULL(directory);
	this->particlesFile = NULL;
	this->tNavFilter = NULL;
	this->terrainMap = NULL;
	this->filterType = filterType;
	//this->octreeMap = NULL;
	this->mapType = 1;
	this->allowFilterReinits = true;

	if(this->mapType == 1) {
		this->terrainMap = new TerrainMapDEM(this->mapFile);
	} else {
		this->terrainMap = new TerrainMapOctree(this->mapFile);
	}
    _initVars.setXYZ(X_STDDEV_INIT,Y_STDDEV_INIT,Z_STDDEV_INIT);
	//initialize terrainNav private variables
	initVariables();
}

TerrainNav::TerrainNav(char* mapName, char* vehicleSpecs,
					   const int& filterType, const int& mapType) {
	//initialize pointers
	this->mapFile = STRDUPNULL(mapName);
	this->vehicleSpecFile = STRDUPNULL(vehicleSpecs);
	this->saveDirectory = NULL;
	this->particlesFile = NULL;
	this->tNavFilter = NULL;
	this->filterType = filterType;
	//this->octreeMap = NULL;
	this->mapType = mapType;
	this->allowFilterReinits = true;

	if(this->mapType == 1) {
		this->terrainMap = new TerrainMapDEM(this->mapFile);
	} else {
		this->terrainMap = new TerrainMapOctree(this->mapFile);
	}
    _initVars.setXYZ(X_STDDEV_INIT,Y_STDDEV_INIT,Z_STDDEV_INIT);
	//initialize terrainNav private variables
	initVariables();
}

TerrainNav::TerrainNav(char* mapName, char* vehicleSpecs,
					   const int& filterType, const int& mapType, char* directory) {
	//initialize pointers
	this->mapFile = STRDUPNULL(mapName);
	this->vehicleSpecFile = STRDUPNULL(vehicleSpecs);
	this->saveDirectory = STRDUPNULL(directory);
	this->particlesFile = NULL;
	this->tNavFilter = NULL;
	this->terrainMap = NULL;
	this->filterType = filterType;
	//this->octreeMap = NULL;
	this->mapType = mapType;
	this->allowFilterReinits = true;

	if(this->mapType == 1) {
		this->terrainMap = new TerrainMapDEM(this->mapFile);
	} else {
		this->terrainMap = new TerrainMapOctree(this->mapFile);
	}
    _initVars.setXYZ(X_STDDEV_INIT,Y_STDDEV_INIT,Z_STDDEV_INIT);
	//initialize terrainNav private variables
	initVariables();
}

TerrainNav::TerrainNav(char* mapName, char* vehicleSpecs, char* particles,
							  const int& filterType, const int& mapType, char* directory) {

	//initialize pointers
	this->mapFile = STRDUPNULL(mapName);
	this->vehicleSpecFile = STRDUPNULL(vehicleSpecs);
	this->saveDirectory = STRDUPNULL(directory);
	this->particlesFile = STRDUPNULL(particles);
	this->tNavFilter = NULL;
	this->terrainMap = NULL;
	this->filterType = filterType;
	//this->octreeMap = NULL;
	this->mapType = mapType;
	this->allowFilterReinits = true;

	if(this->mapType == 1) {
		this->terrainMap = new TerrainMapDEM(this->mapFile);
	} else {
		this->terrainMap = new TerrainMapOctree(this->mapFile);
	}
    _initVars.setXYZ(X_STDDEV_INIT,Y_STDDEV_INIT,Z_STDDEV_INIT);
    // initialize using compilation defaults
    // call reinitFilter with new InitVars to customize
	//initialize terrainNav private variables
	initVariables();
	logs(TL_OMASK(TL_TERRAIN_NAV, TL_LOG),"TerrainNav::Constructor finished.\n");
}

TerrainNav::~TerrainNav() {
	if(tNavFilter != NULL) {
		delete tNavFilter;
	}
	tNavFilter = NULL;

	if(this->terrainMap != NULL){
		delete this->terrainMap;
	}
	this->terrainMap = NULL;

	if(this->mapFile !=NULL)free(this->mapFile);
	this->mapFile=NULL;

	if(this->vehicleSpecFile != NULL)free(this->vehicleSpecFile);
	this->vehicleSpecFile=NULL;
	if(this->saveDirectory !=NULL)free(this->saveDirectory);
	this->saveDirectory=NULL;
	if(this->particlesFile !=NULL)free(this->particlesFile);
	this->particlesFile=NULL;

    if(_trnLog !=NULL) delete _trnLog;
//	if (_posLog) delete _posLog;

	logs(TL_OMASK(TL_TERRAIN_NAV, (TL_LOG|TL_SERR)),"%s - Number of reinitializations: %i\n", __func__,numReinits);
}

void TerrainNav::estimatePose(poseT* estimate, const int& type) {
	//Cannot compute pose estimates if the filter motion has not been initialized
	if(tNavFilter->lastNavPose == NULL) {
		if (type == 2)
			_trnLog->write();   // write the nav and meas inputs
		logs(TL_OMASK(TL_TERRAIN_NAV, TL_LOG),"TerrainNav::Cannot compute pose estimate; motion has not been initialized.\n");
		return;
	}

	switch(type) {
	   case 2:      //Compute MMSE
			tNavFilter->computeMMSE(estimate);

			//      Use the vn slots to pass the Kearfott's location at the time the measurement was taken.
			//
			estimate->time = tNavFilter->lastNavPose->time;
			estimate->vn_x = tNavFilter->lastNavPose->x;
			estimate->vn_y = tNavFilter->lastNavPose->y;
			estimate->vn_z = tNavFilter->lastNavPose->z;


			//If using a PMF, add on prior estNavOffset for attitude
			if(this->filterType == 1 && ALLOW_ATTITUDE_SEARCH) {
				estimate->phi = tNavFilter->lastNavPose->phi + estNavOffset.phi;
				estimate->theta = tNavFilter->lastNavPose->theta + estNavOffset.theta;
				estimate->psi = tNavFilter->lastNavPose->psi + estNavOffset.psi;
				estimate->wy = tNavFilter->lastNavPose->wy + estNavOffset.wz;
				estimate->wz = tNavFilter->lastNavPose->wz + estNavOffset.wz;
			}
			//Update current filter North/East variance
			tNavFilter->currVar[0] = estimate->covariance[0];
			tNavFilter->currVar[1] = estimate->covariance[2];
			//If estimate is confident, save INS predicted offset for reinit
			if(tNavFilter->currVar[0] < 100.0 && tNavFilter->currVar[1] < 100.0) {
				this->estNavOffset = *estimate;
				this->estNavOffset -= *this->tNavFilter->lastNavPose;
			}
			_trnLog->logMMSE(estimate);      // Record the MMSE estimate
			_trnLog->logNav(&_incomingNav);
			_trnLog->logReinits( numReinits );
			_trnLog->write();

			break;

	   case 1:      //Compute MLE
	   default:
			tNavFilter->computeMLE(estimate);
			_trnLog->logMLE(estimate);       // Record the MLE estimate
			break;
	}

	//TODO:***************NEED TO FIGURE THIS OUT!!!!! *********************
	//Trying to solve problem of TRN estimate latching to a specific value and not
	//changing with motion updates
	//*estimate = *tNavFilter->lastNavPose;
	//*estimate += this->estNavOffset;
	////*estimate += estNavOffset;

	if(std::isnan(estimate->x) || std::isnan(estimate->y)){
		estimate->covariance[0] = _initVars.x()*_initVars.x();
		estimate->covariance[2] = _initVars.y()*_initVars.y();
	}

	/* Log to a data file */
   logs(TL_OMASK(TL_TERRAIN_NAV, TL_LOG),"\n variances([0], [2], and psi_berg) = "
   	"%f  %f  %f\n",
   	estimate->covariance[0],
   	estimate->covariance[2],
    estimate->covariance[44]);

	return;
}

void TerrainNav::measUpdate(measT* incomingMeas, const int& type) {
	//copy incoming measurement to current meas structure;
	measT currMeas;
    // measT '=' operator performs copy operation,
    // allocating dynamic memory for variables...
    // this has to be released (note call to clean() below)
	currMeas = *incomingMeas;

	currMeas.dataType = type;

  // Record measurement
  if (_trnLog) _trnLog->logMeas(&currMeas);

	//check validity of range data
	checkRangeValidity(currMeas);

	//If no motion updates have been performed (no navigation estimates included)
	//the measurement can not be added.
	if(tNavFilter->lastNavPose == NULL) {
		//check if our current measurements are valid
		this->lastMeasValid = false;
		for(int i = 0; i < currMeas.numMeas; i++) {
			if(currMeas.measStatus[i]) {
				this->lastMeasValid = true;
				break;
			}
		}

		logs(TL_OMASK(TL_TERRAIN_NAV, TL_LOG),"TerrainNav::Measurement type %i from time = %.2f sec. not included; "
			   "vehicle motion has not been initialized. lastMeasValid = %d, beams = %d, ping # %u\n", currMeas.dataType,
		       currMeas.time, lastMeasValid, currMeas.numMeas, currMeas.ping_number);
		this->lastMeasSuccess = false;
	// release dynamic memory resources
		currMeas.clean();

		return;
	}

	//check if vehicle is within correlation map before including measurement
	if(this->mapType == 1) {
		if(!this->tNavFilter->withinRefMap()) {
			logs(TL_OMASK(TL_TERRAIN_NAV, TL_LOG),"TerrainNav::Measurement type %i from time = %.2f sec, ping # %u"
				   " not included; vehicle is operating outside the given reference maps.\n",
				   currMeas.dataType, currMeas.time, currMeas.ping_number);
			this->lastMeasSuccess = false;
			return;
		}
	}

	//Fill in the measurement variance based on range percent error
	computeMeasVariance(currMeas);

	//If the current measurement time is ahead of the latest navigation time,
	//then we need to wait for more recent navigation data before adding the
	//measurement.
	if((tNavFilter->lastNavPose->time < currMeas.time)) {
		//add current measurement to the measurement buffer
	// measT '=' operator performs copy operation,
	// allocating dynamic memory for variables...
	// this has to be released (after pending measurements processed)
		this->waitingMeas[this->numWaitingMeas] = currMeas;
		this->numWaitingMeas++;

		logs(TL_OMASK(TL_TERRAIN_NAV, TL_LOG),"TerrainNav::Delayed incorporating measurement type %i from time = %.2f"
			   " sec, ping # %u; waiting for INS data more recent than %.2f...\n",
			   currMeas.dataType, currMeas.time, currMeas.ping_number,
			   tNavFilter->lastNavPose->time);
	// release dynamic memory resources
		currMeas.clean();
		return;
	}

	//If the current navigation time matches the measurement time, add the
	//measurement.	Otherwise, ignore the measurement.
	if(tNavFilter->lastNavPose->time == currMeas.time) {
		this->lastMeasSuccess = tNavFilter->measUpdate(currMeas);
		if(this->lastMeasSuccess) {
			logs(TL_OMASK(TL_TERRAIN_NAV, TL_LOG),"TerrainNav::measUpdate -  Measurement type %i successfully incorporated from"
				   " time = %.2f sec, ping # %u.\n",
				   currMeas.dataType, currMeas.time, currMeas.ping_number);
			lastMeasSuccessTime = currMeas.time;
		}
	// release dynamic memory resources
		currMeas.clean();

		return;
	} else{
		logs(TL_OMASK(TL_TERRAIN_NAV, TL_LOG),"TerrainNav::Did not incorporate measurement type %i from time"
			   "= %.2f sec, ping # %u; no INS pose data available. \n",
			   currMeas.dataType, currMeas.time, currMeas.ping_number);
	}
    // release dynamic memory resources
	currMeas.clean();

	return;
}

		//////////////////////////

void TerrainNav::motionUpdate(poseT* incomingNav) {

	// Log position data
	//
//	_posLog->log(incomingNav);

	// Maintain a copy of the latest incoming nav
	//
	_incomingNav = *incomingNav;

	poseT currEstimate;
	double dt;

   // make a copy
	currEstimate = *incomingNav;
#if MBTRN_DEBUG
	logs(TL_OMASK(TL_TERRAIN_NAV, TL_LOG),"poseT time:%.3f\n", currEstimate.time);
	logs(TL_OMASK(TL_TERRAIN_NAV, TL_LOG),"poseT  phi:%.3f\n", currEstimate.phi);
	logs(TL_OMASK(TL_TERRAIN_NAV, TL_LOG),"poseT thta:%.3f\n", currEstimate.theta);
	logs(TL_OMASK(TL_TERRAIN_NAV, TL_LOG),"poseT  psi:%.3f\n", currEstimate.psi);
	logs(TL_OMASK(TL_TERRAIN_NAV, TL_LOG),"poseT dvlV:%d\n", currEstimate.dvlValid);
	logs(TL_OMASK(TL_TERRAIN_NAV, TL_LOG),"poseT gpsV:%d\n", currEstimate.gpsValid);
	logs(TL_OMASK(TL_TERRAIN_NAV, TL_LOG),"poseT bttm:%d\n", currEstimate.bottomLock);
	logs(TL_OMASK(TL_TERRAIN_NAV, TL_LOG),"poseT    x:%.3f\n", currEstimate.x);
	logs(TL_OMASK(TL_TERRAIN_NAV, TL_LOG),"poseT    y:%.3f\n", currEstimate.y);
	logs(TL_OMASK(TL_TERRAIN_NAV, TL_LOG),"poseT    z:%.3f\n", currEstimate.z);
	logs(TL_OMASK(TL_TERRAIN_NAV, TL_LOG),"poseT   vx:%.3f\n", currEstimate.vx);
	logs(TL_OMASK(TL_TERRAIN_NAV, TL_LOG),"poseT   vy:%.3f\n", currEstimate.vy);
	logs(TL_OMASK(TL_TERRAIN_NAV, TL_LOG),"poseT   vz:%.3f\n", currEstimate.vz);
	logs(TL_OMASK(TL_TERRAIN_NAV, TL_LOG),"poseT   wx:%.3f\n", currEstimate.wx);
	logs(TL_OMASK(TL_TERRAIN_NAV, TL_LOG),"poseT   wy:%.3f\n", currEstimate.wy);
	logs(TL_OMASK(TL_TERRAIN_NAV, TL_LOG),"poseT   wz:%.3f\n", currEstimate.wz);
#endif
	/* Log to a data file */
   logs(TL_OMASK(TL_TERRAIN_NAV, TL_LOG),"TerrainNav::motionUpdate() - currEstimate = "
      	"(%.f, %.2f, %.2f)\n", currEstimate.x, currEstimate.y, currEstimate.z);

	//try to initialize the filter if not already initialized
	if(tNavFilter->lastNavPose == NULL) {
		attemptInitFilter(currEstimate);
		return;
	}

	//check filter health before applying next motion update
	if(this->allowFilterReinits && !checkFilterHealth()) {
		logs(TL_OMASK(TL_TERRAIN_NAV, TL_LOG),"TerrainNav::motionUpdate() - filter unhealthy, skipping this update\n");
		return;
	}

	//estimate current acceleration based on delta v
	dt = currEstimate.time - tNavFilter->timeLastDvlValid;

	if( INTG_POS )
	{
	   //Convert currEstimate->pose (.x, .y .z) from body to iceberg.  psi_berg.
	   Matrix prevVelBody(3,1);
	   Matrix prevVelMap(3,1);

	   double prevAttitude[3] = {tNavFilter->lastNavPose->phi, tNavFilter->lastNavPose->theta,
				     tNavFilter->lastNavPose->psi};


	   prevVelBody(1,1) = tNavFilter->lastNavPose->vx;
	   prevVelBody(2,1) = tNavFilter->lastNavPose->vy;
	   prevVelBody(3,1) = tNavFilter->lastNavPose->vz;

//     // TODO use or remove
//     Matrix currVelBody(3,1);
//	   currVelBody(1,1) = currEstimate.vx;
//	   currVelBody(2,1) = currEstimate.vy;
//	   currVelBody(3,1) = currEstimate.vz;

	   logs(TL_OMASK(TL_TERRAIN_NAV, TL_LOG),"TerrainNav::motionUpdate() - currEstimate = "
		"(%.f, %.2f, %.2f)\n", currEstimate.x, currEstimate.y, currEstimate.z);


	   prevVelMap = tNavFilter->applyRotation( prevAttitude, prevVelBody );

//     // TODO use or remove
//     Matrix currVelMap(3,1);
//     double currAttitude[3] = {currEstimate.phi, currEstimate.theta,
//            currEstimate.psi};
//	   currVelMap = tNavFilter->applyRotation( currAttitude, currVelBody );

	   double deltat = currEstimate.time - tNavFilter->lastNavPose->time;

//     // TODO - remove or use
//     // Trapezoidal:
//	   currEstimate.x = tNavFilter->lastNavPose->x + (prevVelMap(1,1) + currVelMap(1,1))*deltat/2.;
//	   currEstimate.y = tNavFilter->lastNavPose->y + (prevVelMap(2,1) + currVelMap(2,1))*deltat/2.;
//	   currEstimate.z = tNavFilter->lastNavPose->z + (prevVelMap(3,1) + currVelMap(3,1))*deltat/2.;

//         Forward Euler:
	   currEstimate.x = tNavFilter->lastNavPose->x + (prevVelMap(1,1) )*deltat;
	   currEstimate.y = tNavFilter->lastNavPose->y + (prevVelMap(2,1) )*deltat;
	   currEstimate.z = tNavFilter->lastNavPose->z + (prevVelMap(3,1) )*deltat;

	   logs(TL_OMASK(TL_TERRAIN_NAV, TL_LOG),"TerrainNav::motionUpdate() - integrated currEstimate = "
		"(%.2f, %.2f, %.2f)\n", currEstimate.x, currEstimate.y, currEstimate.z);
	}

	if(dt > 0) {
		currEstimate.ax = (currEstimate.vx - lastValidVel[0]) / dt;
		currEstimate.ay = (currEstimate.vy - lastValidVel[1]) / dt;
		currEstimate.az = (currEstimate.vz - lastValidVel[2]) / dt;
	}

	//check validity of velocity data
	checkVelocityValidity(currEstimate);
	if(currEstimate.bottomLock && currEstimate.dvlValid) {
		lastBottomLockTime = currEstimate.time;
	}
	else
	{
		logs(TL_OMASK(TL_TERRAIN_NAV, TL_LOG),"TerrainNav::motionUpdate() - Invalid velocity\n");
	}

	//if using a compass bias correction function, apply here:
	if(tNavFilter->compassBias != NULL) {
		currEstimate.psi += -tNavFilter->compassBias->evalCompassBias(currEstimate.psi);
	}

	//if dvl velocity data is bad, use last good velocity info
	if(!currEstimate.dvlValid) {
		logs(TL_OMASK(TL_TERRAIN_NAV, TL_LOG),"TerrainNav::motionUpdate() - Invalid velocity, using prior value\n");
		currEstimate.vx = lastValidVel[0];
		currEstimate.vy = lastValidVel[1];
		currEstimate.vz = lastValidVel[2];
		currEstimate.bottomLock = lastVelBotLock;
	} else {
		//if we just lost bottom lock, reset water current velocity estimate
		if(lastVelBotLock && !currEstimate.bottomLock) {
			poseT currEst;
			tNavFilter->computeMMSE(&currEst);
			double attitude[3] = {currEst.phi, currEst.theta,
								  currEst.psi
								 };
			//assuming attitude is ~constant over two time steps, can first
			//compute estimated current velocity in the body frame and then rotate
			//into inertial.  (v_c = v_w - v_b, where v_c is current velocity,
			//v_w is water-relative velocity, v_b is bottom-relative velocity)

			Matrix estWatVel(3, 1);
			Matrix tempCurrentVel(3, 1);
			estWatVel(1, 1) = currEstimate.vx - lastValidVel[0];
			estWatVel(2, 1) = currEstimate.vy - lastValidVel[1];
			estWatVel(3, 1) = currEstimate.vz - lastValidVel[2];

			tempCurrentVel = tNavFilter->applyRotation(attitude, estWatVel);
			tNavFilter->currentVel[0] = tempCurrentVel(1, 1);
			tNavFilter->currentVel[1] = tempCurrentVel(2, 1);
			tNavFilter->currentVel[2] = tempCurrentVel(3, 1);

		}
		/* Log velocities to a data file */
		lastValidVel[0] = currEstimate.vx;
		lastValidVel[1] = currEstimate.vy;
		lastValidVel[2] = currEstimate.vz;
		lastVelBotLock = currEstimate.bottomLock;
		tNavFilter->timeLastDvlValid = currEstimate.time;
	}

	/*
	//convert measured velocity to vehicle frame (account for vehicle rotation
	//rate)
	int sensorIndx = 0;
	//look for the dvl sensor in the vehicle info
	if(tNavFilter->findMeasSensorIndex(1, sensorIndx))
	{
	   double rx, ry, rz;
	   rx = tNavFilter->vehicle->T_sv[sensorIndx].translation[0];
	   ry = tNavFilter->vehicle->T_sv[sensorIndx].translation[1];
	   rz = tNavFilter->vehicle->T_sv[sensorIndx].translation[2];

	   currEstimate->vx += currEstimate->wy*rz - currEstimate->wz*ry;
	   currEstimate->vy += currEstimate->wz*rx - currEstimate->wx*rz;
	   currEstimate->vz += currEstimate->wx*ry - currEstimate->wy*rx;
	   }*/


	//if measurement is waiting to be added, update motion and add measurement
	if(outstandingMeas()) {
		//interpolate to find navigation corresponding to measurement
		poseT measPose;
		if(interpolatePoses(*tNavFilter->lastNavPose, currEstimate, measPose,
							waitingMeas[numWaitingMeas - 1].time)) {
			for(int i = 0; i < this->numWaitingMeas; i++) {
				interpolatePoses(*tNavFilter->lastNavPose, currEstimate, measPose,
								 waitingMeas[i].time);

				//check that we are not interpolating over a large time difference
				if(measPose.time - tNavFilter->lastNavPose->time > MAX_INTERP_TIME
						|| currEstimate.time - measPose.time > MAX_INTERP_TIME) {
					this->lastMeasSuccess = false;
					logs(TL_OMASK(TL_TERRAIN_NAV, TL_LOG),"TerrainNav::Measurement type %i not incorporated from time = "
						   "%.2f sec.; No relevant navigation data available\n",
						   waitingMeas[i].dataType, measPose.time);
				} else {
					//perform motion update in navigation filter
					tNavFilter->motionUpdate(measPose);

					//update lastNavPose variable
					*tNavFilter->lastNavPose = measPose;

					//incorporate measurement
					this->lastMeasSuccess = tNavFilter->measUpdate(waitingMeas[i]);

					if(this->lastMeasSuccess) {
						logs(TL_OMASK(TL_TERRAIN_NAV, TL_LOG),"TerrainNav::motionUpdate - Measurement type %i successfully incorporated "
							   "from time = %.2f sec.\n", waitingMeas[i].dataType, measPose.time);
						lastMeasSuccessTime = measPose.time;
					}
				}
			}

			// release resources allocated earlier by copy operator
			for(int i = 0; i < this->numWaitingMeas; i++) {
		    waitingMeas[i].clean();
	    }
			//set numWaitingMeas to zero because all measurements are included
			this->numWaitingMeas = 0;
		}
	}

	//perform motion update in navigation filter
	tNavFilter->motionUpdate(currEstimate);

	//update lastNavPose variable
	*tNavFilter->lastNavPose = currEstimate;

	return;
}

void TerrainNav::createFilter(const int filterType, const double* windowVar) {
	//ensure that the filter object is empty before creating.
	if(tNavFilter != NULL) {
		delete tNavFilter;
	}
	tNavFilter = NULL;

	logs(TL_OMASK(TL_TERRAIN_NAV, TL_LOG),"%s: Loading vehicle config file... %s\n", __func__,this->vehicleSpecFile);

	//create new filter based on given filter type
	switch(filterType) {
		case 1:
			tNavFilter = new TNavPointMassFilter(this->terrainMap, this->vehicleSpecFile,
												 this->saveDirectory, windowVar, this->mapType);
			break;

		case 2:
			tNavFilter = new TNavParticleFilter(this->terrainMap, this->vehicleSpecFile,
												this->saveDirectory, windowVar, this->mapType);
			break;
		case 3:
			tNavFilter = new TNavBankFilter(this->terrainMap, this->vehicleSpecFile,
												this->saveDirectory, windowVar, this->mapType);
			break;
		default:
			tNavFilter = new TNavPointMassFilter(this->terrainMap, this->vehicleSpecFile,
												 this->saveDirectory, windowVar, this->mapType);
	}
	this->filterType = filterType;
	logs(TL_OMASK(TL_TERRAIN_NAV, TL_LOG),"TerrainNav::TNavFilter initialized with type %i\n", filterType);

}


void TerrainNav::initVariables() {
	_initialized = false;
	bool mapOk = true;

	//initialize default variance for window size
	double windowVar[N_COVAR] =
			{_initVars.x() * _initVars.x(),
             0.0, _initVars.y() * _initVars.y(),
             0.0, 0.0, _initVars.z() * _initVars.z(),
			 0.0, 0.0, 0.0, PHI_STDDEV_INIT * PHI_STDDEV_INIT,
			 0.0, 0.0, 0.0, 0.0, THETA_STDDEV_INIT * THETA_STDDEV_INIT,
			 0.0, 0.0, 0.0, 0.0, 0.0, PSI_STDDEV_INIT * PSI_STDDEV_INIT,
			 0.0, 0.0, 0.0, 0.0, 0.0, 0.0, GYRO_BIAS_STDDEV_INIT * GYRO_BIAS_STDDEV_INIT,
			 0.0, 0.0, 0.0, 0.0, 0.0, 0.0, 0.0, GYRO_BIAS_STDDEV_INIT * GYRO_BIAS_STDDEV_INIT,
			 0.0, 0.0, 0.0, 0.0, 0.0, 0.0, 0.0, 0.0, PSI_BERG_STDDEV_INIT * PSI_BERG_STDDEV_INIT
						   };

	copyToLogDir();

	//create log objects
	_trnLog = new TerrainNavLog(DataLog::BinaryFormat);
    char *log_copy =STRDUPNULL(_trnLog->fileName());
    tl_new_logfile(dirname(log_copy));
    free(log_copy);

	// Initialize TNavConfig
	TNavConfig::instance()->setMapFile(this->mapFile);
	TNavConfig::instance()->setVehicleSpecsFile(this->vehicleSpecFile);
	TNavConfig::instance()->setParticlesFile(this->particlesFile);
	TNavConfig::instance()->setLogDir(this->saveDirectory);

	// Shut off measWeights.txt debug.  It is too large.
    free(saveDirectory);
	this->saveDirectory = NULL;


	//logs(TL_OMASK(TL_TERRAIN_NAV, TL_LOG),"TerrainNav::TNavFilter initialized with Z variance %.2f\n", windowVar[5]);

	//create filter object
	createFilter(this->filterType, windowVar);

	//old state machine version: filterState = 1;
	//filterState = 2;//1;

	int i;
	lastMeasSuccess = false;
	numWaitingMeas = 0;
	lastValidVel[0] = 0.0;
	lastValidVel[1] = 0.0;
	lastValidVel[2] = 0.0;
	lastVelBotLock = false;
	lastMeasValid = false;
	lastMeasSuccessTime = -1.0;
	lastInitAttemptTime = -1.0;
	lastBottomLockTime = -1.0;
	for(i = 0; i < 4; i++) {
		lastValidRange[i] = 0;
		lastValidRangeTime[i] = 0;
		noValidRange[i] = true;
	}
	numReinits = 0;
	useModifiedWeighting = TRN_WT_NONE;

	_initialized = mapOk;
	logs(TL_OMASK(TL_TERRAIN_NAV, TL_LOG),"TerrainNav::initVariables finished.\n");

}

void TerrainNav::attemptInitFilter(poseT& initEstimate) {
	bool withinMap;
	static double windowVarInc[N_COVAR] = {
					  0.0,
					  0.0, 0.0,
					  0.0, 0.0, 0.0,
					  0.0, 0.0, 0.0, 0.0,
					  0.0, 0.0, 0.0, 0.0, 0.0,
					  0.0, 0.0, 0.0, 0.0, 0.0, 0.0,
					  0.0, 0.0, 0.0, 0.0, 0.0, 0.0, 0.0,
					  0.0, 0.0, 0.0, 0.0, 0.0, 0.0, 0.0, 0.0,
					  0.0, 0.0, 0.0, 0.0, 0.0, 0.0, 0.0, 0.0, 0.0
									 };

	if(this->mapType == 1) {
		withinMap = tNavFilter->withinValidMapRegion(initEstimate.x, initEstimate.y);
	} else {
		withinMap = true;  // TODO:**** Need to actually check within map, if we care for octrees ********
	}
	checkVelocityValidity(initEstimate);

	//initialize the filter if not already initialized AND if within valid
	//region of the map AND vehicle has bottom lock AND vehicle has good
	//measurements AND vehicle is not on the surface
        //
        // Added a switch to essentially skip the gpsValid check
        //
	if(withinMap && initEstimate.bottomLock && lastMeasValid &&
	    initEstimate.dvlValid && initEstimate.z > 1 &&
            (!initEstimate.gpsValid || TNavConfig::instance()->getIgnoreGps())) {
		//Incorporate increased search window to account for large initialization
		//waiting times
		for(int i = 0; i < N_COVAR; i++) {
			windowVarInc[i] *= windowVarInc[i];
		}
		tNavFilter->increaseInitSearchWin(windowVarInc);

		logs(TL_OMASK(TL_TERRAIN_NAV, TL_LOG),"TerrainNav::attemptInitFilter is increasing Init Search Window by %f m\n", windowVarInc[0]);
		for(int i = 0; i < N_COVAR; i++) {
			windowVarInc[i] = 0.0;
		}
		//lastInitAttemptTime = -1;

		//Initialize vehicle motion
		initMotion(initEstimate);
	} else {
		//increase search region for filter initialization
		if(lastInitAttemptTime > 0) {
			double dt = initEstimate.time - lastInitAttemptTime;
			tNavFilter->totalAttemptTime += dt;
			double dx = double(INCREASE_WINDOW) * (0.01 * 1.5 * dt);
			windowVarInc[0] += dx;
			windowVarInc[2] += dx;
		}
		lastInitAttemptTime = initEstimate.time;

		if(!withinMap) {
			logs(TL_OMASK(TL_TERRAIN_NAV, TL_LOG),"TerrainNav::Filter not initialized - vehicle is currently "
				   "within a non-valid region of the reference map\n");
			return;
		}
		if(initEstimate.gpsValid || initEstimate.z <= 1) {
			logs(TL_OMASK(TL_TERRAIN_NAV, TL_LOG),"TerrainNav::Filter not initialized - vehicle is currently "
				   "on the surface\n");
			return;
		}
		if(!lastMeasValid) {
			logs(TL_OMASK(TL_TERRAIN_NAV, TL_LOG),"TerrainNav::Filter not initialized - vehicle currently "
				   "does not have good range measurements\n");
			return;
		}
		logs(TL_OMASK(TL_TERRAIN_NAV, TL_LOG),"TerrainNav::Filter not initialized - vehicle currently "
			   "does not have bottom lock or good velocity data\n");
	}
}

void TerrainNav::initMotion(poseT& initEstimate) {
	tNavFilter->lastNavPose = new poseT;

	//initialize velocity information
	lastValidVel[0] = initEstimate.vx;
	lastValidVel[1] = initEstimate.vy;
	lastValidVel[2] = initEstimate.vz;
	lastVelBotLock = initEstimate.bottomLock;
	tNavFilter->timeLastDvlValid = initEstimate.time;

	//set lastNavEstimate to initEstimate
	*tNavFilter->lastNavPose = initEstimate;

	//add on prior knowledge of navigation offset, if available
	initEstimate += estNavOffset;
	initEstimate.time = tNavFilter->lastNavPose->time;
	initEstimate.dvlValid = tNavFilter->lastNavPose->dvlValid;
	initEstimate.gpsValid = tNavFilter->lastNavPose->gpsValid;
	initEstimate.bottomLock = tNavFilter->lastNavPose->bottomLock;

	//initialize filter with initial pose estimate
	tNavFilter->initFilter(initEstimate);

	logs(TL_OMASK(TL_TERRAIN_NAV, TL_LOG),"TerrainNav:: vehicle motion has been initialized\n");

	return;
}



bool TerrainNav::interpolatePoses(const poseT& pose1, const poseT& pose2,
								  poseT& newPose, const double newTime) {
	double deltaT, newDeltaT;

	deltaT = pose2.time - pose1.time;
	newPose.time = newTime;
	newDeltaT = newTime - pose1.time;

	if(newTime > pose2.time || newTime < pose1.time) {
		return false;
	}

	newPose.x = pose1.x + (pose2.x - pose1.x) * newDeltaT / deltaT;
	newPose.y = pose1.y + (pose2.y - pose1.y) * newDeltaT / deltaT;
	newPose.z = pose1.z + (pose2.z - pose1.z) * newDeltaT / deltaT;
	newPose.phi = pose1.phi + (pose2.phi - pose1.phi) * newDeltaT / deltaT;
	newPose.theta = pose1.theta + (pose2.theta - pose1.theta) * newDeltaT / deltaT;
	newPose.psi = pose1.psi + (pose2.psi - pose1.psi) * newDeltaT / deltaT;
	newPose.vx = pose1.vx + (pose2.vx - pose1.vx) * newDeltaT / deltaT;
	newPose.vy = pose1.vy + (pose2.vy - pose1.vy) * newDeltaT / deltaT;
	newPose.vz = pose1.vz + (pose2.vz - pose1.vz) * newDeltaT / deltaT;
	newPose.wx = pose1.wx + (pose2.wx - pose1.wx) * newDeltaT / deltaT;
	newPose.wy = pose1.wy + (pose2.wy - pose1.wy) * newDeltaT / deltaT;
	newPose.wz = pose1.wz + (pose2.wz - pose1.wz) * newDeltaT / deltaT;
	newPose.dvlValid = (pose1.dvlValid && pose2.dvlValid);
	newPose.gpsValid = (pose1.gpsValid && pose2.gpsValid);
	newPose.bottomLock = (pose1.bottomLock && pose2.bottomLock);

	return true;
}

void TerrainNav::computeMeasVariance(measT& currMeas) {
	int sensorIdx = 0;

	//find index of current measurement sensor.  If none match,
	//return.
	if(!tNavFilter->findMeasSensorIndex(currMeas.dataType, sensorIdx)) {
		return;
	}
	double perError = tNavFilter->vehicle->sensors[sensorIdx].percentRangeError;

	//if covariance vector not already initialized, initialize it
	if(currMeas.covariance == NULL) {
		currMeas.covariance = new double[currMeas.numMeas];
	}

	//compute variance based on sensor's percent range error
	if(currMeas.dataType == TRN_SENSOR_MB) { // mb measurement
		for(int i = 0; i < currMeas.numMeas; i++) {
			double rangeSq = pow(currMeas.crossTrack[i], 2) + pow(currMeas.alongTrack[i], 2)
					  + pow(currMeas.altitudes[i], 2);
			currMeas.covariance[i] = rangeSq * pow(perError / 100.0, 2);
		}
	} else { //dvl or altimeter measurement
		for(int i = 0; i < currMeas.numMeas; i++) {
			currMeas.covariance[i] = pow(currMeas.ranges[i] * perError / 100.0, 2);
		}
	}

	return;
}

void TerrainNav::checkVelocityValidity(poseT& currPose) {
	//check for out of range velocity data - if above max or equal to zero,
	// set dvlValid flag to false
	if((fabs(currPose.vx) > MAX_VEL) || (fabs(currPose.vx) <= 1e-4) ||
			(fabs(currPose.vy) > MAX_VEL) || (fabs(currPose.vz) > MAX_VEL)) {
		currPose.dvlValid = false;
	}

	//check if predicted ground-based acceleration is too large
	//If this is the first velocity measurement, this check won't be performed
	//as lastVelBotLock = false initially;
	if(currPose.bottomLock && lastVelBotLock && currPose.z > 5) {
		if((fabs(currPose.ax) > MAX_ACCEL) || (fabs(currPose.ay) > MAX_ACCEL) ||
				(fabs(currPose.az) > MAX_ACCEL)) {
			currPose.dvlValid = false;
			//update acceleration based on this new information
			currPose.ax = 0;
			currPose.ay = 0;
			currPose.az = 0;
		}
	}
}


void TerrainNav::checkRangeValidity(measT& currMeas) {
	double alpha, dr, dt;
#if MBTRN_DEBUG

	logs(TL_OMASK(TL_TERRAIN_NAV, TL_LOG),"measT type:%d\n", currMeas.dataType);
	logs(TL_OMASK(TL_TERRAIN_NAV, TL_LOG),"measT time:%.3f\n", currMeas.time);
	logs(TL_OMASK(TL_TERRAIN_NAV, TL_LOG),"measT #bms:%d\n", currMeas.numMeas);
	logs(TL_OMASK(TL_TERRAIN_NAV, TL_LOG),"measT    x:%.3f\n", currMeas.x);
	logs(TL_OMASK(TL_TERRAIN_NAV, TL_LOG),"measT    y:%.3f\n", currMeas.y);
	logs(TL_OMASK(TL_TERRAIN_NAV, TL_LOG),"measT    z:%.3f\n", currMeas.z);
	logs(TL_OMASK(TL_TERRAIN_NAV, TL_LOG),"measT  hdg:%.3f\n", currMeas.psi);
	for(int i = 0; i < currMeas.numMeas; i++)
        {
          if (currMeas.dataType == TRN_SENSOR_MB)
	  logs(TL_OMASK(TL_TERRAIN_NAV, TL_LOG),"TRNBeam,%d,%.3f,%d,%.3f,%.3f,%.3f\n",
            i, currMeas.time, currMeas.beamNums[i], currMeas.alongTrack[i],
            currMeas.crossTrack[i], currMeas.altitudes[i]);
          else if (currMeas.dataType == TRN_SENSOR_DVL)
	  logs(TL_OMASK(TL_TERRAIN_NAV, TL_LOG),"DVLBeam,%.3f,%.3f\n",
            i, currMeas.time, currMeas.ranges[i]);

        }
#endif
	//this range check is only valid for DVL and IDT measurements
	if(currMeas.dataType == TRN_SENSOR_DVL) {
		for(int i = 0; i < currMeas.numMeas; i++) {
			alpha = currMeas.ranges[i];
			//check if more than two beams are equal
			if(i < 2) {
                int numEqual = 0;
				for(int j = i + 1; j < currMeas.numMeas; j++) {
					if(fabs(alpha - currMeas.ranges[j]) < 0.1) {
						numEqual++;
					}
				}
				if(numEqual >= 2) {
					//if more than two beams are equal, throw out all beams
					for(int j = 0; j < currMeas.numMeas; j++) {
						currMeas.measStatus[j] = false;
					}
					logs(TL_OMASK(TL_TERRAIN_NAV, TL_LOG),"TerrainNav:: Throwing out all beams because more "
					       "than two are equal to %.3f at t=%.2f, ping # %u.\n",
					       alpha, currMeas.time, currMeas.ping_number);
					return;
				}
			}

			//check validity of each beam based on NaN or range value
			if(std::isnan(currMeas.ranges[i]) || (currMeas.ranges[i] >= MAX_RANGE)
					|| (currMeas.ranges[i] <= MIN_RANGE)) {
				currMeas.measStatus[i] = false;
			}

			//check dr/dt for each beam
			if(currMeas.measStatus[i]) {
				if(noValidRange[i]) {
					noValidRange[i] = false;
					lastValidRange[i] = currMeas.ranges[i];
					lastValidRangeTime[i] = currMeas.time;
				} else {
					dr = currMeas.ranges[i] - lastValidRange[i];
					dt = currMeas.time - lastValidRangeTime[i];
					if((dt > 0) && (fabs(dr / dt) > MAX_DRDT)) {
						currMeas.measStatus[i] = false;
					} else {
						lastValidRange[i] = currMeas.ranges[i];
						lastValidRangeTime[i] = currMeas.time;
					}
				}
			}
		}
	}
	else if(currMeas.dataType == TRN_SENSOR_DELTAT){
		for(int i = 0; i < currMeas.numMeas; i++) {
			//check validity of each beam based on NaN or range value
		        // Use only the middle 60 of 120 beams
			if(std::isnan(currMeas.ranges[i]) || (currMeas.ranges[i] >= MAX_RANGE)
			   //		|| (currMeas.ranges[i] <= MIN_RANGE) || ((i < 30) || (i >= 90)) )
			   		|| (currMeas.ranges[i] <= MIN_RANGE) || ((i < 30) || (i >  90)) )
			{
			   currMeas.measStatus[i] = false;
			}
			else
			{
			   //currMeas.measStatus[i] = true;
			   //Further pare the center 60 down to only 5
			   //if( i==30 || i==44 || i==59 || i==74 || i==89 )

			   //Try paring down to every 6th for 11 total.
			   if( i%6 == 0 )
			      currMeas.measStatus[i] = true;
			   else
			      currMeas.measStatus[i] = false;
			   //
			   // measStatus is set back to false during trip from MVC?
			}
		}
		logs(TL_OMASK(TL_TERRAIN_NAV, TL_LOG),"TerrainNav::measUpdate() - IDT[45] = %.2f, IDT[75] = %.2f\n",
			currMeas.ranges[45], currMeas.ranges[75]);
	}
	else {
		return;
	}
}

//void TerrainNav::reinitFilter(int newState, bool lowInfoTransition) {
//old state machine declaratino: void TerrainNav::reinitFilter(int newState, bool lowInfoTransition) {
void TerrainNav::reinitFilter(bool lowInfoTransition) {
    logs(TL_OMASK(TL_TERRAIN_NAV, TL_LOG),"%s [%c]\n",__func__,
         (lowInfoTransition?'Y':'N'));
	int interpMapMethod = 1;
	bool interpMeasAttitude = true;
	double driftRate = 1;
	unsigned int distrib_type = 0;
	int useModWeight = useModifiedWeighting;

	//Default initialization window --> mainly used for broad area reinitializations
	double windowVar[N_COVAR] = {
        _initVars.x() * _initVars.x(),
        0.0, _initVars.y() * _initVars.y(),
        0.0, 0.0, _initVars.z() * _initVars.z(),
        0.0, 0.0, 0.0, PHI_STDDEV_INIT * PHI_STDDEV_INIT,
        0.0, 0.0, 0.0, 0.0, THETA_STDDEV_INIT * THETA_STDDEV_INIT,
        0.0, 0.0, 0.0, 0.0, 0.0, PSI_STDDEV_INIT * PSI_STDDEV_INIT,
        0.0, 0.0, 0.0, 0.0, 0.0, 0.0, GYRO_BIAS_STDDEV_INIT * GYRO_BIAS_STDDEV_INIT,
        0.0, 0.0, 0.0, 0.0, 0.0, 0.0, 0.0, GYRO_BIAS_STDDEV_INIT * GYRO_BIAS_STDDEV_INIT,
        0.0, 0.0, 0.0, 0.0, 0.0, 0.0, 0.0, 0.0, PSI_BERG_STDDEV_INIT * PSI_BERG_STDDEV_INIT
    };
    poseT* temp = new poseT;

	//ensure that tNavFilter is non-empty before accessing and deleting
	if(tNavFilter != NULL) {
		//copy relevant data from current filter
		interpMapMethod = tNavFilter->GetInterpMapMethod();
		interpMeasAttitude = tNavFilter->interpMeasAttitude;
		driftRate = tNavFilter->vehicle->driftRate;
		distrib_type = tNavFilter->getDistribToSave();
    logs(TL_OMASK(TL_TERRAIN_NAV, TL_LOG), "reinitFilter: getDistribToSave == %d\n", distrib_type);

		// More than one setting is encoded in the useModifiedSetting value,
		// so always use the one received from the client through the setModifiedWeighting() call
		//useModWeight = tNavFilter->useModifiedWeighting;  // RGH: Use the value received from the client

		//If keeping mean and covariance
		if(tNavFilter->lastNavPose != NULL && !lowInfoTransition) {
			tNavFilter->computeMMSE(temp);	//puts covariance and MMSE in temp
			for(int i = 0; i < N_COVAR; i++) {
				windowVar[i] = 1.0 * temp->covariance[i];
			}
		}

		//delete filter object
		delete tNavFilter;
		tNavFilter = NULL;
	}

	/*//old state machine version:
	//create new filter based on the newState
	switch(newState) {
		case 0:
			//Create new Sigma Point filter (NOMINALLY, CURRENTLY USING PARTICLE FILTER (state 2))
			//Create new Sigma Point filter (NOMINALLY, CURRENTLY USING PARTICLE FILTER (filter type 2))
			createFilter(2, windowVar);
			break;

		case 1:
			//Create new Particle filter
			createFilter(2, windowVar);
			break;

		case 2:
			//If low information transition, reinitialize with uniform distribution
			//and initial search window (larger search window because using PMF)
			if(lowInfoTransition) {
				for(i = 0; i < N_COVAR; i++) {
					windowVar[i] *= 1.0;  // want to use smaller value if starting w/ init window, but bigger if taking current var
				}
			}
			if(this->mapType == 2) {
				//Create Particle Filter from windowVar  TODO: don't only use PF with octree, but allow PMF too
				createFilter(2, windowVar);
			} else {
				//Create Point Mass Filter from windowVar  TODO: fix PMF so that it can be used here for both cases
				createFilter(2, windowVar);
			}
			tNavFilter->setInitDistribType(0); //0 is uniform, 1 is gaussian
			logs(TL_OMASK(TL_TERRAIN_NAV, TL_LOG),"TerrainNav::reinitializing filter from lowInfoTransition with uniform distribution \n");
			break;

		default:
			createFilter(2, windowVar);
	}
	filterState = newState;
	*/

	createFilter(this->filterType, windowVar);

	//if not transitioning due to low information, initialize the filter
	//with a Gaussian distribution
	if(!lowInfoTransition) {
		tNavFilter->setInitDistribType(1);
	}

	//reset filter and terrainNav parameters
	setMapInterpMethod(interpMapMethod);
	setVehicleDriftRate(driftRate);
	setInterpMeasAttitude(interpMeasAttitude);
	setModifiedWeighting(useModWeight);
	if (tNavFilter != NULL) tNavFilter->setDistribToSave(distrib_type);

	numWaitingMeas = 0;
	lastMeasSuccessTime = -1.0;
	lastInitAttemptTime = -1.0;
	lastBottomLockTime = -1.0;
	numReinits++;
	delete temp;
}

void TerrainNav::reinitFilterOffset(bool lowInfoTransition,
                                 double offset_x, double offset_y,double offset_z)
{
    logs(TL_OMASK(TL_TERRAIN_NAV, TL_LOG),"%s [%c {%lf,%lf,%lf}]\n",__func__,
         (lowInfoTransition?'Y':'N'),offset_x, offset_y, offset_z);
    setEstNavOffset(offset_x, offset_y, offset_z);
    reinitFilter(lowInfoTransition);
}

void TerrainNav::reinitFilterBox(bool lowInfoTransition,
                     double offset_x, double offset_y,double offset_z,
                     double sdev_x, double sdev_y, double sdev_z)
{
    logs(TL_OMASK(TL_TERRAIN_NAV, TL_LOG),"%s [%c {%lf,%lf,%lf} {%lf,%lf,%lf}]\n",__func__,
         (lowInfoTransition?'Y':'N'),offset_x, offset_y, offset_z,
         sdev_x, sdev_y, sdev_z);
    setEstNavOffset(offset_x, offset_y, offset_z);
    setInitStdDevXYZ(sdev_x, sdev_y, sdev_z);
    reinitFilter(lowInfoTransition);
}


bool TerrainNav::checkFilterHealth() {
	bool healthy = true; //1 is healthy, 0 is not healthy and
	//needs to be reinitialized
	bool lowInfoTransition = false;

	//double currVarArea;
	//currVarArea = (tNavFilter->currVar[0] + tNavFilter->currVar[1]);

	//double larger;
	//larger = max(tNavFilter->currVar[0], tNavFilter->currVar[1]);

	//initialize the state to change to as the current state
	//int newState = filterState;
	//old state machine version: int newState = filterState;

	//check if the length of time since last successful measurement exceeds
	//set maximum. Ensure that the filter has been initialized and that there
	//has been at least one successful measurement incorporated
	if(this->lastMeasSuccessTime > 0 && tNavFilter->lastNavPose != NULL
			&& tNavFilter->lastNavPose->time - this->lastMeasSuccessTime > MAX_MEAS_OUTAGE) {
		//old state machine version: newState = transitionMatrix[3][filterState];
		healthy = false;
		logs(TL_OMASK(TL_TERRAIN_NAV, TL_LOG),"TerrainNav::No valid range measurements for the past %.1f "
			   "seconds. Re-initializing the filter.\n",  MAX_MEAS_OUTAGE);
		lowInfoTransition = true;

	}


	//check if the length of time since last successful bottom velocity meas
	//exceeds set maximum. Ensure that the filter has been initialized and that
	//there has been at least one successful measurement incorporated
	if(this->lastBottomLockTime > 0 && tNavFilter->lastNavPose != NULL
			&& tNavFilter->lastNavPose->time - this->lastBottomLockTime > MAX_VEL_OUTAGE) {
		//old state machine version: newState = transitionMatrix[3][filterState];
		healthy = false;
		lowInfoTransition = true;
		logs(TL_OMASK(TL_TERRAIN_NAV, TL_LOG),"TerrainNav::No valid bottom velocity measurements for the past %.1f "
			   "seconds.  Re-initializing the filter.\n",
			   MAX_VEL_OUTAGE);
	}
	/*//old state machine version:
	//check if x/y uncertainty of the filter is below a set minimum.
	//potentially for switching filters in the future.
	// force reinit is for testing the filter reinitialization only
	if(healthy && currVarArea < MIN_FILTER_VAR)
		//if(healthy && larger < MIN_FILTER_VAR)
	{
		newState = transitionMatrix[0][filterState];
		logs(TL_OMASK(TL_TERRAIN_NAV, TL_LOG),"CHECK TerrainNav:: TransitionMatrix is [%i %i %i]", transitionMatrix[0][0], transitionMatrix[0][1],
			   transitionMatrix[0][2]);
		if(newState != filterState) {
			healthy = false;
			logs(TL_OMASK(TL_TERRAIN_NAV, TL_LOG),"TerrainNav::North/East uncertainty has fallen below the "
				   "minimum of %.1f m^2.  Re-initializing the filter.\n",
				   MIN_FILTER_VAR);
		}
	}*/

	//check if measurement variance is below a set minimum
	/*if(tNavFilter->measVariance > 0 && tNavFilter->measVariance < MIN_MEAS_VAR)
	{
			healthy = false;
			logs(TL_OMASK(TL_TERRAIN_NAV, TL_LOG),"TerrainNav::Measurement variance has fallen below the minimum "
		     "of %f .  Re-initializing the filter.\n", MIN_MEAS_VAR);
	}
	*/

	/*//old state machine version:
	//check if the x/y uncertainty of the filter exceeds a set maximum
	if(healthy && currVarArea > MAX_FILTER_VAR)
		//if(healthy && larger > MAX_FILTER_VAR)
	{
		newState = transitionMatrix[2][filterState];
		if(newState != filterState) {
			healthy = false;
			logs(TL_OMASK(TL_TERRAIN_NAV, TL_LOG),"TerrainNav::North/East uncertainty has exceeded the "
				   "maximum of %.1f m^2.  Re-initializing the filter.\n",
				   MAX_FILTER_VAR);
			logs(TL_OMASK(TL_TERRAIN_NAV, TL_LOG),"North: %f East: %f Comb: %f. \n", tNavFilter->currVar[0],
				   tNavFilter->currVar[1],	currVarArea);
		}
	}*/

	/*//old state machine version:
	//check if the uncertainty of the filter has changed enough to warrant
	//changing states
	if(healthy && currVarArea < MAX_FILTER_VAR - 1 * VAR_MARGIN &&
			currVarArea > MIN_FILTER_VAR + 0.1 * VAR_MARGIN)*/
		/*if(healthy && larger < MAX_FILTER_VAR-1*VAR_MARGIN &&
				larger > MIN_FILTER_VAR+0.1*VAR_MARGIN)*/
	/*//old state machine version:
	{
		newState = transitionMatrix[1][filterState];
		if(newState != filterState) {
			healthy = false;
			logs(TL_OMASK(TL_TERRAIN_NAV, TL_LOG),"TerrainNav::North/East uncertainty is within the margins "
				   "of %.1f m^2.  Re-initializing the filter.\n",
				   VAR_MARGIN);
			logs(TL_OMASK(TL_TERRAIN_NAV, TL_LOG),"North: %f East: %f Comb: %f. \n", tNavFilter->currVar[0],
				   tNavFilter->currVar[1], currVarArea);
		}
	}*/

	//check the windowed average of the Normalized Innovations Squared
	if(healthy && tNavFilter->windowedNIS > MAX_NIS_VALUE) {
		//***TODO Figure out how this should work
		//old state machine version: newState = transitionMatrix[1][filterState];
		healthy = false;
		lowInfoTransition = true;
		logs(TL_OMASK(TL_TERRAIN_NAV, TL_LOG),"TerrainNav:: Windowed NIS average %.2f exceeds the maximum allowed "
			   "of %.1f.  Re-initializing the filter.\n", tNavFilter->windowedNIS, MAX_NIS_VALUE);
	} else {
		logs(TL_OMASK(TL_TERRAIN_NAV, TL_LOG),"TerrainNav:: Windowed NIS is %.1f, in allowable region under "
			   "%.1f.  Keep on Trucking.\n", tNavFilter->windowedNIS, MAX_NIS_VALUE);
	}


	if(healthy && tNavFilter->SubcloudNIS > MAX_NIS_VALUE){
		healthy = false;
		lowInfoTransition = true;
		logs(TL_OMASK(TL_TERRAIN_NAV, TL_LOG),
			"TerrainNav:: SubcloudNIS of %.2f exceeds the maximum allowed of %.2f. "
			"Re-initializing the filter.\n", tNavFilter->SubcloudNIS, MAX_NIS_VALUE);
	} else {
		logs(TL_OMASK(TL_TERRAIN_NAV, TL_LOG),
			"TerrainNav:: SubcloudNIS is %.2f, in allowable region under "
			"%.2f.  Keep on Trucking.\n", tNavFilter->SubcloudNIS, MAX_NIS_VALUE);
	}

	//if filter is not healthy reinitialize
	if(!healthy) {
		//old state machine version: reinitFilter(newState, lowInfoTransition);
		reinitFilter(lowInfoTransition);
	}

	return healthy;

}

char *TerrainNav::getSessionDir(char *dir_prefix, char *dest, size_t len, bool create)
{
    char *retval=NULL;
    char sessiondir[512]={0};
    struct stat sb;
    // note: 0 is unused (foo-TRN, foo-TRN.01...)
    int dir_count=1;

    char dot[]=".";
    char* logPath = getenv("TRN_LOGFILES");
    char dir_base[128] = {0};
    sprintf(dir_base, "%s",dir_prefix!=NULL ? dir_prefix : LOGDIR_DFL);
    if(NULL==logPath){
        logPath=dot;
    }

    // iterate until directory not found
    // Note that sequence skips index zero:
    //  <dir_base>-TRN, <dir_base>-TRN.01...

    sprintf(sessiondir, "%s/%s-TRN", logPath, dir_base);
//    fprintf(stderr, "%s - trying session directory [%s]\n",__func__, sessiondir);

    while(stat(sessiondir, &sb)==0 && S_ISDIR(sb.st_mode)){
        sprintf(sessiondir, "%s/%s-TRN.%02d", logPath, dir_base, dir_count++);
//        fprintf(stderr,"%s - trying session directory [%s]\n",__func__, sessiondir);
    }

    // session dir points to next avail (non-existing)
    if(create){
        // create the diretory
        mkdir(sessiondir, 0777);
    }else{
        // return last tried (even if it doesn't exist)
        if(dir_count>1){
            sprintf(sessiondir, "%s/%s-TRN.%02d", logPath, dir_base, --dir_count);
        }
    }
    // check dest size and copy
    if(NULL!=dest && len>(strlen(sessiondir)+1)){
        sprintf(dest,"%s/",sessiondir);
        retval=dest;
    }

    logs(TL_OMASK(TL_TERRAIN_NAV, (TL_LOG|TL_SERR)), "session directory is %s\n", retval);

    return retval;
}

/* Function: copyToLogDir() - copies configuration files to the log directory
*			     for future reference
*  A log directory (saveDirectory) must be specified in the initialization
*  message, otherwise nothing is copied.
*/
void TerrainNav::copyToLogDir()
{
	// Used the following line for testing
	// this->saveDirectory = "./logdir";

	// Copy only if there is a place for the files to land
	//
	if (NULL != this->saveDirectory)
	{

        char *slash = NULL;
		char* trnLogDir = getenv("TRN_LOGFILES");
        char dot[]=".";
		if (!trnLogDir) trnLogDir = dot;
<<<<<<< HEAD
        char dir_spec[512]={0};  // Reusable buffer to write log directory paths
        char dir_spec2[512]={0};  // Reusable buffer to write log directory paths
=======
		char dir_spec[512];  // Reusable buffer to write log directory paths
		char dir_spec2[512];  // Reusable buffer to write log directory paths
>>>>>>> 25f0d46d

		// Create the log directory
		// remove last component of directory prefix, if any (shouldn't exist)
        // klh - intentional? or is it meant to remove trailing slash?
		if( ( slash = strrchr( this->saveDirectory, '/' ) ) )
		{
		   *slash = '\0';
		}

        getSessionDir(this->saveDirectory,dir_spec,512,true);

        // update saveDirectory (used to store filter files)
		free(this->saveDirectory);
		this->saveDirectory = STRDUPNULL(dir_spec);
		logs(TL_OMASK(TL_TERRAIN_NAV, TL_LOG), "TRN log directory is %s\n", this->saveDirectory);

		// Create a latest link that points to the log directory
		//
		sprintf(dir_spec, "%s/%s", trnLogDir, LatestLogDirName);
		remove(dir_spec);
<<<<<<< HEAD

        strncpy(dir_spec2, this->saveDirectory, 511);
        if (dir_spec2[strlen(dir_spec2)-1] == '/')
        {
          dir_spec2[strlen(dir_spec2)-1] = '\0';
        }
        char *sessionLogDir = strrchr(dir_spec2, '/');
        if (sessionLogDir == NULL)
        {
          sessionLogDir = dir_spec2;
        }
        else
        {
          sessionLogDir += 1;
        }

        if (0 != symlink(sessionLogDir, dir_spec))
        {
			logs(TL_OMASK(TL_TERRAIN_NAV, TL_LOG), "symlink %s to %s failed:%s\n",
				dir_spec, sessionLogDir, strerror(errno));
        }
        else
        {
			logs(TL_OMASK(TL_TERRAIN_NAV, TL_LOG), "symlink %s to %s OK\n",
				dir_spec, sessionLogDir);
        }
=======
    strncpy(dir_spec2, this->saveDirectory, 511);
    if (dir_spec2[strlen(dir_spec2)-1] == '/')
      dir_spec2[strlen(dir_spec2)-1] = '\0';
    char *sessionLogDir = strrchr(dir_spec2, '/');
    if (sessionLogDir == NULL)
      sessionLogDir = dir_spec2;
    else
      sessionLogDir += 1;
		if (0 != symlink(sessionLogDir, dir_spec))
			logs(TL_OMASK(TL_TERRAIN_NAV, TL_LOG), "symlink %s to %s failed:%s\n",
				dir_spec, sessionLogDir, strerror(errno));
		else
			logs(TL_OMASK(TL_TERRAIN_NAV, TL_LOG), "symlink %s to %s OK\n",
				dir_spec, sessionLogDir);
>>>>>>> 25f0d46d
	}
    else
    {
		return;
    }

	char copybuf[320];
	if (NULL != this->vehicleSpecFile)
	{
		sprintf(copybuf, "cp %s %s/.", this->vehicleSpecFile,
						    this->saveDirectory);
		if (0 != system(copybuf))
			logs(TL_OMASK(TL_TERRAIN_NAV, TL_LOG), "command \'%s\' failed:%s\n",
				copybuf, strerror(errno));
	}

	if (NULL != this->particlesFile)
	{
		sprintf(copybuf, "cp %s %s/.", this->particlesFile,
						    this->saveDirectory);
		if (0 != system(copybuf))
			logs(TL_OMASK(TL_TERRAIN_NAV, TL_LOG), "command \'%s\' failed:%s\n",
				copybuf, strerror(errno));
	}

	// Create a vehicleT object just to get the sensor spec files to copy
	//
	vehicleT *v = new vehicleT(vehicleSpecFile);
	for (int i = 0; i < v->numSensors; i++)
	{
		sprintf(copybuf, "cp %s %s/.", v->sensors[i].filename,
						       this->saveDirectory);
		if (0 != system(copybuf))
			logs(TL_OMASK(TL_TERRAIN_NAV, TL_LOG), "command \'%s\' failed:%s\n",
				copybuf, strerror(errno));
	}
	delete v;
}<|MERGE_RESOLUTION|>--- conflicted
+++ resolved
@@ -1438,13 +1438,8 @@
 		char* trnLogDir = getenv("TRN_LOGFILES");
         char dot[]=".";
 		if (!trnLogDir) trnLogDir = dot;
-<<<<<<< HEAD
-        char dir_spec[512]={0};  // Reusable buffer to write log directory paths
-        char dir_spec2[512]={0};  // Reusable buffer to write log directory paths
-=======
-		char dir_spec[512];  // Reusable buffer to write log directory paths
-		char dir_spec2[512];  // Reusable buffer to write log directory paths
->>>>>>> 25f0d46d
+    char dir_spec[512]={0};  // Reusable buffer to write log directory paths
+    char dir_spec2[512]={0};  // Reusable buffer to write log directory paths
 
 		// Create the log directory
 		// remove last component of directory prefix, if any (shouldn't exist)
@@ -1465,49 +1460,31 @@
 		//
 		sprintf(dir_spec, "%s/%s", trnLogDir, LatestLogDirName);
 		remove(dir_spec);
-<<<<<<< HEAD
-
-        strncpy(dir_spec2, this->saveDirectory, 511);
-        if (dir_spec2[strlen(dir_spec2)-1] == '/')
-        {
-          dir_spec2[strlen(dir_spec2)-1] = '\0';
-        }
-        char *sessionLogDir = strrchr(dir_spec2, '/');
-        if (sessionLogDir == NULL)
-        {
-          sessionLogDir = dir_spec2;
-        }
-        else
-        {
-          sessionLogDir += 1;
-        }
-
-        if (0 != symlink(sessionLogDir, dir_spec))
-        {
-			logs(TL_OMASK(TL_TERRAIN_NAV, TL_LOG), "symlink %s to %s failed:%s\n",
-				dir_spec, sessionLogDir, strerror(errno));
-        }
-        else
-        {
-			logs(TL_OMASK(TL_TERRAIN_NAV, TL_LOG), "symlink %s to %s OK\n",
-				dir_spec, sessionLogDir);
-        }
-=======
     strncpy(dir_spec2, this->saveDirectory, 511);
     if (dir_spec2[strlen(dir_spec2)-1] == '/')
+    {
       dir_spec2[strlen(dir_spec2)-1] = '\0';
+    }
     char *sessionLogDir = strrchr(dir_spec2, '/');
     if (sessionLogDir == NULL)
+    {
       sessionLogDir = dir_spec2;
+    }
     else
+    {
       sessionLogDir += 1;
-		if (0 != symlink(sessionLogDir, dir_spec))
-			logs(TL_OMASK(TL_TERRAIN_NAV, TL_LOG), "symlink %s to %s failed:%s\n",
-				dir_spec, sessionLogDir, strerror(errno));
-		else
-			logs(TL_OMASK(TL_TERRAIN_NAV, TL_LOG), "symlink %s to %s OK\n",
-				dir_spec, sessionLogDir);
->>>>>>> 25f0d46d
+    }
+
+    if (0 != symlink(sessionLogDir, dir_spec))
+    {
+  logs(TL_OMASK(TL_TERRAIN_NAV, TL_LOG), "symlink %s to %s failed:%s\n",
+    dir_spec, sessionLogDir, strerror(errno));
+    }
+    else
+    {
+  logs(TL_OMASK(TL_TERRAIN_NAV, TL_LOG), "symlink %s to %s OK\n",
+    dir_spec, sessionLogDir);
+    }
 	}
     else
     {
