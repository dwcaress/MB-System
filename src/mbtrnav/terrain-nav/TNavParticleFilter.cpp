--- conflicted
+++ resolved
@@ -1382,18 +1382,11 @@
 
 			}
 		}else{
-<<<<<<< HEAD
-			sprintf(temp,"TNavParticleFilter::initParticleDist() - Error opening file: %s\n", pfname);
-     		if(pfname!=NULL)free(pfname);
-            fprintf(stderr,"%s", temp);
-            throw Exception(temp);
-=======
 			sprintf(temp, "TNavParticleFilter::initParticleDist() - Error opening file: %s\n",
 				pfname);
      		if(pfname!=NULL)free(pfname);
         fprintf(stderr, "%s", temp);
         throw Exception(temp);
->>>>>>> 82e49179
 		}
 		particleFile.close();
 		if(pfname!=NULL)free(pfname);
