/****************************************************************************/
/* Copyright (c) 2000 MBARI                                                 */
/* MBARI Proprietary Information. All rights reserved.                      */
/****************************************************************************/
/* Summary  :                                                               */
/* Filename : TimeP.cc                                                       */
/* Author   :                                                               */
/* Project  :                                                               */
/* Version  : 1.0                                                           */
/* Created  : 02/07/2000                                                    */
/* Modified :                                                               */
/* Archived :                                                               */
/****************************************************************************/
/* Modification History:                                                    */
/****************************************************************************/
#include <stdio.h>
#include <string.h>
#include <time.h>
#include "TimeP.h"

#define TPDEBUG 1


char TimeP::_monthDays[2][13] =
{
  0, 31, 28, 31, 30, 31, 30, 31, 31, 30, 31, 30, 31,
  0, 31, 29, 31, 30, 31, 30, 31, 31, 30, 31, 30, 31,
};


const int TimeP::SecondsPerDay = 86400;
const int TimeP::SecondsPerHour = 3600;
const int TimeP::SecondsPerMinute = 60;

TimeP::TimeP()
{
    Boolean debug=True;
    if (TPDEBUG) printf("\n****TimeP::TimeP ctor[%p]\n",this);
}

TimeP::~TimeP()
{
    Boolean debug=True;
    if (TPDEBUG) printf("\n****TimeP::TimeP dtor[%p]\n",this);
}
void TimeP::cleanup(){
}


Boolean TimeP::_epochAssigned = False;
struct timespec TimeP::_epoch = {0, 0};

double TimeP::seconds(timespec *timeSpec)
{
  return (timeSpec->tv_sec + timeSpec->tv_nsec / 1.e9);
}

double TimeP::seconds(TimeIF::TimeSpec *timeSpec)
{
  return (timeSpec->seconds + timeSpec->nanoSeconds / 1.e9);
}


unsigned long TimeP::milliseconds()
{
  struct timespec timeNow;

  TimeP::gettime(&timeNow);

  if (!_epochAssigned) {
    // Initialize epoch the first time through
    _epoch.tv_sec  = timeNow.tv_sec;
    _epoch.tv_nsec = timeNow.tv_nsec;
    _epochAssigned = True;
  }

  long delta =
    (timeNow.tv_sec - _epoch.tv_sec) * 1000 +
      (timeNow.tv_nsec - _epoch.tv_nsec) / 1.e6;

  return (unsigned long )delta;
}

void TimeP::gettime(struct timespec *timeSpec)
{
    Boolean debug=True;
   	clock_gettime(CLOCK_REALTIME, timeSpec);

//  printf(":\t\t\t\tTimeP::gettime() - seconds %ld\n", timeSpec->tv_sec);
}

void TimeP::gettime(TimeIF::TimeSpec *timeSpec)
{
  struct timespec timeNow;
  TimeP::gettime(&timeNow);
  timeSpec->seconds     = timeNow.tv_sec;
  timeSpec->nanoSeconds = timeNow.tv_nsec;
}

void TimeP::getEpoch(timespec *timeSpec)
{
  timeSpec->tv_sec     = _epoch.tv_sec;
  timeSpec->tv_nsec    = _epoch.tv_nsec;
}



void TimeP::secsToHourMinSec(double secs, char *timestring)
{
  int days;
  int hrs;
  int min;
  int isecs;

  isecs = secs;

  if ((days = isecs / SecondsPerDay) > 0)
  {
    isecs = isecs % SecondsPerDay;
  }
  if ((hrs = isecs / SecondsPerHour) > 0)
  {
    isecs = isecs % SecondsPerHour;
  }
  if ((min = isecs / SecondsPerMinute) > 0)
  {
    isecs = isecs % SecondsPerMinute;
  }
  secs = isecs + (secs - (int )secs);

  sprintf(timestring, "%03d:%02d:%02d:%02.1f", days, hrs, min, secs);

  return;
}


int TimeP::hourMinSecToSecs(char *timestring, double *secs)
{
  char *token;
  char buf[100];
  char *bufptr;
  int nflds = 0;
  double val[4];

  strncpy(buf, timestring, sizeof(buf)-1);
  bufptr = buf;
  while ((token = strtok(bufptr, ":")) != NULL)
  {
    bufptr = NULL;
    if (sscanf(token, "%lf", &val[nflds]) <= 0)
    {
      return -1;
    }
    nflds++;
    if (nflds > 4)
      return -1;
  }

  *secs = 0.;

  switch (nflds)
  {
    case 4:
    /* Specified days, hours, mins, secs */
    *secs += val[0] * SecondsPerDay;
    *secs += val[1] * SecondsPerHour;
    *secs += val[2] * SecondsPerMinute;
    *secs += val[3];
    return 0;
    break;

    case 3:
    /* Specified hours, mins, secs */
    *secs += val[0] * SecondsPerHour;
    *secs += val[1] * SecondsPerMinute;
    *secs += val[2];
    return 0;
    break;


    default:
    return -1;

  }
}


Boolean TimeP::leapYear(int year)
{
<<<<<<< HEAD
  return ((year % 4 == 0) && (year % 100 != 0)) || (year % 400 == 0);
=======
  return ((year % 4 == 0) && (year % 100 != 0)) || year % 400 == 0;
>>>>>>> 4b958945
}


int TimeP::daysInYear(int year)
{
  if (leapYear(year))
    return 366;
  else
    return 365;
}


int TimeP::dayOfYear(int year, int month, int day)
{
  int i, leap;
  if ( (year < 0) || (month < 1) || (month > 12) || (day < 1) || (day > 31))
    return -1;

<<<<<<< HEAD
  leap = ((year % 4 == 0) && (year % 100 != 0)) || ( (year % 400) == 0);
=======
  leap = ((year % 4 == 0) && (year % 100 != 0)) || year % 400 == 0;
>>>>>>> 4b958945
  for (i = 1; i < month; i++)
    day += _monthDays[leap][i];

  return day;
}


int TimeP::dayOfYearToMonthDay(int doy, int year, int *month, int *day)
{
  Boolean leap;
  int sum;

  leap = leapYear(year);
  if (doy < 1 || (!leap && doy > 365) || (leap && doy > 366))
    return -1;

  *month = 0;
  for (sum = 0, *month = 0; sum + _monthDays[leap][*month] < doy;
       sum += _monthDays[leap][*month], (*month)++)
  {
    ;
  }
  *day = doy - sum;
  return 0;
}<|MERGE_RESOLUTION|>--- conflicted
+++ resolved
@@ -187,11 +187,7 @@
 
 Boolean TimeP::leapYear(int year)
 {
-<<<<<<< HEAD
   return ((year % 4 == 0) && (year % 100 != 0)) || (year % 400 == 0);
-=======
-  return ((year % 4 == 0) && (year % 100 != 0)) || year % 400 == 0;
->>>>>>> 4b958945
 }
 
 
@@ -210,11 +206,7 @@
   if ( (year < 0) || (month < 1) || (month > 12) || (day < 1) || (day > 31))
     return -1;
 
-<<<<<<< HEAD
   leap = ((year % 4 == 0) && (year % 100 != 0)) || ( (year % 400) == 0);
-=======
-  leap = ((year % 4 == 0) && (year % 100 != 0)) || year % 400 == 0;
->>>>>>> 4b958945
   for (i = 1; i < month; i++)
     day += _monthDays[leap][i];
 
