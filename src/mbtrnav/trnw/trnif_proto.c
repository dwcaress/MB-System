--- conflicted
+++ resolved
@@ -116,7 +116,6 @@
     flags = MSG_NOSIGNAL;
 #endif
     if(NULL!=peer && NULL!=msg && send_len>0){
-<<<<<<< HEAD
         int64_t send_bytes=0;
         int flags=0;
 #if !defined(__APPLE__)
@@ -125,21 +124,11 @@
         if( (send_bytes=msock_sendto(peer->sock,  peer->addr, (byte *)msg, send_len,flags))==send_len){
             retval=send_bytes;
             PDPRINT((stderr,"Reply OK len[%lld] peer[%s:%s]\n",send_len, peer->chost,peer->service));
-=======
-        uint32_t send_bytes=0;
-        if( (send_bytes=msock_sendto(peer->sock,  peer->addr, (byte *)msg, send_len,flags))==send_len){
-            retval=send_bytes;
-            PDPRINT((stderr,"Reply OK len[%d] peer[%s:%s]\n",send_len, peer->chost,peer->service));
->>>>>>> e1923ae1
         }else{
             if(NULL!=errout){
                 *errout=errno;
             }
-<<<<<<< HEAD
             PDPRINT((stderr,"Reply ERR peer[%s:%s] sock[%p/%p] len[%lld] err[%d/%s]\n",peer->chost,peer->service,peer->sock,  peer->addr, send_len,errno,strerror(errno)));
-=======
-            PDPRINT((stderr,"Reply ERR peer[%s:%s] sock[%p/%p] len[%d] err[%d/%s]\n",peer->chost,peer->service,peer->sock,  peer->addr, send_len,errno,strerror(errno)));
->>>>>>> e1923ae1
         }
     }
     return retval;
@@ -173,7 +162,6 @@
     flags = MSG_NOSIGNAL;
 #endif
     if(NULL!=peer && NULL!=msg && send_len>0){
-<<<<<<< HEAD
         int64_t send_bytes=0;
         int flags=0;
 #if !defined(__APPLE__)
@@ -182,21 +170,11 @@
         if( (send_bytes=msock_sendto(self->socket,  peer->addr, (byte *)msg, send_len,flags))==send_len){
             retval=send_bytes;
             PDPRINT((stderr,"Reply OK len[%lld] peer[%s:%s]\n",send_len, peer->chost,peer->service));
-=======
-        uint32_t send_bytes=0;
-        if( (send_bytes=msock_sendto(self->socket,  peer->addr, (byte *)msg, send_len,flags))==send_len){
-            retval=send_bytes;
-            PDPRINT((stderr,"Reply OK len[%d] peer[%s:%s]\n",send_len, peer->chost,peer->service));
->>>>>>> e1923ae1
         }else{
             if(NULL!=errout){
                 *errout=errno;
             }
-<<<<<<< HEAD
             PDPRINT((stderr,"Reply ERR peer[%s:%s] sock[%p/%p] len[%lld] err[%d/%s]\n",peer->chost,peer->service,peer->sock,  peer->addr, send_len,errno,strerror(errno)));
-=======
-            PDPRINT((stderr,"Reply ERR peer[%s:%s] sock[%p/%p] len[%d] err[%d/%s]\n",peer->chost,peer->service,peer->sock,  peer->addr, send_len,errno,strerror(errno)));
->>>>>>> e1923ae1
         }
     }
     return retval;
@@ -591,12 +569,9 @@
         // deserialize message bytes
         wcommst_unserialize(&ct,(char *)msg,TRN_MSG_SIZE);
         char msg_type =wcommst_get_msg_type(ct);
-<<<<<<< HEAD
         int param=0;
         double dparam=0.0;
         static int ensemble_count=0;
-=======
->>>>>>> e1923ae1
 
         if(mmd_channel_isset(MOD_NETIF,(MM_DEBUG))){
         	wcommst_show(ct,true,5);
@@ -638,10 +613,7 @@
                 commst_estimate_pose(trn, ct,TRN_POSE_MLE);
                 // serialize updated message
                 send_len=wcommst_serialize(&msg_out,ct,TRN_MSG_SIZE);
-<<<<<<< HEAD
                 mlog_tprintf(self->mlog_id,"trn_mle,%lf,[%s:%s]\n",msg_time,peer->chost, peer->service);
-=======
->>>>>>> e1923ae1
 
                 if(mmd_channel_isset(MOD_NETIF,(MM_DEBUG))){
                     PDPRINT((stderr,"MLE ct[%p] msg_out[%p] send_len[%d]\n",ct,msg_out,send_len));
@@ -654,10 +626,7 @@
                 commst_estimate_pose(trn, ct,TRN_POSE_MMSE);
                 // serialize updated message
                 send_len=wcommst_serialize(&msg_out,ct,TRN_MSG_SIZE);
-<<<<<<< HEAD
 	            mlog_tprintf(self->mlog_id,"trn_mmse,%lf,%d,[%s:%s]\n",msg_time,++ensemble_count,peer->chost, peer->service);
-=======
->>>>>>> e1923ae1
 
                 if(mmd_channel_isset(MOD_NETIF,(MM_DEBUG))){
                     PDPRINT((stderr,"MMSE ct[%p] msg_out[%p] send_len[%d]\n",ct,msg_out,send_len));
@@ -710,13 +679,9 @@
                 }else{
                     param=0;
                 }
-<<<<<<< HEAD
                 send_len=trnw_ptype_msg(&msg_out, TRN_MSG_ACK, param);
                 mlog_tprintf(self->mlog_id,"trn_out_meas,%lf,%d,[%s:%s]\n",msg_time, param, peer->chost, peer->service);
                break;
-=======
-                break;
->>>>>>> e1923ae1
 
             case TRN_MSG_IS_CONV:
                 // get status, return ACK
@@ -742,12 +707,8 @@
                 param = wcommst_get_parameter(ct);
                 wtnav_set_modified_weighting(trn, param);
                 send_len=trnw_ack_msg(&msg_out);
-<<<<<<< HEAD
                 mlog_tprintf(self->mlog_id,"trn_set_mw,%lf,%d,[%s:%s]\n", msg_time,param, peer->chost, peer->service);
                break;
-=======
-                break;
->>>>>>> e1923ae1
 
             case TRN_MSG_SET_FR:
                 // set filter reinit, return ACK
@@ -812,11 +773,7 @@
                break;
 
             default:
-<<<<<<< HEAD
                 PDPRINT((stderr,"UNSUPPORTED msg ct[%p] type [%c/%02X] from peer[%s:%s] %lf\n",ct,msg_type,msg_type,peer->chost,peer->service,mtime_etime()));
-=======
-                PDPRINT((stderr,"UNSUPPORTED msg ct[%p] type [%c/%02X] from peer[%s:%s] %lf\n",ct,msg_type,msg_type,peer->chost,peer->service,mtime_dtime()));
->>>>>>> e1923ae1
 
                 send_len=trnw_nack_msg(&msg_out);
                 MST_COUNTER_INC(self->profile->stats->events[NETIF_EV_EPROTO_HND]);
@@ -826,11 +783,7 @@
         if(send_len>0){
             retval=s_trnif_dfl_send_tcp(peer, msg_out, send_len, errout);
             if(mmd_channel_isset(MOD_NETIF,(MM_DEBUG))){
-<<<<<<< HEAD
                 PDPRINT((stderr,"SEND_LEN>0 msg_type[%c/%02X] peer[%s:%s] %lf\n",(msg_type>0x20?msg_type:'.'), msg_type, peer->chost, peer->service, mtime_etime()));
-=======
-                PDPRINT((stderr,"SEND_LEN>0 msg_type[%c/%02X] peer[%s:%s] %lf\n",(msg_type>0x20?msg_type:'.'), msg_type, peer->chost, peer->service, mtime_dtime()));
->>>>>>> e1923ae1
                 mfu_hex_show((byte *)msg_out, 128, 16, true, 5);
             }
         }else{
@@ -982,19 +935,11 @@
     int retval=-1;
 
     if(NULL!=self && NULL!=peer && NULL!=data && len>0){
-<<<<<<< HEAD
         int64_t iobytes=0;
         int flags=0;
 #if !defined(__APPLE__)
         flags=MSG_NOSIGNAL;
 #endif
-=======
-        int flags = 0;
-#ifdef MSG_NOSIGNAL
-        flags = MSG_NOSIGNAL;
-#endif
-        int iobytes=0;
->>>>>>> e1923ae1
         if(self->ctype==ST_UDP){
             if ( (iobytes = msock_sendto(self->socket, peer->addr, (byte *)data, len, flags )) > 0) {
                 retval=iobytes;
@@ -1007,9 +952,6 @@
         }
     }
     return retval;
-<<<<<<< HEAD
-=======
-
->>>>>>> e1923ae1
+
 }
 // End function