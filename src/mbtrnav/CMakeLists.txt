--- conflicted
+++ resolved
@@ -82,9 +82,6 @@
 WITH_TRNLOG
 WITH_TRNLOG_EST_OUT
 )
-<<<<<<< HEAD
-#
-=======
 
 #################################
 # define source directories
@@ -156,7 +153,6 @@
 message("----------------------------------------------------------")
 endif()
 
->>>>>>> 857f07ca
 #------------------------------------------------------------------------------
 #
 # build libgeolib (gctp)
@@ -435,194 +431,6 @@
 
 # specify include paths and libraries
 target_link_libraries(trncli PRIVATE newmat geolib trnw qnx mb1 tnav NetCDF::NetCDF)
-<<<<<<< HEAD
-#
-#------------------------------------------------------------------------------
-#
-# build trn-server (stand-alone TRN server app)
-
-# specify build target
-add_executable(trn-server
-       utils/trn_server.cpp
-)
-target_include_directories(trn-server PRIVATE ${CMAKE_SOURCE_DIR}/src/mbtrnframe
-                                          ${LibPROJ_INCLUDE_DIRS}
-                                          ${CMAKE_SOURCE_DIR}/src/mbtrnav/terrain-nav
-                                          ${CMAKE_SOURCE_DIR}/src/mbtrnav/newmat
-                                          ${CMAKE_SOURCE_DIR}/src/mbtrnav/qnx-utils)
-target_link_libraries(trn-server PRIVATE mbtrnframe tnav newmat qnx geolib LibPROJ::LibPROJ NetCDF::NetCDF)
-#
-#------------------------------------------------------------------------------
-#
-# build test-trn-log (octree summary)
-
-# specify build target
-add_executable(trnlog-test
-       utils/test_trn_log.cpp
-)
-target_include_directories(trnlog-test PRIVATE
-${CMAKE_SOURCE_DIR}/src/mbtrnav/trnw ${CMAKE_SOURCE_DIR}/src/mbtrnav/utils
-${CMAKE_SOURCE_DIR}/src/mbtrnav/terrain-nav
-${CMAKE_SOURCE_DIR}/src/mbtrnav/utils
-)
-target_link_libraries(trnlog-test PRIVATE tnav newmat qnx geolib LibPROJ::LibPROJ NetCDF::NetCDF)
-#
-#------------------------------------------------------------------------------
-#
-# build octree2patches
-
-# specify build target
-add_executable( octree2patches
-       utils/octree2Patches.cpp
-)
-target_include_directories(octree2patches PRIVATE
-${CMAKE_SOURCE_DIR}/src/mbtrnav/trnw ${CMAKE_SOURCE_DIR}/src/mbtrnav/utils
-${CMAKE_SOURCE_DIR}/src/mbtrnav/terrain-nav
-${CMAKE_SOURCE_DIR}/src/mbtrnav/utils
-)
-target_link_libraries(octree2patches PRIVATE tnav newmat qnx geolib LibPROJ::LibPROJ NetCDF::NetCDF)
-#
-#------------------------------------------------------------------------------
-#
-# build grd-octree-maker
-
-# specify build target
-add_executable( grd-octree-maker
-       utils/grdOctreeMaker.cpp
-)
-target_include_directories(grd-octree-maker PRIVATE
-${CMAKE_SOURCE_DIR}/src/mbtrnav/trnw ${CMAKE_SOURCE_DIR}/src/mbtrnav/utils
-${CMAKE_SOURCE_DIR}/src/mbtrnav/terrain-nav
-${CMAKE_SOURCE_DIR}/src/mbtrnav/utils
-)
-target_link_libraries(grd-octree-maker PRIVATE tnav newmat qnx geolib LibPROJ::LibPROJ NetCDF::NetCDF)
-#
-#------------------------------------------------------------------------------
-#
-# build csv-octree-maker
-
-# specify build target
-add_executable( csv-octree-maker
-       utils/csvOctreeMaker.cpp
-)
-target_include_directories(csv-octree-maker PRIVATE
-${CMAKE_SOURCE_DIR}/src/mbtrnav/trnw ${CMAKE_SOURCE_DIR}/src/mbtrnav/utils
-${CMAKE_SOURCE_DIR}/src/mbtrnav/terrain-nav
-${CMAKE_SOURCE_DIR}/src/mbtrnav/utils
-)
-target_link_libraries(csv-octree-maker PRIVATE tnav newmat qnx geolib LibPROJ::LibPROJ NetCDF::NetCDF)
-#
-#------------------------------------------------------------------------------
-#
-# build transoct
-
-# specify build target
-add_executable( transoct
-       utils/translateOctree.cpp
-)
-target_include_directories(transoct PRIVATE
-${CMAKE_SOURCE_DIR}/src/mbtrnav/trnw ${CMAKE_SOURCE_DIR}/src/mbtrnav/utils
-${CMAKE_SOURCE_DIR}/src/mbtrnav/terrain-nav
-${CMAKE_SOURCE_DIR}/src/mbtrnav/utils
-)
-target_link_libraries(transoct PRIVATE tnav newmat qnx geolib LibPROJ::LibPROJ NetCDF::NetCDF)
-#
-#------------------------------------------------------------------------------
-#
-# build tile-test
-
-# specify build target
-add_executable( tile-test
-       utils/tile_test.cpp
-)
-target_include_directories(tile-test PRIVATE
-${CMAKE_SOURCE_DIR}/src/mbtrnav/trnw ${CMAKE_SOURCE_DIR}/src/mbtrnav/utils
-${CMAKE_SOURCE_DIR}/src/mbtrnav/newmat
-${CMAKE_SOURCE_DIR}/src/mbtrnav/terrain-nav
-${CMAKE_SOURCE_DIR}/src/mbtrnav/utils
-)
-target_link_libraries(tile-test PRIVATE tnav newmat qnx geolib LibPROJ::LibPROJ NetCDF::NetCDF)
-#
-#------------------------------------------------------------------------------
-#
-# build otree (octree summary)
-
-# specify build target
-add_executable(otree
-       utils/OctreeTest.cpp
-)
-target_include_directories(otree PRIVATE
-${CMAKE_SOURCE_DIR}/src/mbtrnav/trnw ${CMAKE_SOURCE_DIR}/src/mbtrnav/utils
-${CMAKE_SOURCE_DIR}/src/mbtrnav/terrain-nav
-${CMAKE_SOURCE_DIR}/src/mbtrnav/utils
-)
-target_link_libraries(otree PRIVATE tnav newmat qnx geolib LibPROJ::LibPROJ NetCDF::NetCDF)
-#
-#------------------------------------------------------------------------------
-#
-# build readlog
-
-# specify build target
-add_executable(readlog
-       qnx-utils/readlog.cc
-)
-target_include_directories(readlog PRIVATE
-${CMAKE_SOURCE_DIR}/src/mbtrnav/trnw ${CMAKE_SOURCE_DIR}/src/mbtrnav/utils
-${CMAKE_SOURCE_DIR}/src/mbtrnav/terrain-nav
-${CMAKE_SOURCE_DIR}/src/mbtrnav/utils
-)
-target_link_libraries(readlog PRIVATE tnav newmat qnx geolib LibPROJ::LibPROJ NetCDF::NetCDF)
-#
-#------------------------------------------------------------------------------
-#
-# build writelog
-
-# specify build target
-add_executable(writelog
-       qnx-utils/writelog.cc
-)
-target_include_directories(writelog PRIVATE
-${CMAKE_SOURCE_DIR}/src/mbtrnav/trnw ${CMAKE_SOURCE_DIR}/src/mbtrnav/utils
-${CMAKE_SOURCE_DIR}/src/mbtrnav/terrain-nav
-${CMAKE_SOURCE_DIR}/src/mbtrnav/utils
-)
-target_link_libraries(writelog PRIVATE tnav newmat qnx geolib LibPROJ::LibPROJ NetCDF::NetCDF)
-#
-#------------------------------------------------------------------------------
-#
-# build log-to-matlab
-
-# specify build target
-add_executable(log-to-matlab
-       qnx-utils/logToMatlab.cc
-)
-target_include_directories(log-to-matlab PRIVATE
-${CMAKE_SOURCE_DIR}/src/mbtrnav/trnw ${CMAKE_SOURCE_DIR}/src/mbtrnav/utils
-${CMAKE_SOURCE_DIR}/src/mbtrnav/terrain-nav
-${CMAKE_SOURCE_DIR}/src/mbtrnav/utils
-)
-target_link_libraries(log-to-matlab PRIVATE tnav newmat qnx geolib LibPROJ::LibPROJ NetCDF::NetCDF)
-#
-#------------------------------------------------------------------------------
-#
-# build log-to-csv
-
-# specify build target
-add_executable(log-to-csv
-       qnx-utils/logToMatlab.cc
-)
-target_include_directories(log-to-csv PRIVATE
-${CMAKE_SOURCE_DIR}/src/mbtrnav/trnw ${CMAKE_SOURCE_DIR}/src/mbtrnav/utils
-${CMAKE_SOURCE_DIR}/src/mbtrnav/terrain-nav
-${CMAKE_SOURCE_DIR}/src/mbtrnav/utils
-)
-target_link_libraries(log-to-csv PRIVATE tnav newmat qnx geolib LibPROJ::LibPROJ NetCDF::NetCDF)
-#
-#------------------------------------------------------------------------------
-#
-# build trnucli-test (TRNU client app)
-=======
->>>>>>> 857f07ca
 
 target_include_directories(trncli PRIVATE BEFORE
     ${LIBTRNAV_INCLUDES}
@@ -635,17 +443,6 @@
 add_library(trnwcli
     ${TRNW_SRC_DIR}/trn_cli.c
 )
-<<<<<<< HEAD
-target_include_directories(trnusvr-test PRIVATE ${CMAKE_SOURCE_DIR}/src/mbtrnframe
-                                          ${LibPROJ_INCLUDE_DIRS}
-                                          ${CMAKE_SOURCE_DIR}/src/mbtrnav/terrain-nav)
-target_link_libraries(trnusvr-test PRIVATE mbtrnframe netif tnav trnw newmat qnx geolib NetCDF::NetCDF)
-
-
-##################################
-## extra TRN clients
-=======
->>>>>>> 857f07ca
 
 # specify include paths and libraries
 target_link_libraries(trnwcli PRIVATE mbtrnframe newmat geolib trnw qnx mb1 tnav NetCDF::NetCDF)
@@ -820,31 +617,6 @@
 
 # specify build target
 add_executable(trnlog-player
-<<<<<<< HEAD
-utils/trnlog_player.cpp
-utils/TrnClient.cpp
-utils/TerrainNavClient.cpp
-utils/TrnAttr.cpp
-)
-
-# specify dependency libs
-target_link_libraries(trnlog-player PRIVATE trnw trncli netif tnav qnx newmat geolib)
-
-# specify include paths
-target_include_directories(trnlog-player PUBLIC
-BEFORE
-${CMAKE_SOURCE_DIR}/src/mbtrnav/opt/rov
-${CMAKE_SOURCE_DIR}/src/mbtrnav/utils
-${CMAKE_SOURCE_DIR}/src/mbtrnav/trnw
-${CMAKE_SOURCE_DIR}/src/mbtrnav/terrain-nav
-${CMAKE_SOURCE_DIR}/src/mbtrnav/newmat
-${CMAKE_SOURCE_DIR}/src/mbtrnav/qnx-utils
-${CMAKE_SOURCE_DIR}/src/mbtrnav/opt/rov
-${NetCDF_INCLUDE_DIRS}
-)
-
-target_compile_options(trnlog-player PUBLIC
-=======
     ${UTILS_SRC_DIR}/trnlog_player.cpp
     ${UTILS_SRC_DIR}/TrnClient.cpp
     ${UTILS_SRC_DIR}/TerrainNavClient.cpp
@@ -860,7 +632,6 @@
 )
 
 target_compile_options(trnlog-player PRIVATE
->>>>>>> 857f07ca
 "-std=c++11"
 )
 #
@@ -870,31 +641,6 @@
 
 # specify build target
 add_executable(csvlog-player
-<<<<<<< HEAD
-utils/csvlog_player.cpp
-utils/TrnClient.cpp
-utils/TerrainNavClient.cpp
-utils/TrnAttr.cpp
-)
-
-# specify dependency libs
-target_link_libraries(csvlog-player PRIVATE trnw trncli netif tnav qnx newmat geolib)
-
-# specify include paths
-target_include_directories(csvlog-player PUBLIC
-BEFORE
-${CMAKE_SOURCE_DIR}/src/mbtrnav/opt/rov
-${CMAKE_SOURCE_DIR}/src/mbtrnav/utils
-${CMAKE_SOURCE_DIR}/src/mbtrnav/trnw
-${CMAKE_SOURCE_DIR}/src/mbtrnav/terrain-nav
-${CMAKE_SOURCE_DIR}/src/mbtrnav/newmat
-${CMAKE_SOURCE_DIR}/src/mbtrnav/qnx-utils
-${CMAKE_SOURCE_DIR}/src/mbtrnav/opt/rov
-${NetCDF_INCLUDE_DIRS}
-)
-
-target_compile_options(csvlog-player PUBLIC
-=======
     ${UTILS_SRC_DIR}/csvlog_player.cpp
     ${UTILS_SRC_DIR}/TrnClient.cpp
     ${UTILS_SRC_DIR}/TerrainNavClient.cpp
@@ -910,7 +656,6 @@
 )
 
 target_compile_options(csvlog-player PRIVATE
->>>>>>> 857f07ca
 "-std=c++11"
 )
 #
@@ -1215,10 +960,6 @@
 #
 #------------------------------------------------------------------------------
 #
-<<<<<<< HEAD
-install(TARGETS geolib geocon newmat tnav qnx trnw netif mb1 trnucli trnwcli DESTINATION ${CMAKE_INSTALL_LIBDIR})
-install(TARGETS trn-server trnlog-test octree2patches grd-octree-maker csv-octree-maker transoct tile-test otree readlog writelog log-to-matlab log-to-csv trnucli-test trnusvr-test trncli-test trnif-test mmcpub mmcsub mcpub mcsub mb1rs mb1log-player trnlog-player csvlog-player geocon-test trnlog-player csvlog-player replay test-trnattr trn-player DESTINATION ${CMAKE_INSTALL_BINDIR})
-=======
 # build test-trnattr
 
 # specify build target
@@ -1252,11 +993,11 @@
 message(" TRN_OPTIONAL                ${TRN_OPTIONAL}")
 endif()
 
->>>>>>> 857f07ca
 #
 #------------------------------------------------------------------------------
 # install it all
 #
+
 install(TARGETS geolib newmat qnx tnav geocon trnw netif mb1 trnucli trncli trnwcli
 DESTINATION
 ${CMAKE_INSTALL_LIBDIR}
