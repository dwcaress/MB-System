--- conflicted
+++ resolved
@@ -63,20 +63,11 @@
   set(CMAKE_INCLUDE_PATH ${CMAKE_INCLUDE_PATH} /opt/local/include)
   set(CMAKE_LIBRARY_PATH ${CMAKE_LIBRARY_PATH} /opt/local/lib)
 
-<<<<<<< HEAD
-  set(GMT_ROOT /opt/local/lib/gmt6) # Required for FindGMT()
-  set(PROJ_ROOT /opt/local/lib/proj6)
-  set(PROJ6_ROOT /opt/local/lib/proj6)
-  set(PROJ8_ROOT /opt/local/lib/proj8)
-  set(PROJ_ROOT /opt/local/lib/proj9)
-  set(PROJ9_ROOT /opt/local/lib/proj9)    
-=======
   # Must set PROJ_ROOT to point at directory containing proj-versionX
   # so that find_package() works
   # MacPorts puts projX files in /opt/local/lib/projX
   set(PROJ_ROOT /opt/local/lib/proj9)
   set(GMT_ROOT /opt/local/lib/gmt6) # Required for FindGMT()
->>>>>>> 21069df8
 
   # On OSX we assume X11 and OpenGL are provided by XQuartz in /opt/X11,
   # unless user specifies location on command line
@@ -108,11 +99,6 @@
   set(otpsDir /local/opt/otps)
 endif()
 
-<<<<<<< HEAD
-
-
-=======
->>>>>>> 21069df8
 #[[
 NOTE: VTK_lib is specified as a space-delimited list of libraries, and 
 so those spaces must be quoted when specified with cmake -D command line
@@ -165,44 +151,11 @@
 message("CMAKE_MODULE_PATH now: ${CMAKE_MODULE_PATH}")
 
 
-<<<<<<< HEAD
-### TEST TEST TEST  Can cmake find GMT, proj packages? Not on MacOS when proj8 or less
-### installed with MacPorts!
-message("*** TEST FindGMT()")
-include("FindGMT")
-message("*** FindGMT() result: GMT_FOUND: ${GMT_FOUND}")
-
-### find_package(GMT CONFIG REQUIRED)
-
-include("FindProj")
-message("FindProj() result: Proj_FOUND: ${Proj_FOUND}")
-message("find_package(PROJ9)")
-find_package(PROJ CONFIG REQUIRED)
-
-#[[
-### TEST TEST TEST Can cmake find VTK header directory and libraries?
-message("TEST: look for vtk stuff")
-message("CMAKE_MODULE_PATH: ${CMAKE_MODULE_PATH}")
-## find_package(VTK "8.2.0" REQUIRED EXACT)
-find_package(VTK "8...<9" REQUIRED)
-message("VTK_FOUND: ${VTK_FOUND}")
-message("VTK_INCLUDE_DIRS: ${VTK_INCLUDE_DIRS}")
-message("VTK_LIBRARIES: ${VTK_LIBRARIES}")
-message("VTK_VERSION: ${VTK_VERSION}")
-]]
-
-
-# Find required modules
-message("find modules: ${modules}")
-foreach(module ${modules})
-  # No need to search, if module's include and lib are specified as
-=======
 # Find required packages
 message("find packages: ${packages}")
 foreach(package ${packages})
   message("look for ${package}")
   # No need to search, if package's include and lib are specified as
->>>>>>> 21069df8
   # command line '-D' arguments
 
   if (${package}_include AND ${package}_lib)
@@ -210,27 +163,6 @@
     continue()
   endif()
 
-<<<<<<< HEAD
-  if (NOT ${module}_include OR  NOT ${module}_lib)
-    # Try to find module with Find${module}
-    message("---include Find${module}")
-    include(Find${module})
-    string(TOUPPER ${module} MODULE)
-    if (${module}_FOUND OR ${MODULE}_FOUND)
-      message("${module}_FOUND: ${${module}_FOUND}")
-      if (${MODULE}_LIBRARY)
-        message("rename ${MODULE}_LIBRARY")
-        set(${MODULE}_LIBRARIES ${${MODULE}_LIBRARY})
-      endif()
-    else()
-      # Search for header
-      # Search for libraries
-      message(FATAL_ERROR
-              "Find${module} didn't find ${module}\n"
-              "Specify -D${module}_include=dir and -D${module}_lib=file "
-              "on cmake command line")
-=======
->>>>>>> 21069df8
 
   # Try to find package
   set(packageFound FALSE)
