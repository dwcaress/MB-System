--- conflicted
+++ resolved
@@ -19,13 +19,10 @@
   # Find specified file
   find_file(${var} ${directory}
             PATHS ${CMAKE_C_IMPLICIT_INCLUDE_DIRECTORIES}
-<<<<<<< HEAD
             ${CMAKE_SYSTEM_PREFIX_PATH} /usr/local/include
-=======
             ${CMAKE_SYSTEM_PREFIX_PATH}
 	    ${CMAKE_SYSTEM_APPBUNDLE_PATH}
->>>>>>> f2587903
-              NO_DEFAULT_PATH)
+            NO_DEFAULT_PATH)
 
   message("***result: ${directory}: ${${var}}")
   if (${var} MATCHES "-NOTFOUND$")
@@ -33,9 +30,21 @@
     message("Could not find include directory for ${directory}")
     message(FATAL_ERROR
             "Specify ${directory} location with -D ${var}=<directory> on command line")  
+
+  endif()
+  # Is the target file a directory? 
+  if (IS_DIRECTORY ${var}) 
+    message("target is a directory")
+    set(${var} ${$var}} PARENT_SCOPE)
+    message("early return")
+    return()
   endif()
 
-  # Set value in parent scope
-  set(${var} ${${var}} PARENT_SCOPE)
+  # Target file is not a directory, presumably header file itself. So 
+  # return the directory that contains it.
+  message("get_filename_component(tmp ${var} DIRECTORY)")
+  get_filename_component(tmp ${var} DIRECTORY)
+  message("set ${var} to ${tmp}")
+  set(${var} ${tmp} PARENT_SCOPE)
   
 endfunction()