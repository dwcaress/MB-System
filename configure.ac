--- conflicted
+++ resolved
@@ -101,11 +101,7 @@
 AS_ECHO(["        --with-otps-dir       - location of OTPS installation (optional)"])
 AS_ECHO(["        --enable-mbtrn        - enable building terrain relative navigation (TRN) tools (optional)"])
 AS_ECHO(["        --enable-mbtnav       - enable building terrain relative navigation (TRN) tools (optional)"])
-<<<<<<< HEAD
-AS_ECHO(["        --disable-mbtools     - disable building graphical tools (use with mbtrn,mbtnav)"])
-=======
 AS_ECHO(["        --disable-mbtools     - disable building graphical tools (use with --enable-mbtrn and --enable-mbtnav)"])
->>>>>>> 7b3c5370
 AS_ECHO(["        --enable-hardening    - Enable compiler and linker options to frustrate memory corruption exploits  (e.g. -fPIE and -pie) (optional)"])
 AS_ECHO(["        --enable-test         - Enable building unit tests in test/ and third-party/"])
 AS_ECHO([" "])
