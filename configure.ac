dnl--------------------------------------------------------------------
dnl    The MB-system:    configure.ac    12/7/2011
dnl
dnl    Copyright (c) 2011-2022 by
dnl    D. W. Caress (caress@lamont.ldgo.columbia.edu)
dnl    and D. N. Chayes (dale@lamont.ldgo.columbia.edu)
dnl    Lamont-Doherty Earth Observatory
dnl    Palisades, NY  10964
dnl
dnl    See README file for copying and redistribution conditions.
dnl--------------------------------------------------------------------

dnl Initialize and set version and version date
AC_INIT([mbsystem],[5.7.9beta52],[http://listserver.mbari.org/sympa/arc/mbsystem],[mbsystem],[http://www.mbari.org/data/mbsystem/])
AC_DEFINE(VERSION_DATE, ["9 March 2023"], [Set VERSION_DATE define in mb_config.h])

AS_ECHO([" "])
AS_ECHO(["------------------------------------------------------------------------------"])
AS_ECHO(["    The MB-system:    configure    12/7/2011"])
AS_ECHO([" "])
AS_ECHO(["    Copyright (c) 2011-2022 by"])
AS_ECHO(["    D. W. Caress (caress@lamont.ldgo.columbia.edu)"])
AS_ECHO(["    and D. N. Chayes (dale@lamont.ldgo.columbia.edu)"])
AS_ECHO(["    Lamont-Doherty Earth Observatory"])
AS_ECHO(["    Palisades, NY  10964"])
AS_ECHO([" "])
AS_ECHO(["    See README file for copying and redistribution conditions."])
AS_ECHO(["------------------------------------------------------------------------------"])
AS_ECHO([" "])
AS_ECHO(["    The initial version of the MB-System autoconf-based build system"])
AS_ECHO(["    was contributed by Bob Covill on 7 December 2011. Further"])
AS_ECHO(["    refinement of the build system involved contributions from"])
AS_ECHO(["    Bob Covill, Kurt Schwehr, Hamish Bowman, David Caress, and"])
AS_ECHO(["    Christian Ferreira."])
AS_ECHO([" "])
AS_ECHO(["------------------------------------------------------------------------------"])
AS_ECHO(["    To modify this build system..."])
AS_ECHO(["------------------------------------------------------------------------------"])
AS_ECHO([" "])
AS_ECHO(["    Edit the file configure.ac in the top directory and the files"])
AS_ECHO(["    Makefile.am in each directory under src. Then run the following sequence"])
AS_ECHO(["    of commands:"])
AS_ECHO([" "])
AS_ECHO(["        # Build libtool files for LT_INIT"])
AS_ECHO(["        libtoolize --force --copy"])
AS_ECHO(["        aclocal"])
AS_ECHO([" "])
AS_ECHO(["        # Build custom header for configure"])
AS_ECHO(["        autoheader"])
AS_ECHO(["        automake --add-missing --include-deps"])
AS_ECHO(["        autoconf"])
AS_ECHO([" "])
AS_ECHO(["        # To update configure files use the following:"])
AS_ECHO(["        autoupdate"])
AS_ECHO(["        autoreconf --force --install --warnings=all"])
AS_ECHO([" "])
AS_ECHO(["    When you run ./configure, a number of configure options are saved to a"])
AS_ECHO(["    header file:"])
AS_ECHO(["        ./src/mbio/mb_config.h"])
AS_ECHO(["    This file has a template:"])
AS_ECHO(["        ./src/mbio/mb_config.h.in"])
AS_ECHO(["    This file is conditionally included by:"])
AS_ECHO(["        ./src/mbio/mb_define.h"])
AS_ECHO(["    which is in turn included by almost every MB-System C source file."])
AS_ECHO([" "])
AS_ECHO(["------------------------------------------------------------------------------"])
AS_ECHO(["    To use the build system..."])
AS_ECHO(["------------------------------------------------------------------------------"])
AS_ECHO(["    To generate the makefiles needed to build MB-System, run ./configure"])
AS_ECHO(["    with the options appropriate for your situation. These options are"])
AS_ECHO(["    listed here:"])
AS_ECHO(["        --prefix=install      - location for mbsystem (/usr/local/mbsystem) (optional)"])
AS_ECHO(["        --with-netcdf-config  - location of NetCDF config script nc-config (optional)"])
AS_ECHO(["        --with-gdal-config    - location of GDAL config script gdal-config (optional)"])
AS_ECHO(["        --with-gmt-config     - location of GMT config script gmt-config (optional)"])
AS_ECHO(["        --with-proj-lib       - location of PROJ libs (optional)"])
AS_ECHO(["        --with-proj-include   - location of PROJ headers (optional)"])
AS_ECHO(["        --with-fftw-lib       - location of FFTW3 libs (optional)"])
AS_ECHO(["        --with-fftw-include   - location of FFTW3 headers (optional)"])
AS_ECHO(["        --with-motif-lib      - location of Motif libs (optional)"])
AS_ECHO(["        --with-motif-include  - location of Motif headers (optional)"])
AS_ECHO(["        --with-opengl-lib     - location of OpenGL libs (optional)"])
AS_ECHO(["        --with-opengl-include - location of OpenGL headers (optional)"])
AS_ECHO(["        --with-otps-dir       - location of OTPS installation (optional)"])
AS_ECHO(["        --with-opencv-lib     - location of OpenCV libs (optional)"])
AS_ECHO(["        --with-opencv-include - location of OpenCV headers (optional)"])
AS_ECHO(["        --with-vtk-include    - location of VTK8.2+ headers (required if qt enabled, not functional yet)"])
AS_ECHO(["        --with-vtk-lib        - location of VTK8.2+ libraries (required if qt enabled, not functional yet)"])
AS_ECHO(["        --enable-opencv       - enable building tools using OpenCV (optional)"])
AS_ECHO(["        --enable-mbtrn        - enable building terrain relative navigation (TRN) tools (optional)"])
AS_ECHO(["        --enable-mbtnav       - enable building terrain relative navigation (TRN) tools (optional)"])
AS_ECHO(["        --disable-mbtools     - disable building graphical tools (use with --enable-mbtrn and --enable-mbtnav)"])
AS_ECHO(["        --enable-hardening    - Enable compiler and linker options to frustrate memory corruption exploits  (e.g. -fPIE and -pie) (optional)"])
AS_ECHO(["        --enable-test         - Enable building unit tests in test/ and third-party/"])
AS_ECHO(["        --enable-qt           - Enable building graphical tools using the Qt5 framework (Not functional yet)"])
AS_ECHO(["        --with-debug          - Set compiler flags to allow full debugging"])
AS_ECHO([" "])
AS_ECHO(["    After configure you can run the make utility in the usual fashion"])
AS_ECHO(["        make"])
AS_ECHO(["        make install"])
AS_ECHO([" "])
AS_ECHO(["    Some other useful make commands include: "])
AS_ECHO(["        make clean (to clean up compiled code)"])
AS_ECHO(["        make distclean (to clean up compiled code and configure output)"])
AS_ECHO(["        make uninstall (to remove a previously installed version)"])
AS_ECHO(["------------------------------------------------------------------------------"])
AS_ECHO([" "])

dnl Check system arch
AC_CANONICAL_HOST

AS_ECHO([" "])
AS_ECHO(["------------------------------------------------------------------------------"])
AS_ECHO(["Configure will now attempt to construct the Makefiles required to build MB-System"])
AS_ECHO(["MB-System Version               $PACKAGE_VERSION"])
AS_ECHO(["HOST System Type:               ${host}"])
AS_ECHO(["Specified Installation Prefix:  ${prefix}"])
AS_ECHO(["Default Installation Prefix:    $ac_default_prefix"])
if test $prefix == "NONE" ; then
    prefix=$ac_default_prefix
fi
AS_ECHO(["Used Installation Prefix:       $prefix"])
AS_ECHO(["------------------------------------------------------------------------------"])
AS_ECHO([" "])

dnl Require automake 2.71 or later
AC_PREREQ([2.71])

dnl Disable warnings about unrecognized options
AC_DISABLE_OPTION_CHECKING

dnl Disable configure caching
define([AC_CACHE_LOAD], )
define([AC_CACHE_SAVE], )

AC_CONFIG_MACRO_DIR(m4)
AC_LANG(C)

dnl Require c++11
AX_CXX_COMPILE_STDCXX(11)

AM_INIT_AUTOMAKE([no-dist subdir-objects foreign])
AM_MAINTAINER_MODE
AC_CONFIG_HEADERS([src/mbio/mb_config.h])

dnl Handle option to enable debugging
AC_ARG_WITH(debug, [  --with-debug  Set compiler flags to allow full debugging], [AC_DEFINE(WITH_DEBUG,1,0) AC_SUBST(WITH_DEBUG,1) CFLAGS="-O0 -g" CXXFLAGS="-O0 -g"])

dnl Check for programs
AC_PROG_CC
AM_PROG_CC_C_O
AC_PROG_CXX
AC_PROG_INSTALL
AC_PROG_AWK
AM_PROG_AS
m4_ifdef([AM_PROG_AR], [AM_PROG_AR])
AC_PROG_LN_S
AC_PROG_MAKE_SET
LT_INIT
AC_PROG_SED
AC_SUBST([LIBTOOL_DEPS])
LT_LIB_M
AM_PATH_PYTHON([3.6],, [:])
AM_CONDITIONAL([HAVE_PYTHON], [test "$PYTHON" != :])

dnl Check Endian size
BYTESWAP=no
AC_C_BIGENDIAN([BYTESWAP=no], [BYTESWAP=yes],
    AC_MSG_ERROR(Unknown endian state),
    AC_MSG_ERROR(Universial endianness not supported)
)
if test BYTESWAP == "no" ; then
    AC_DEFINE(ENDIAN_BIG, 1, [Machine is bigendian, (Byteswapping off)])
else
    AC_DEFINE(BYTESWAPPED, 1, [Machine is littleendian, (Byteswapping on)])
fi

dnl Check for math library
AC_CHECK_LIB(m,exp,,)

dnl Check for pthread library
AC_CHECK_LIB(pthread,pthread_create,,)

dnl Check for gsincos() and sincos() functions
AC_CHECK_FUNCS(gsincos sincos,,)

dnl check for signed char
AC_TYPE_INT8_T

dnl check for malloc header
AC_CHECK_HEADER(malloc.h, AC_DEFINE(HAVE_MALLOC_H, 1, [Have malloc.h]))

dnl Parse host_os from CANONICAL and deterimine
dnl if solaris flag required
case "${host_os}" in
    solaris*|sunos*) CFLAGS="${CFLAGS} -DSUN" ;;
    *) AS_ECHO(["Build does not require -DSUN CFLAG"]) ;;
esac

dnl check for win32 flag
case "${host_os}" in
    *mingw32*|cygwin*)
#    AC_DEFINE(WIN32, 1, [Turned on WIN32 define in config])
    AS_ECHO(["Identified WIN32 but with Cygwin - no WIN32 define added to mb_config.h"])
    ;;
    *)
    AS_ECHO(["Not WIN32 system"])
    ;;
esac

dnl Check for RPC and XDR headers needed by MBIO library
dnl If the headers have been placed in /usr/include/tirpc/rpc then modify CFLAGS and CPPFLAGS first
AC_CHECK_FILE(/usr/include/tirpc/rpc/rpc.h, RPC_IN_TIRPC=yes, RPC_IN_TIRPC=no)
if test "$RPC_IN_TIRPC" = "yes" ; then
  CPPFLAGS="$CPPFLAGS -I/usr/include/tirpc"
  CFLAGS="$CFLAGS -I/usr/include/tirpc"
fi
AC_CHECK_HEADER(rpc/rpc.h, [AC_DEFINE(HAVE_RPC_RPC_H, 1, [Have rpc/rpc.h])] [GOT_RPC=yes], [GOT_RPC=no])

dnl Check for WIN32 libraries
# AC_CHECK_LIB(uuid, main)
# AC_CHECK_LIB(ole32, main)
# AC_CHECK_LIB(gw32c, main)
# AC_CHECK_LIB(wsock32, main)
# AC_CHECK_LIB(ws2_32, main)

dnl Look for library containing the XDR functions
AC_CHECK_FUNC(xdrmem_create, XDR_LIB=, [
  AC_CHECK_LIB(sun, xdrmem_create, XDR_LIB=-lsun, [
    AC_CHECK_LIB(nsl, xdrmem_create, XDR_LIB=-lnsl, [
      AC_CHECK_LIB(rpclib, xdrmem_create, XDR_LIB=-lrpclib, [
        AC_CHECK_LIB(xdr, xdrmem_create, XDR_LIB=-lxdr, [
          AC_CHECK_LIB(tirpc, xdrmem_create, XDR_LIB=-ltirpc, [
            AC_CHECK_LIB(portablexdr, xdrmem_create, XDR_LIB=-lportablexdr,
                [AC_MSG_ERROR([*** Unable to locate XDR functions.])], -lws2_32 )
          ])
        ])
      ])
    ])
  ])
])
AC_SUBST(XDR_LIB)

dnl--------------------------------------------------------------------
dnl Set up to check compiler support for specific flags.
dnl There is no way to make clang's "argument unused" warning fatal,
dnl so when using check_cc_cxx_flag and check_link_flag modify CC, CXX,
dnl and LD to invoke the compiler through a wrapper script called
dnl ./flag-check.sh that greps for this message (and then restore
dnl CC, CXX, and LD when done).
dnl--------------------------------------------------------------------
AC_DEFUN([check_cc_cxx_flag], [AC_LANG_PUSH(C) AX_CHECK_COMPILE_FLAG([$1],
  [AC_LANG_PUSH(C) AX_CHECK_COMPILE_FLAG([$1], [$2], [$3], [-Werror $4])
    AC_LANG_POP(C)], [$3], [-Werror $4]) AC_LANG_POP(C)])
AC_DEFUN([check_link_flag], [AX_CHECK_LINK_FLAG([$1], [$2], [$3], [-Werror $4])])

dnl--------------------------------------------------------------------
dnl Enable compiler and linker options to frustrate memory corruption exploits
dnl including generating Position Independent Executables (PIE)
dnl using --enable-hardening
dnl--------------------------------------------------------------------
dnl HARDENING START
dnl This is taken from https://github.com/kmcallister/autoharden
dnl With some very small modifications (to remove C++ checking for instance)
dnl made by https://git.insomnia247.nl/irc/unreal4/blob/unreal40/configure.ac
dnl
# Save the raw compiler names.
saved_CC="$CC"
saved_CXX="$CXX"
saved_LD="$LD"
flag_wrap="./flag-check.sh"
CC="$flag_wrap $CC"
CXX="$flag_wrap $CXX"
LD="$flag_wrap $LD"

AC_ARG_ENABLE([hardening],
  [AS_HELP_STRING([--enable-hardening],
    [Enable compiler and linker options to frustrate memory corruption exploits @<:@yes@:>@])],
  [hardening="$enableval"],
  [hardening="no"])

HARDEN_CFLAGS=""
HARDEN_LDFLAGS=""
AS_ECHO(["Checking for hardening enabled.... $hardening"])

AS_IF([test x"$hardening" != x"no"], [
  check_cc_cxx_flag([-fno-strict-overflow], [HARDEN_CFLAGS="$HARDEN_CFLAGS -fno-strict-overflow"])

  # This one will likely succeed, even on platforms where it does nothing.
  check_cc_cxx_flag([-D_FORTIFY_SOURCE=2], [HARDEN_CFLAGS="$HARDEN_CFLAGS -D_FORTIFY_SOURCE=2"])

  check_cc_cxx_flag([-fstack-protector-all],
   [check_link_flag([-fstack-protector-all],
     [HARDEN_CFLAGS="$HARDEN_CFLAGS -fstack-protector-all"
      check_cc_cxx_flag([-Wstack-protector], [HARDEN_CFLAGS="$HARDEN_CFLAGS -Wstack-protector"],
        [], [-fstack-protector-all])
      check_cc_cxx_flag([--param ssp-buffer-size=1], [HARDEN_CFLAGS="$HARDEN_CFLAGS --param ssp-buffer-size=1"],
        [], [-fstack-protector-all])])])

  # At the link step, we might want -pie (GCC) or -Wl,-pie (Clang on OS X)
  #
  # The linker checks also compile code, so we need to include -fPIE as well.
  check_cc_cxx_flag([-fPIE],
   [check_link_flag([-fPIE -pie],
     [HARDEN_BINCFLAGS="-fPIE"
      HARDEN_BINLDFLAGS="-pie"],
     [check_link_flag([-fPIE -Wl,-pie],
       [HARDEN_BINCFLAGS="-fPIE"
        HARDEN_BINLDFLAGS="-Wl,-pie"])])])

  check_link_flag([-Wl,-z,relro],
   [HARDEN_LDFLAGS="$HARDEN_LDFLAGS -Wl,-z,relro"
    check_link_flag([-Wl,-z,now], [HARDEN_LDFLAGS="$HARDEN_LDFLAGS -Wl,-z,now"])])
    ])
AC_SUBST([HARDEN_CFLAGS])
AC_SUBST([HARDEN_LDFLAGS])
AC_SUBST([HARDEN_BINCFLAGS])
AC_SUBST([HARDEN_BINLDFLAGS])

# End of flag tests.
CC="$saved_CC"
CXX="$saved_CXX"
LD="$saved_LD"
dnl HARDENING END

dnl--------------------------------------------------------------------
dnl Shared Data Section
dnl--------------------------------------------------------------------

dnl variables for shared data
mbsystemdatadir="$datadir/$PACKAGE"
AC_SUBST(mbsystemdatadir)
mbsystemhtmldir="$docdir/html"
AC_SUBST(mbsystemhtmldir)
mbsystempsdir="$docdir/ps"
AC_SUBST(mbsystempsdir)

dnl--------------------------------------------------------------------
dnl OTPS Section
dnl--------------------------------------------------------------------

dnl Use OTPS (OSU Tidal Prediction Software) location if specified with --with-otps-dir, use default otherwise
AS_ECHO(["Use OTPS (OSU Tidal Prediction Software) location if specified with --with-otps-dir, use default otherwise"])
OTPS_DIR="/usr/local/OTPS2"
AC_ARG_WITH(otps_dir, [ --with-otps-dir=DIR    Location of OSU Tidal Prediction Software], [OTPS_DIR=${withval}])
AC_SUBST(OTPS_DIR)

dnl--------------------------------------------------------------------
dnl PROJ Section
dnl--------------------------------------------------------------------

dnl Check for PROJ library libproj
AS_ECHO(["Check for PROJ library libproj"])
GOT_PROJ=no
FOUND_PROJ_LIB=no
FOUND_PROJ6=no
FOUND_PROJ4=no
AC_ARG_WITH(proj-lib, [ --with-proj-lib=DIR Location of PROJ library],
    [proj_libdir="${withval}"] [GOT_PROJ=yes], [GOT_PROJ=no])
if test "$GOT_PROJ" = "yes" ; then
    dnl PROJ library location specified: $proj_libdir - check if libproj is there...
    AS_ECHO(["PROJ library location specified: $proj_libdir - check if libproj is there..."])
    save_LDFLAGS=$LDFLAGS
    LDFLAGS="$LDFLAGS -L$proj_libdir"
    AC_CHECK_LIB([proj], [proj_normalize_for_visualization], [FOUND_PROJ_LIB=yes], [FOUND_PROJ_LIB=no], )
    if test "$FOUND_PROJ_LIB" = "yes"; then
        FOUND_PROJ6=yes
        AS_ECHO(["Found PROJ library libproj from version 6.1 or later"])
    else
        AC_CHECK_LIB([proj], [pj_init_plus], [FOUND_PROJ_LIB=yes], [FOUND_PROJ_LIB=no], )
        if test "$FOUND_PROJ_LIB" = "yes"; then
            FOUND_PROJ4=yes
            AS_ECHO(["Found PROJ library libproj with PROJ4 api available"])
        fi
    fi
    if test "$FOUND_PROJ_LIB" = "no"; then
        AC_MSG_ERROR([Did not find libproj according to --with-proj-lib - check the installation!])
    fi
    LDFLAGS="$save_LDFLAGS"
    libproj_LIBS="-L$proj_libdir -R $proj_libdir -lproj"
    libproj_LDFLAGS="-L$proj_libdir"
else
    dnl Look for pkg-config PROJ package...
    AS_ECHO(["Look for pkg-config PROJ package..."])
    PKG_CHECK_MODULES([libproj], [proj], [FOUND_PROJ_PKG=yes], [FOUND_PROJ_PKG=no])
    AC_CHECK_LIB([proj], [proj_normalize_for_visualization], [FOUND_PROJ_LIB=yes], [FOUND_PROJ_LIB=no], )
    if test "$FOUND_PROJ_LIB" = "yes"; then
        FOUND_PROJ6=yes
        AS_ECHO(["Found PROJ library libproj from version 6.1 or later"])
    else
        AC_CHECK_LIB([proj], [pj_init_plus], [FOUND_PROJ_LIB=yes], [FOUND_PROJ_LIB=no], )
        if test "$FOUND_PROJ_LIB" = "yes"; then
            FOUND_PROJ4=yes
            AS_ECHO(["Found PROJ library libproj with PROJ4 api available"])
        fi
    fi
    dnl As of November 7 2021 there is different behavior on ARM than on Intel
    dnl when building on MacOs. The PKG_CHECK_MODULES() macro will correctly find
    dnl installation of proj using pkg-config. However, the AC_CHECK_LIB() macro
    dnl works right on intel but not on ARM - it will fail to find either old or
    dnl new proj functions on ARM (except it works right within homebrew...)
    dnl Since the ARM case will always be using new proj, if the package is found
    dnl and neither old nor new are identified, assume new. This complexity will
    dnl hopefully not be needed always.
    if test $FOUND_PROJ_PKG = "yes"; then
        if test "$FOUND_PROJ_LIB" = "no"; then
            dnl Proj pkg-config package exists, assume proj >= 6
            FOUND_PROJ6=yes
            FOUND_PROJ_LIB=yes
        fi
    else
        AC_MSG_ERROR([Did not find PROJ library pkg-config package...])
    fi
    libproj_LIBS="-lproj"
    libproj_LDFLAGS=""
fi
if test "$FOUND_PROJ_LIB" = "no" ; then
    dnl Did not find PROJ library pkg-config package, looking in the other usual places...
    AS_ECHO(["Did not find PROJ library pkg-config package, looking in the other usual places..."])
    AC_CHECK_LIB([proj], [proj_normalize_for_visualization], [FOUND_PROJ_LIB=yes], [FOUND_PROJ_LIB=no],)
    if test "$FOUND_PROJ_LIB" = "yes"; then
      FOUND_PROJ6=yes
      AS_ECHO(["Found PROJ library libproj from version 6.1 or later"])
    else
      AC_CHECK_LIB([proj], [pj_init_plus], [FOUND_PROJ_LIB=yes], [FOUND_PROJ_LIB=no], )
      if test "$FOUND_PROJ_LIB" = "yes" ; then
        FOUND_PROJ4=yes
        AS_ECHO(["Found PROJ library libproj with PROJ4 api available"])
      fi
    fi
    if test "$FOUND_PROJ_LIB" = "yes" ; then
        libproj_LIBS="-lproj"
        libproj_LDFLAGS=""
    else
        AS_ECHO(["Did not find PROJ library anywhere, use --with-proj-lib to set the location"])
        AC_MSG_ERROR([Did not find PROJ library anywhere, use --with-proj-lib to set the location])
    fi
fi
dnl Done checking for PROJ library libproj
AS_ECHO(["FOUND_PROJ_LIB:$FOUND_PROJ_LIB FOUND_PROJ4:$FOUND_PROJ4 FOUND_PROJ6:$FOUND_PROJ6"])

dnl Check if proj header location specified on the command line
AS_ECHO(["Check if proj header location specified on the command line"])
GOT_PROJ=no
FOUND_PROJ_HEADERS=no
AC_ARG_WITH(proj-include, [  --with-proj-include=DIR    Location of PROJ headers],
        [libproj_CPPFLAGS="-I${withval}"] [GOT_PROJ=yes], [GOT_PROJ=no])
if test "$GOT_PROJ" = "yes" ; then
    dnl PROJ header location specified: $libproj_CPPFLAGS - check if proj.h or proj_api.h is there...
    AS_ECHO(["PROJ header location specified: $libproj_CPPFLAGS - check if proj.h or proj_api.h is there..."])
else
    dnl Looking for PROJ headers in the usual places...
    AS_ECHO(["Looking for PROJ headers in the usual places..."])
fi

save_CPPFLAGS=$CPPFLAGS
save_CFLAGS=$CFLAGS
if test "$FOUND_PROJ4" = "yes" ; then
    libproj_CPPFLAGS="$libproj_CPPFLAGS -DUSE_PROJ4_API"
    dnl Only have PROJ 4 without geodesic calculations, will not build mbsvpselect...
    AS_ECHO(["Only have PROJ 4 without geodesic calculations, will not build mbsvpselect..."])
fi
AM_CONDITIONAL([BUILD_MBSVPSELECT], [test $FOUND_PROJ6 = yes])
CPPFLAGS="$CPPFLAGS $libproj_CPPFLAGS"
CFLAGS="$CFLAGS $libproj_CPPFLAGS"
AC_CHECK_HEADER(proj.h, [FOUND_PROJ_HEADER_projh=yes], [FOUND_PROJ_HEADER_projh=no],)
FOUND_PROJ_HEADERS="no"
if test "$FOUND_PROJ_HEADER_projh" = "yes"; then
  dnl Found PROJ6 headers
  FOUND_PROJ_HEADERS="yes"
  AS_ECHO(["Found PROJ 5/6 header proj.h"])
fi
AC_CHECK_HEADER(proj_api.h, [FOUND_PROJ_HEADER_proj_apih=yes], [FOUND_PROJ_HEADER_proj_apih=no],)
if test "$FOUND_PROJ_HEADER_proj_apih" = "yes"; then
  FOUND_PROJ_HEADERS="yes"
  AS_ECHO(["Found PROJ 4 header proj_api.h"])
fi
if test "$FOUND_PROJ_HEADERS" = "no" ; then
  if test "$GOT_PROJ" = "yes" ; then
    AS_ECHO(["Did not find PROJ headers according to --with-proj-include - check the installation!"])
    AC_MSG_ERROR([Did not find PROJ headers according to --with-proj-include - check the installation!])
  else
    AS_ECHO(["Did not find PROJ headers anywhere, use --with-proj-include to set the location"])
    AC_MSG_ERROR([Did not find PROJ headers anywhere, use --with-proj-include to set the location])
  fi
fi
CPPFLAGS=$save_CPPFLAGS
CFLAGS=$save_CFLAGS
dnl Done checking for PROJ library libproj and PROJ headers

dnl Substitute PROJ library and header arguments
AC_SUBST([libproj_LIBS], [$libproj_LIBS])
AC_SUBST([libproj_CPPFLAGS], [$libproj_CPPFLAGS])

dnl--------------------------------------------------------------------
dnl NetCDF Section
dnl Use specified nc-config or look for nc-config in the path
dnl--------------------------------------------------------------------
dnl

if test "X$with_netcdf_config" != "X" ; then
    NC_CONF="$with_netcdf_config/nc-config"
    AC_MSG_CHECKING(for netCDF nc-config using --with-netcdf-config=$with_netcdf_config )
    AC_MSG_RESULT($NC_CONF)
else
    AC_PATH_PROG([NC_CONF], [nc-config] )
fi

if test -x "$NC_CONF" ; then
    AC_MSG_CHECKING(for netCDF includes)
    libnetcdf_CPPFLAGS=-I`$NC_CONF --includedir | sed -e 's/^-I//'`
    AC_MSG_RESULT($libnetcdf_CPPFLAGS)
    AC_MSG_CHECKING(for netCDF libs)
    libnetcdf_LIBS=`$NC_CONF --libs`
    AC_MSG_RESULT($libnetcdf_LIBS)
    NETCDF_LIB=`echo $libnetcdf_LIBS | sed 's/^-L//;s/\ .*//'`
    libnetcdf_LDFLAGS="-L$NETCDF_LIB"
else
    if test "X$enable_netcdf" = "X" || test "$enable_netcdf" = "yes" ; then
        AC_PATH_PROG([NETCDF], [ncdump], [/usr/local/netcdf/bin/ncdump])
        NETCDF=`dirname $NETCDF`
        NETCDF=`dirname $NETCDF`
    else
        NETCDF=$enable_netcdf
    fi
    AC_MSG_CHECKING(for netCDF include directory)
    if test "X$NETCDF_INC" = "X"; then
        NETCDF_INC=$NETCDF/include
    fi
    AC_MSG_RESULT($NETCDF_INC)
    if test ! -f $NETCDF_INC/netcdf.h; then
        AC_MSG_WARN([[netcdf.h cannot be found in $NETCDF_INC]])
    fi
    AC_MSG_CHECKING(for netCDF library directory)
    if test "X$NETCDF_LIB" = "X"; then
        NETCDF_LIB=$NETCDF/lib
    fi
    AC_MSG_RESULT($NETCDF_LIB)
    if test ! -d $NETCDF_LIB; then
        AC_MSG_WARN([[No such directory: $NETCDF_LIB]])
    fi
    libnetcdf_LIBS="-L$NETCDF_LIB -R $NETCDF_LIB -lnetcdf"
    libnetcdf_LDFLAGS="-L$NETCDF_LIB"
    libnetcdf_CPPFLAGS="-I$NETCDF_INC"
fi
if test ! -x "$NC_CONF" && test ! -d $NETCDF_LIB; then
    AC_MSG_ERROR(["Did not find nc-config program or netCDF installation, use --with-nc-config to set the location"])
fi
dnl
dnl Done checking for netCDF headers and libraries

dnl Substitute netCDF library and header arguments
AC_SUBST([libnetcdf_LIBS], [$libnetcdf_LIBS])
AC_SUBST([libnetcdf_CPPFLAGS], [$libnetcdf_CPPFLAGS])

dnl--------------------------------------------------------------------
dnl GDAL Section
dnl We use gdal-config to set GDAL paths and settings
dnl--------------------------------------------------------------------

if test "X$with_gdal_config" != "X" ; then
    GDAL_CONF="$with_gdal_config/gdal-config"
    AC_MSG_CHECKING(for GDAL gdal-config using --with-gdal-config=$with_gdal_config )
    AC_MSG_RESULT($GDAL_CONF)
else
    AC_PATH_PROG([GDAL_CONF], [gdal-config])
fi

if test -x "$GDAL_CONF" ; then
    AC_MSG_CHECKING(for GDAL includes)
    GDAL_INC=`$GDAL_CONF --cflags`
    AC_MSG_RESULT($GDAL_INC)
    AC_MSG_CHECKING(for GDAL libs)
    GDAL_LIB=`$GDAL_CONF --libs`
    DEP_LIBS=`$GDAL_CONF --dep-libs`
    AC_MSG_RESULT($GDAL_LIB)
    GDAL_LIB_PATH=`echo $GDAL_LIB | sed 's/^-L//;s/\ .*//'`

    libgdal_CPPFLAGS="$GDAL_INC"
    libgdal_LIBS="-L$GDAL_LIB_PATH -R $GDAL_LIB_PATH -lgdal"
    libgdal_LDFLAGS="-L$GDAL_LIB_PATH"

else
    AS_ECHO(["Did not find gdal-config program, use --with-gdal-config to set the location"])
    AC_MSG_ERROR(["Did not find gdal-config program, use --with-gdal-config to set the location"])
fi

dnl Substitute GDAL library and header arguments
AC_SUBST([libgdal_LIBS], [$libgdal_LIBS])
AC_SUBST([libgdal_CPPFLAGS], [$libgdal_CPPFLAGS])
AM_CONDITIONAL([HAVE_GDAL], [test -x "$GDAL_CONF"])

dnl--------------------------------------------------------------------
dnl GMT Section
dnl We use gmt-config to set GMT paths and settings
dnl--------------------------------------------------------------------

if test "X$with_gmt_config" != "X" ; then
    GMT_CONF="$with_gmt_config/gmt-config"
    AC_MSG_CHECKING(for GMT gmt-config using --with-gmt-config=$with_gmt_config )
    AC_MSG_RESULT($GMT_CONF)
else
    AC_PATH_PROG([GMT_CONF], [gmt-config])
fi
if test -x "$GMT_CONF" ; then

    AC_MSG_CHECKING(for GMT version)
    GMT_VERSION=`$GMT_CONF --version 2>/dev/null`
    AC_MSG_RESULT($GMT_VERSION)
    AC_MSG_CHECKING(GMT version >= 6.1.0)
    AX_COMPARE_VERSION([$GMT_VERSION], [ge], [6.1.0], [GMT61PLUS=true], [GMT61PLUS=false])
    AX_COMPARE_VERSION([$GMT_VERSION], [ge], [6.1.0], [AC_MSG_RESULT([yes])], [AC_MSG_RESULT([no - $GMT_VERSION found])])
    if [ $GMT61PLUS ] ; then
        AS_ECHO(["GMT version >= 6.1.0, mbgrdtiff calls the grdimage module"])
    else
        AS_ECHO(["GMT version < 6.1.0, mbgrdtiff contructs image without calling the grdimage module"])
    fi

    AC_MSG_CHECKING(for GMT cflags)
    GMT_CFLAGS=`$GMT_CONF --cflags 2>/dev/null`
    AC_MSG_RESULT($GMT_CFLAGS)
    AC_MSG_CHECKING(for GMT include directory)
    GMT_INCLUDEDIR=`$GMT_CONF --includedir 2>/dev/null`
    AC_MSG_RESULT($GMT_INCLUDEDIR)
    AC_MSG_CHECKING(for GMT libs)
    GMT_LIBS=`$GMT_CONF --libs 2>/dev/null`
    AC_MSG_RESULT($GMT_LIBS)
    AC_MSG_CHECKING(for GMT library directory)
    GMT_LIBDIR=`$GMT_CONF --libdir 2>/dev/null`
    AC_MSG_RESULT($GMT_LIBDIR)
    AC_MSG_CHECKING(for GMT dependent libraries)
    DEP_LIBS=`$GMT_CONF --dep-libs 2>/dev/null`
    AC_MSG_RESULT($DEP_LIBS)
    rpath="$GMT_LIBDIR"
    AC_MSG_CHECKING(for 32/64-bit GMT installation)
    bits=`$GMT_CONF --bits 2>/dev/null`
    GCC_64="-m${bits}"
    LDFLAGS="$LDFLAGS -m${bits}"
    AC_MSG_RESULT(found ${bits}-bit)
    AC_MSG_CHECKING(for GMT plugin location)
    GMT_PLUGINDIR=`$GMT_CONF --plugindir 2>/dev/null`
    AC_MSG_RESULT($GMT_PLUGINDIR)

    libgmt_INCLUDEDIR="$GMT_INCLUDEDIR"
    libgmt_CPPFLAGS="$GMT_CFLAGS"
    libgmt_LIBS="$GMT_LIBS"
    libgmt_LDFLAGS="$GMT_LIBS"
else
    AS_ECHO(["Did not find gmt-config program, use --with-gmt-config to set the location"])
    AC_MSG_ERROR(["Did not find gmt-config program, use --with-gmt-config to set the location"])
fi

dnl Substitute GMT library and header arguments
AC_SUBST([libgmt_LIBS], [$libgmt_LIBS])
AC_SUBST([libgmt_CPPFLAGS], [$libgmt_CPPFLAGS])
AC_SUBST([libgmt_INCLUDEDIR], [$libgmt_INCLUDEDIR])
AC_SUBST([libgmt_LDFLAGS], [$libgmt_LDFLAGS])
AC_SUBST(GMT_PLUGINDIR)
AM_CONDITIONAL([GMT61PLUS], [$GMT61PLUS])

dnl--------------------------------------------------------------------
dnl FFTW Section
dnl--------------------------------------------------------------------

dnl Check for FFTW library libfftw3
AS_ECHO(["Check for FFTW library libfftw3"])
GOT_FFTW=no
FFTW_SETTING=no
dnl First check if fftw location specified on the command line
AC_ARG_WITH(fftw-lib, [  --with-fftw-lib=DIR    Location of FFTW library],
    [fftw_libdir="${withval}"] [GOT_FFTW=yes], [GOT_FFTW=no])
if test "$GOT_FFTW" = "yes" ; then
    dnl FFTW library location specified: $fftw_libdir - check if libfftw3 is there...
    AS_ECHO(["FFTW library location specified: $fftw_libdir - check if libfftw3 is there..."])
    save_LDFLAGS=$LDFLAGS
    LDFLAGS="$LDFLAGS -L$fftw_libdir"
    AC_CHECK_LIB([fftw3], [fftw_plan_dft_1d], [FFTW_SETTING=yes], [FFTW_SETTING=no], )
    LDFLAGS="$save_LDFLAGS"
    if test "$FFTW_SETTING" = "no"; then
        AC_MSG_ERROR([Did not find libfftw3 according to --with-fftw-lib - check the installation!])
    fi
    libfftw_LIBS="-L$fftw_libdir -R $fftw_libdir -lfftw3"
    libfftw_LDFLAGS="-L$fftw_libdir"
else
    dnl Look for pkg-config FFTW package...
    AS_ECHO(["Look for pkg-config FFTW package..."])
    PKG_CHECK_MODULES([libfftw3], [fftw3], [GOT_FFTW=yes], [GOT_FFTW=no])
    libfftw_LIBS="-lfftw3"
    libfftw_LDFLAGS=""
fi
if test "$GOT_FFTW" = "no" ; then
    dnl Did not find FFTW library pkg-config package, looking in the usual places...
    AS_ECHO(["Did not find FFTW library pkg-config package, looking in the usual places..."])
    AC_CHECK_LIB([fftw3], [fftw_plan_dft_1d], [FFTW_SETTING=yes], [FFTW_SETTING=no],)
    if test "$FFTW_SETTING" = "yes" ; then
        GOT_FFTW=yes
        AS_ECHO(["Using pre-installed libfftw3..."])
        libfftw_LIBS="-lfftw3"
        libfftw_LDFLAGS=""
    else
        AS_ECHO(["Did not find FFTW library anywhere, use --with-fftw-lib to set the location"])
        AC_MSG_ERROR([Did not find FFTW library anywhere, use --with-fftw-lib to set the location])
    fi
fi
dnl Done checking for FFTW library libfftw3

dnl Check for FFTW headers
AS_ECHO(["Check for FFTW headers"])
GOT_FFTW=no
FFTW_SETTING=no
dnl First check if fftw3 location specified on the command line
AC_ARG_WITH(fftw-include, [  --with-fftw-include=DIR    Location of FFTW headers],
    [libfftw_CPPFLAGS="-I${withval}"] [GOT_FFTW=yes], [GOT_FFTW=no])
if test "$GOT_FFTW" = "yes" ; then
    dnl FFTW header location specified: $libfftw_CPPFLAGS - check if fftw3.h is there...
    AS_ECHO(["FFTW header location specified: $libfftw_CPPFLAGS - check if fftw3.h is there..."])
    save_CPPFLAGS=$CPPFLAGS
    save_CFLAGS=$CFLAGS
    CPPFLAGS="$CPPFLAGS $libfftw_CPPFLAGS"
    CFLAGS="$CFLAGS $libfftw_CPPFLAGS"
    AC_CHECK_HEADER(fftw3.h, [FFTW_SETTING=yes], [FFTW_SETTING=no],)
    CPPFLAGS=$save_CPPFLAGS
    CFLAGS=$save_CFLAGS
    if test "$FFTW_SETTING" = "no"; then
    AC_MSG_ERROR([Did not find fftw3.h according to --with-fftw-include - check the installation!])
    fi
else
    dnl Looking for FFTW headers in the usual places...
    AS_ECHO(["Looking for FFTW headers in the usual places..."])
    AC_CHECK_HEADER(fftw3.h, [FFTW_SETTING=yes], [FFTW_SETTING=no])
    if test "$FFTW_SETTING" = "yes" ; then
        GOT_FFTW=yes
        AS_ECHO(["Using pre-installed FFTW headers..."])
    else
        AS_ECHO(["Did not find FFTW headers anywhere, use --with-fftw-include to set the location"])
        AC_MSG_ERROR([Did not find FFTW headers anywhere, use --with-fftw-include to set the location])
    fi
fi
dnl Done checking for FFTW headers

dnl Substitute FFTW library and header arguments
if test "$GOT_FFTW" = "yes" ; then
    AC_SUBST([fftw_app], [$USE_FFTW])
    AC_SUBST([libfftw_LIBS], [$libfftw_LIBS])
    AC_SUBST([libfftw_CPPFLAGS], [$libfftw_CPPFLAGS])
fi
AM_CONDITIONAL([BUILD_FFTW], [test "$GOT_FFTW" = yes])

dnl--------------------------------------------------------------------
dnl Build graphical tools?
dnl - optionally do not build X11/Motif and X11/Motif/OpenGL programs
dnl--------------------------------------------------------------------

dnl Check if the mbsys tools should be built
AS_ECHO(["Check if the graphical tools should be built"])
AC_ARG_ENABLE(mbtools, [AS_HELP_STRING([--disable-mbtools], [do not build graphical tools])],
        [build_mbtools=no], [build_mbtools=yes])
if test "$build_mbtools" = "yes" ; then
    dnl Building X11/Motif and X11/Motif/OpenGL programs
    AS_ECHO(["Building graphical tools"])
    AC_DEFINE(MB_GRAPHICAL_ENABLED, 1, [Build graphical tools])
else
    dnl Not building X11/Motif and X11/Motif/OpenGL programs
    AS_ECHO(["Not building graphical tools"])
fi


dnl--------------------------------------------------------------------
dnl X11/Motif Section
dnl--------------------------------------------------------------------

dnl Set default lack of X11, Motif, OpenGL
GOT_X11=no
GOT_MOTIF=no
GOT_OPENGL=no

dnl Only look for X11 and Motif if graphical tools should be built
if test "$build_mbtools" = "yes" ; then

    dnl Check for X11 libraries libX11 libXt and X11 header file X11/Intrinsic.h
    AS_ECHO(["Check for X11 libraries libX11 libXt and X11 header file X11/Intrinsic.h"])
    AC_ARG_WITH(x11-lib, [  --with-x11-lib=DIR    Location of X11 libraries],
                [x11_libdir="${withval}"] [X11_LIB_SET=yes], [X11_LIB_SET=no])
    if test "$X11_LIB_SET" = "yes" ; then
        dnl X11 library location specified: $x11_libdir - check if libX11 and libXt are there...
        AS_ECHO(["X11 library location specified: $x11_libdir - check if libX11 and libXt are there..."])
        save_LDFLAGS=$LDFLAGS
        LDFLAGS="$LDFLAGS -L$x11_libdir"
        AC_CHECK_LIB([Xt], [XtAppMainLoop], [GOT_X11=yes], [GOT_X11=no])
        if test "$GOT_X11" = "yes" ; then
            AC_CHECK_LIB([X11], [XSendEvent], [GOT_X11=yes], [GOT_X11=no])
        fi
        LDFLAGS="$save_LDFLAGS"
        if test "$GOT_X11" = "yes"; then
            libx11_LIBS="-lXt -lX11"
            libx11_LDFLAGS="-L$x11_libdir -R $x11_libdir"
        fi
    else
        dnl X11 library location not specified - check for libX11 and libXt in the usual places...
        AS_ECHO(["X11 library location not specified - check for libX11 and libXt in the usual places..."])
        AC_CHECK_LIB([Xt], [XtAppMainLoop], [GOT_X11=yes], [GOT_X11=no])
        if test "$GOT_X11" = "yes" ; then
            AC_CHECK_LIB([X11], [XSendEvent], [GOT_X11=yes], [GOT_X11=no])
        fi
        if test "$GOT_X11" = "yes"; then
            libx11_LIBS="-lXt -lX11"
            libx11_LDFLAGS=" "
        fi
    fi
    if test "$GOT_X11" = "yes"; then
        AS_ECHO(["X11 libraries found!"])
    else
        AC_MSG_ERROR([Did not find libX11 or libXt - check the installation!])
    fi

    dnl If the X11 libraries are found then check for header files
    if test "$GOT_X11" = "yes" ; then
        AC_ARG_WITH(x11-include, [  --with-x11-include=DIR    Location of X11 headers],
                [x11_includedir="${withval}"] [X11_INCLUDE_SET=yes], [X11_INCLUDE_SET=no])
        if test "$X11_INCLUDE_SET" = "yes" ; then
            dnl X11 header location specified: $x11_includedir - check if X11/Intrinsic.h is there...
            AS_ECHO(["X11 header location specified: $x11_includedir - check if X11/Intrinsic.h is there..."])
            save_CPPFLAGS=$CPPFLAGS
            save_CFLAGS=$CFLAGS
            CPPFLAGS="$CPPFLAGS -I$x11_includedir"
            CFLAGS="$CFLAGS -I$x11_includedir"
            AC_CHECK_HEADER(X11/Intrinsic.h, [GOT_X11=yes], [GOT_X11=no],)
            CPPFLAGS=$save_CPPFLAGS
            CFLAGS=$save_CFLAGS
            if test "$GOT_X11" = "yes"; then
                libx11_CPPFLAGS="-I$x11_includedir"
            fi
        else
            AC_CHECK_HEADER(X11/Intrinsic.h, [GOT_X11=yes], [GOT_X11=no],)
            if test "$GOT_X11" = "yes"; then
                libx11_CPPFLAGS=""
            fi
        fi
        if test "$GOT_X11" = "yes"; then
            AS_ECHO(["X11 headers found!"])
        else
            AC_MSG_ERROR([Did not find X11/Intrinsic.h - check the installation!])
        fi
    fi

    if test "$GOT_X11" = "yes" ; then

        dnl Check for Motif library libXm
        AS_ECHO(["Check for Motif library libXm"])
        AC_ARG_WITH(motif-lib, [  --with-motif-lib=DIR    Location of MOTIF library],
                [motif_libdir="${withval}"] [MOTIF_LIB_SET=yes], [MOTIF_LIB_SET=no])
        if test "$MOTIF_LIB_SET" = "yes" ; then
            dnl Motif library location specified: $motif_libdir - check if libXm is there...
            AS_ECHO(["Motif library location specified: $motif_libdir - check if libXm is there..."])
            save_LDFLAGS=$LDFLAGS
            LDFLAGS="$LDFLAGS -L$motif_libdir"
            AC_CHECK_LIB([Xm], [XmCreatePushButton], [GOT_MOTIF=yes], [GOT_MOTIF=no], )
            LDFLAGS="$save_LDFLAGS"
            if test "$GOT_MOTIF" = "yes"; then
                libmotif_LIBS="-lXm"
                libmotif_LDFLAGS="-L$motif_libdir -R $motif_libdir"
            else
                AC_MSG_ERROR(["Did not find libXm according to --with-motif-lib - check the installation!"])
            fi
        else
            dnl First look for pkg-config OpenMotif entry...
            AS_ECHO(["Look for pkg-config OpenMotif package..."])
            PKG_CHECK_MODULES([libXm], [openmotif], [GOT_MOTIF=yes], [GOT_MOTIF=no])
            if test "$GOT_MOTIF" = "yes"; then
                AS_ECHO([Found libXm using pkg-config...])
                libmotif_LIBS="-lXm"
                libmotif_LDFLAGS=""
            else
                AS_ECHO(["Did not find libXm using pkg-config, looking in the usual places..."])
                AC_CHECK_LIB([Xm], [XmCreatePushButton], [GOT_MOTIF=yes], [GOT_MOTIF=no],)
                if test "$GOT_MOTIF" = "yes" ; then
                    AS_ECHO(["Found libXm!"])
                    libmotif_LIBS="-lXm"
                    libmotif_LDFLAGS=""
                else
                    AC_MSG_ERROR(["Did not find Motif library anywhere, use --with-motif-lib to set the location"])
                fi
            fi
        fi

        if test "$GOT_MOTIF" = "yes" ; then
            dnl Check for Motif headers
            AS_ECHO(["Check for Motif headers"])
            dnl First check if Motif location specified on the command line
            AC_ARG_WITH(motif-include, [  --with-motif-include=DIR    Location of Motif headers],
                    [motif_includedir="${withval}"] [MOTIF_INCLUDE_SET=yes], [MOTIF_INCLUDE_SET=no])
            if test "$MOTIF_INCLUDE_SET" = "yes" ; then
                dnl Motif header location specified: $motif_includedir - check if Xm/Xm.h is there...
                AS_ECHO(["Motif header location specified: $motif_includedir - check if Xm/Xm.h is there..."])
                save_CPPFLAGS=$CPPFLAGS
                CPPFLAGS="$CPPFLAGS -I$motif_includedir"
                AS_ECHO(["Looking for Motif headers: CPPFLAGS=$CPPFLAGS"])
                AC_CHECK_HEADER(Xm/Xm.h, [GOT_MOTIF=yes], [GOT_MOTIF=no],)
                AS_ECHO(["Done looking for Motif headers: GOT_MOTIF=$GOT_MOTIF"])
                CPPFLAGS=$save_CPPFLAGS
                if test "$GOT_MOTIF" = "yes"; then
                    libmotif_CPPFLAGS="-I$motif_includedir"
                else
                    dnl Failed header check - try brute force check if Xm/Xm.h exists
                    AS_ECHO(["Failed header check - try brute force check if Xm/Xm.h exists"])
                     if test -f $motif_includedir/Xm/Xm.h ; then
                         libmotif_CPPFLAGS="-I$motif_includedir"
                         GOT_MOTIF=yes
                     else
                        AC_MSG_ERROR(["Did not find Xm/Xm.h according to --with-motif-include - check the installation!"])
                     fi
                fi
            else
                dnl Looking for Motif headers in the usual places...
                AS_ECHO(["Looking for Motif headers in the usual places..."])
                AC_CHECK_HEADER(Xm/Xm.h, [GOT_MOTIF=yes], [GOT_MOTIF=no])
                if test "$GOT_MOTIF" = "yes" ; then
                    libmotif_CPPFLAGS=""
                else
                    AC_MSG_ERROR([Did not find Motif headers anywhere, use --with-motif-include to set the location])
                fi
            fi
        fi

    else
        dnl Failed to find X11 libraries and headers - unable to build graphical tools
        AS_ECHO(["Failed to find X11 libraries and headers - unable to build graphical tools"])
    fi

dnl End looking for X11 and Motif if graphical tools to be built
fi

dnl Substitute Motif library and header arguments
AM_CONDITIONAL([BUILD_MOTIF], [test "$GOT_MOTIF" = yes])
AC_SUBST([libx11_LIBS], [$libx11_LIBS])
AC_SUBST([libx11_CPPFLAGS], [$libx11_CPPFLAGS])
AC_SUBST([libx11_LDFLAGS], [$libx11_LDFLAGS])
AC_SUBST([libmotif_LIBS], [$libmotif_LIBS])
AC_SUBST([libmotif_CPPFLAGS], [$libmotif_CPPFLAGS])
AC_SUBST([libmotif_LDFLAGS], [$libmotif_LDFLAGS])
dnl End check for Motif library and headers

dnl--------------------------------------------------------------------
dnl OpenGL Section
dnl--------------------------------------------------------------------

dnl Only look for OpenGL if graphical tools should be built and X11 and Motif have been found
if test "$build_mbtools" = "yes" ; then

    dnl Check for OpenGL libraries libGL libGLU and header files GL/gl.h GL/glu.h GL/glx.h
    AS_ECHO(["Check for OpenGL libraries libGL libGLU and header files GL/gl.h GL/glu.h GL/glx.h"])
    GOT_OPENGL=no
    OPENGL_SETTING=no

    dnl Check for OpenGL libraries libGLU libGL
    AS_ECHO(["Check for OpenGL libraries libGLU libGL"])
    AC_ARG_WITH(opengl-lib, [  --with-opengl-lib=DIR    Location of OpenGL library],
            [opengl_libdir="${withval}"] [GOT_OPENGL=yes], [GOT_OPENGL=no])
    if test "$GOT_OPENGL" = "yes" ; then
        dnl OpenGL library location specified: $opengl_libdir - check if libGLU libGL is there...
        AS_ECHO(["OpenGL library location specified: $opengl_libdir - check if libGL libGLU are there..."])
        save_LDFLAGS=$LDFLAGS
        LDFLAGS="$LDFLAGS -L$opengl_libdir"
        AC_CHECK_LIB([GL], [glBegin], [OPENGL_SETTING=yes], [OPENGL_SETTING=no], )
        if test "$OPENGL_SETTING" = "yes"; then
            AC_CHECK_LIB([GLU], [gluScaleImage], [OPENGL_SETTING=yes], [OPENGL_SETTING=no], )
        fi
        LDFLAGS="$save_LDFLAGS"
        if test "$OPENGL_SETTING" = "no"; then
            AC_MSG_ERROR([Did not find libGLU libGL according to --with-opengl-lib - check the installation!])
        fi
        libopengl_LIBS="-L$opengl_libdir -lGL -lGLU"
        libopengl_LDFLAGS="-L$opengl_libdir"
    else
        dnl Look for pkg-config OpenGL package...
        AS_ECHO(["Look for pkg-config OpenGL package..."])
        PKG_CHECK_MODULES([libGLU], [opengl], [GOT_OPENGL=yes], [GOT_OPENGL=no])
        libopengl_LIBS="-lGL -lGLU"
        libopengl_LDFLAGS=""
    fi
    if test "$GOT_OPENGL" = "no" ; then
        dnl Did not find OpenGL library pkg-config package, looking in the usual places...
        AS_ECHO(["Did not find OpenGL library pkg-config package, looking in the usual places..."])
        AC_CHECK_LIB([GL], [glBegin], [OPENGL_SETTING=yes], [OPENGL_SETTING=no], )
        if test "$OPENGL_SETTING" = "yes"; then
            AC_CHECK_LIB([GLU], [gluScaleImage], [OPENGL_SETTING=yes], [OPENGL_SETTING=no], )
        fi
        if test "$OPENGL_SETTING" = "yes" ; then
            GOT_OPENGL=yes
            AS_ECHO(["Using pre-installed libGLU libGL..."])
            libopengl_LIBS="-lGL -lGLU"
            libopengl_LDFLAGS=""
        else
            AS_ECHO(["Did not find OpenGL library anywhere, use --with-opengl-lib to set the location"])
            AC_MSG_ERROR([Did not find OpenGL library anywhere, use --with-opengl-lib to set the location])
        fi
    fi
    dnl Done checking for OpenGL libraries libGLU libGL

    if test "$GOT_OPENGL" = "yes" ; then
        dnl Check for OpenGL headers
        AS_ECHO(["Check for OpenGL headers"])
        GOT_OPENGL=no
        OPENGL_SETTING=no
        dnl First check if OpenGL location specified on the command line
        AC_ARG_WITH(opengl-include, [  --with-opengl-include=DIR    Location of OpenGL headers],
                [libopengl_INCLUDEDIR="${withval}"] [GOT_OPENGL=yes], [GOT_OPENGL=no])
        if test "$GOT_OPENGL" = "yes" ; then
            libopengl_CPPFLAGS="-I$libopengl_INCLUDEDIR"
            dnl OpenGL header location specified: $libopengl_CPPFLAGS - check if GL/gl.h is there...
            AS_ECHO(["OpenGL header location specified: $libopengl_CPPFLAGS - check if GL/gl.h is there..."])
            save_CPPFLAGS=$CPPFLAGS
            save_CFLAGS=$CFLAGS
            CPPFLAGS="$CPPFLAGS $libopengl_CPPFLAGS"
            CFLAGS="$CFLAGS $libopengl_CPPFLAGS"
            AC_CHECK_HEADER(GL/gl.h, [OPENGL_SETTING=yes], [OPENGL_SETTING=no],)
            CPPFLAGS=$save_CPPFLAGS
            CFLAGS=$save_CFLAGS
            if test "$OPENGL_SETTING" = "no"; then
                AC_MSG_ERROR([Did not find GL/gl.h according to --with-opengl-include - check the installation!])
            fi
        else
            dnl Looking for OpenGL headers in the usual places...
            AS_ECHO(["Looking for OpenGL headers in the usual places..."])
            AC_CHECK_HEADER(GL/gl.h, [OPENGL_SETTING=yes], [OPENGL_SETTING=no])
            if test "$OPENGL_SETTING" = "yes" ; then
                GOT_OPENGL=yes
                AS_ECHO(["Using pre-installed OpenGL headers..."])
            else
                AS_ECHO(["Did not find OpenGL headers anywhere, use --with-opengl-include to set the location"])
                AC_MSG_ERROR([Did not find OpenGL headers anywhere, use --with-opengl-include to set the location])
            fi
        fi
        dnl Done checking for OpenGL headers
    fi

    dnl Substitute OpenGL library and header arguments
    AC_SUBST([libopengl_LIBS], [$libopengl_LIBS])
    AC_SUBST([libopengl_INCLUDEDIR], [$libopengl_INCLUDEDIR])
    AC_SUBST([libopengl_CPPFLAGS], [$libopengl_CPPFLAGS])

    dnl End check for OpenGL library and headers
    if test "$GOT_OPENGL" = "no" ; then
        dnl Failed to find OpenGL libraries and headers - unable to build OpenGL based visualization tools
        AS_ECHO(["Failed to find OpenGL libraries and headers - unable to build OpenGL based visualization tools"])
    fi

dnl End looking for OpenGL if graphical tools to be built
fi

AM_CONDITIONAL([BUILD_GL], [test "$GOT_OPENGL" = yes])

dnl--------------------------------------------------------------------
dnl OpenCV4 Section
dnl--------------------------------------------------------------------

dnl Check if OpenCV4 based tools should be built
AS_ECHO(["Check if OpenCV4 based tools should be built"])
AC_ARG_ENABLE([opencv],
  [AS_HELP_STRING([--enable-opencv], [build OpenCV based tools])],
  [build_opencvtools=yes],
  [build_opencvtools=no])
AS_ECHO(["build_opencvtools: $build_opencvtools"])
if test "$build_opencvtools" = "yes" ; then

    dnl Check for OpenCV4 libraries and header files
    AS_ECHO(["Check for OpenCV4 libraries and header files"])
    GOT_OPENCV4=no
    OPENCV4_SETTING=no

    dnl Check for OpenCV4 libraries
    AS_ECHO(["Check for OpenCV4 libraries"])
    AC_ARG_WITH(opencv-lib, [  --with-opencv-lib=DIR    Location of OpenCV4 library],
            [opencv4_libdir="${withval}"] [GOT_OPENCV4=yes], [GOT_OPENCV4=no])
    if test "$GOT_OPENCV4" = "yes" ; then
        dnl OpenCV4 library location specified: $opencv4_libdir - check if libopencv_core is there...
        AS_ECHO(["OpenCV4 library location specified: $opencv4_libdir - check if libopencv_core is there..."])
        save_LDFLAGS=$LDFLAGS
        LDFLAGS="$LDFLAGS -L$opencv4_libdir"
        AC_CHECK_LIB([opencv_core], [cvCopy], [OPENCV4_SETTING=yes], [OPENCV4_SETTING=no],)
        LDFLAGS="$save_LDFLAGS"
        if test "$OPENCV4_SETTING" = "no"; then
            AC_MSG_ERROR([Did not find libopencv_core according to --with-opencv-lib - check the installation!])
        fi
        opencv4_LIBS="-L$opencv4_libdir -R $opencv4_libdir -lopencv_core -lopencv_highgui -lopencv_calib3d -lopencv_imgcodecs -lopencv_imgproc"
        opencv4_LDFLAGS="-L$opencv4_libdir"
    else
        dnl Look for pkg-config OpenCV4 package...
        AS_ECHO(["Look for pkg-config OpenCV4 package..."])
        PKG_CHECK_MODULES([OPENCV4], [opencv4], [GOT_OPENCV4=yes], [GOT_OPENCV4=no])
        AS_ECHO(["Result: $GOT_OPENCV4"])
        opencv4_LIBS=$OPENCV4_LIBS
        opencv4_LDFLAGS=$OPENCV4_LIBS
        opencv4_CPPFLAGS=$OPENCV4_CFLAGS
    fi
    if test "$GOT_OPENCV4" = "no" ; then
        dnl Did not find OpenCV4 library pkg-config package, looking in the usual places...
        AS_ECHO(["Did not find OpenCV4 library pkg-config package, looking in the usual places..."])
        AC_CHECK_LIB([opencv_core], [cvCopy], [OPENCV4_SETTING=yes], [OPENCV4_SETTING=no],)
        if test "$OPENCV4_SETTING" = "yes" ; then
            GOT_OPENCV4=yes
            AS_ECHO(["Using pre-installed OpenCV4 libraries..."])
            opencv4_LIBS="-lopencv_core"
            opencv4_LDFLAGS=""
        else
            AS_ECHO(["Did not find OpenCV4 library anywhere, use --with-opencv-lib to set the location"])
            AC_MSG_ERROR([Did not find OpenCV4 library anywhere, use --with-opencv-lib to set the location])
        fi
    fi
    dnl Done checking for OpenCV4 libraries

    if test "$GOT_OPENCV4" = "yes" ; then
        dnl Check for OpenCV4 headers
        AS_ECHO(["Check for OpenCV4 headers"])
        GOT_OPENCV4=no
        OPENCV4_SETTING=no
        dnl First check if OpenCV4 location specified on the command line
        AC_ARG_WITH(opencv-include, [  --with-opencv-include=DIR    Location of OpenCV4 headers],
                [opencv4_CPPFLAGS="-I${withval}"] [GOT_OPENCV4=yes], [GOT_OPENCV4=no])
        if test "$GOT_OPENCV4" = "yes" ; then
            dnl OpenCV4 header location specified: $opencv4_CPPFLAGS - check if opencv2/opencv.hpp is there...
            AS_ECHO(["OpenCV header location specified: $opencv4_CPPFLAGS - check if opencv2/opencv.hpp is there..."])
            save_CPPFLAGS=$CPPFLAGS
            save_CFLAGS=$CFLAGS
            CPPFLAGS="$CPPFLAGS $opencv4_CPPFLAGS"
            CFLAGS="$CFLAGS $opencv4_CPPFLAGS"
            AC_LANG_PUSH([C++])
            AC_CHECK_HEADER(opencv2/opencv.hpp, [OPENCV4_SETTING=yes], [OPENCV4_SETTING=no],)
            AC_LANG_POP([C++])
            CPPFLAGS=$save_CPPFLAGS
            CFLAGS=$save_CFLAGS
            if test "$OPENCV4_SETTING" = "no"; then
                AC_MSG_ERROR([Did not find opencv2/opencv.hpp according to --with-opencv-include - check the installation!])
            fi
        else
            dnl Looking for OpenCV headers in the usual places...
            AS_ECHO(["Looking for OpenCV headers in the usual places..."])
            AC_CHECK_HEADER(opencv2/opencv.hpp, [OPENCV4_SETTING=yes], [OPENCV4_SETTING=no])
            if test "$OPENCV4_SETTING" = "yes" ; then
                GOT_OPENCV4=yes
                AS_ECHO(["Using pre-installed OpenCV headers..."])
            else
                AS_ECHO(["Did not find OpenCV headers anywhere, use --with-opencv-include to set the location"])
                AC_MSG_ERROR([Did not find OpenCV headers anywhere, use --with-opencv-include to set the location])
            fi
        fi
        dnl Done checking for OpenCV headers
    fi

    if test "$GOT_OPENCV4" = "yes" ; then
        dnl Substitute OpenCV4 library and header arguments
        AC_SUBST([opencv4_LIBS], [$opencv4_LIBS])
        AC_SUBST([opencv4_CPPFLAGS], [$opencv4_CPPFLAGS])
    else
        dnl Disable building OpenCV based tools
        $build_opencvtools=no
    fi

    dnl End check for OpenCV library and headers
fi

AM_CONDITIONAL([BUILD_OPENCVTOOLS], [test "$build_opencvtools" = "yes"])
if test "$build_opencvtools" = "yes" ; then
    dnl Build OpenCV based tools
    AS_ECHO(["Building OpenCV-based tools"])
    AC_DEFINE(OPENCVTOOLS_ENABLED, 1, [Build tools using OpenCV])
else
    dnl Not building OpenCV-based tools
    AS_ECHO(["Not building OpenCV-based tools"])
fi

dnl--------------------------------------------------------------------
dnl Qt5 Section
dnl   - Use macro ax_have_qt() from
dnl         https://www.gnu.org/software/autoconf-archive/ax_have_qt.html
dnl         http://git.savannah.gnu.org/gitweb/?p=autoconf-archive.git;a=blob_plain;f=m4/ax_have_qt.m4
dnl   - Usage of this macro described at:
dnl         https://stackoverflow.com/questions/37758622/how-to-use-gnu-autotool-to-build-a-qt-project
dnl--------------------------------------------------------------------

dnl Check if Qt5 based graphical tools should be built
AS_ECHO(["Check if Qt5 based graphical tools should be built"])
AC_ARG_ENABLE([qt],
  [AS_HELP_STRING([--enable-qt], [build Qt5 based graphical tools])],
  [build_qttools=yes],
  [build_qttools=no])
AS_ECHO(["build_qttools: $build_qttools"])
if test "$build_qttools" = "yes" ; then
  AX_HAVE_QT_MB()
  if test "$have_qt" = "yes" ; then
    AS_ECHO(["Qt5 installation found"])
    AC_SUBST([qt_DIR], [$QT_DIR])
    AC_SUBST([qt_LIBS], [$QT_LIBS])
    AC_SUBST([qt_CPPFLAGS], [$QT_CXXFLAGS])
    AC_SUBST([qt_MOC], [$QT_MOC])

    # Find VTK headers and libraries too
    vtkLocSpecified=no
    vtkFound=no

    # Required major and minor version for VTK
    vtkMinMajor=8
    vtkMinMinor=2
    AS_ECHO(["Check for VTK8.2 libraries"])

    AC_ARG_WITH(vtk-lib, [  --with-vtk-lib=DIR    Location of VTK library],
            [vtk_libdir="${withval}"] [vtkLocSpecified=yes], [vtkLocSpecified=no])

    if test "$vtkLocSpecified" = "yes" ; then
       dnl VTK library location specified
       AS_ECHO(["VTK8.2 library location specified; check for directory existence..."])
       AC_CHECK_FILE([$vtk_libdir], [vtkFound=yes], [vtkFound=no])
       if test "$vtkFound" = "no" ; then
          AC_MSG_ERROR([Did not find specified VTK8.2 library location $vtk_libdir - check installation])
       fi
       # Save LDFLAGS...
       save_LDFLAGS=$LDFLAGS
       # Look for extern C function GetVTKVersion in vtkCommonCore library
       LDFLAGS="$LDFLAGS -L$vtk_libdir"
       AC_CHECK_LIB([vtkCommonCore-8.2], [GetVTKVersion], [vtkFound=yes], [vtkFound=no])
       # Restore LDFLAGS
       LDFLAGS="$save_LDFLAGS"
       if test "$vtkFound" = "no"; then
         AC_MSG_ERROR([Did not find VTK libraries - check installation])
       else
         AS_ECHO(["Found VTK libraries"])
       fi
    else
         AC_MSG_ERROR([Must specify VTK8.2 library location with --with-vtk-lib=DIR])
    fi
    AS_ECHO(["Check for VTK headers"])

    AC_ARG_WITH(vtk-include, [  --with-vtk-include=DIR    Location of VTK headers],
            [vtk_includedir="${withval}"] [vtkLocSpecified=yes], [vtkLocSpecified=no])

    if test "$vtkLocSpecified" = "yes" ; then
       # Check for VTK header in specified location
       AS_ECHO(["Look for $vtk_includedir/vtkActor.h..."])
       AC_CHECK_FILE([$vtk_includedir/vtkActor.h], [vtkFound=yes], [vtkFound=no])
       if test "$vtkFound" = "no" ; then
          AC_MSG_ERROR([Did not find VTK headers in $vtk_includedir - check installation])
       else
          AS_ECHO(["Verify that VTK meets minimum version requirement"])
          vers=`$AWK -f build-utils/vtkVersionCheck.awk $vtkMinMajor $vtkMinMinor $vtk_includedir/vtkVersionMacros.h`
          if [[ $? -eq 1 ]]
          then
            AC_MSG_ERROR([VTK does not meet minimum version requirement: $vers])
          else
            AS_ECHO(["VTK meets minimum version requirement"])
          fi
          vers=`echo $vers | cut -d ' ' -f 1`
          echo "vers: $vers"
       fi
    else
       # VTK header location not specified - this is currently an errro
       AC_MSG_ERROR([Must specify VTK include location with --with-vtk-include=DIR])
    fi

    # Set environment variables for qmake
    export OPENGL_INCLUDEDIR=$libopengl_INCLUDEDIR
    export OPENGL_LIBS=$libopengl_LIBS

    export GMT_INCLUDEDIR=$libgmt_INCLUDEDIR
    export GMT_LIBS=$libgmt_LIBS

    export VTK_INCLUDEDIR=$vtk_includedir
    export VTK_LIBS="-L$vtk_libdir -lvtkGUISupportQt-$vers -lvtkCommonColor-$vers -lvtkRenderingFreeType-$vers -lvtkRenderingAnnotation-$vers -lvtkCommonTransforms-$vers -lvtkCommonCore-$vers -lvtkCommonDataModel-$vers -lvtkCommonExecutionModel-$vers -lvtkInteractionWidgets-$vers -lvtkInteractionStyle-$vers -lvtkRenderingCore-$vers -lvtkFiltersSources-$vers -lvtkGeovisCore-$vers -lvtkRenderingOpenGL2-$vers -lvtkFiltersHybrid-$vers -lvtkIOGeometry-$vers -lvtkIOCore-$vers -lvtkIOLegacy-$vers -lvtkRenderingVolumeOpenGL2-$vers -lvtkFiltersCore-$vers -lvtkFiltersGeneral-$vers -lvtksys-$vers"

    export MB_INSTALLDIR=$prefix/lib

    AS_ECHO(["Constructing Qt project file MBGui.pro in src/qt-guilib..."])
    `cd src/qt-guilib ; qmake -makefile -o Makefile.qmake ; cd ../..`

    AS_ECHO(["Running qmake in src/qt-mbgrdviz to generate src/qt-mbgrdviz/Makefile.qmake..."])
    `cd src/qt-mbgrdviz ; qmake -makefile -o Makefile.qmake ; cd ../..`

    AS_ECHO(["Running qmake in src/qt-mbgrdviz-2 to generate src/qt-mbgrdviz-2/Makefile.qmake..."])
    `cd src/qt-mbgrdviz-2 ; qmake -makefile -o Makefile.qmake ; cd ../..`

    AS_ECHO(["Running qmake in src/qt-mbgrdviz-3 to generate src/qt-mbgrdviz-3/Makefile.qmake..."])
    `cd src/qt-mbgrdviz-3 ; qmake -makefile -o Makefile.qmake ; cd ../..`

  else
    AS_ECHO(["Qt5 installation not found"])
    build_qttools=no
  fi
fi
AM_CONDITIONAL([BUILD_QTTOOLS], [test $build_qttools = yes])
if test "$build_qttools" = "yes" ; then
    dnl Build tools using QT
    AS_ECHO(["Building Qt5-based graphical tools"])
    AC_DEFINE(QTTOOLS_ENABLED, 1, [Build tools using Qt5])
else
    dnl Not building tools using Qt5
    AS_ECHO(["Not building Qt5-based graphical tools"])
fi

dnl--------------------------------------------------------------------
dnl MBTRN Section - optionally build terrain relative navigation (TRN) tools
dnl--------------------------------------------------------------------

dnl Check if the mbtrn tools should be built
AS_ECHO(["Check if the mbtrn tools should be built"])
AC_ARG_ENABLE(mbtrn, [AS_HELP_STRING([--enable-mbtrn], [build mbtrn tools])],
        [build_mbtrn=yes], [build_mbtrn=no])
AM_CONDITIONAL([BUILD_MBTRN], [test $build_mbtrn = yes])
AM_CONDITIONAL([BUILD_MBTRNUTILS], [test $build_mbtrn = yes])
if test "$build_mbtrn" = "yes" ; then
    dnl Build libmbtrn and mbtrnpp
    AS_ECHO(["Build libmbtrn and mbtrnpp"])
    AC_DEFINE(MBTRN_ENABLED, 1, [Build libmbtrn and mbtrnpp])
    build_mbrnutils="yes"
    build_mbtrnframe="yes"
else
    dnl Not building mbtrn tools
    AS_ECHO(["Not building mbtrn tools"])
    build_mbrnutils="no"
    build_mbtrnframe="no"
fi

dnl--------------------------------------------------------------------
dnl MBTNAV Section - optionally build terrain relative navigation (TRN) tools
dnl--------------------------------------------------------------------

dnl Check if the mbtnav tools should be built
AS_ECHO(["Check if the mbtnav tools should be built"])
AC_ARG_ENABLE(mbtnav, [AS_HELP_STRING([--enable-mbtnav], [build mbtnav tools])],
                [build_mbtnav=yes], [build_mbtnav=no])
AM_CONDITIONAL([BUILD_MBTNAV], [test $build_mbtnav = yes])
if test "$build_mbtrn" = "no" ; then
    AM_CONDITIONAL([BUILD_MBTRNUTILS], [test $build_mbtnav = yes])
fi
if test "$build_mbtnav" = "yes" ; then
    dnl Building mbtnav tools
    AS_ECHO(["Build libmbtnav and embed TRN instance in mbtrnpp"])
    AC_DEFINE(MBTNAV_ENABLED, 1, [Build libmbtnav and embed TRN instance in mbtrnpp])
    build_mbrnutils="yes"
    build_mbtrnframe="yes"
else
    dnl Not building mbtnav tools
    AS_ECHO(["Not building mbtnav tools"])
    build_mbrnutils="no"
    build_mbtrnframe="no"
fi

dnl--------------------------------------------------------------------
dnl Point Cloud Library Section - optionally build ICP based feature matching
dnl in mbnavadjust - uses ICP algorithm in Point Cloud Library (PCL)
dnl--------------------------------------------------------------------

dnl Check if programs using PCL should be built
AS_ECHO(["Check if programs using PCL should be built"])
AC_ARG_ENABLE(pcltools, [AS_HELP_STRING([--enable-pcltools],
        [build tools using PCL])], [build_pcltools=yes], [build_pcltools=no])
AM_CONDITIONAL([BUILD_PCLTOOLS], [test $build_pcltools = yes])
if test "$build_pcltools" = "yes" ; then
    dnl Build tools using PCL
    AS_ECHO(["Build tools using PCL"])
    AC_DEFINE(PCLTOOLS_ENABLED, 1, [Build tools using PCL])
else
    dnl Not building tools using PCL
    AS_ECHO(["Not building tools using PCL"])
fi

dnl If tools using PCL are being built then look for PCL libraries and headers
if test "$build_pcltools" = "yes" ; then
    AC_LANG_PUSH([C++])
    LDFLAGS="$LDFLAGS -L/usr/local/lib"
    AX_CXX_CHECK_LIB([pcl_io], [pcl::ASCIIReader::setInputFields], [GOT_libpcl=yes], [GOT_libpcl=no])
    AX_CXX_CHECK_LIB([boost_thread-mt], [boost::thread], [GOT_boost=yes], [GOT_boost=no])
    AX_CXX_CHECK_LIB(boost_regex, [boost::RegEx::Position (int i = 0) const], [GOT_boost=yes], [GOT_boost=no])
    LDFLAGS=$save_LDFLAGS
    AC_LANG_POP([C++])
    if test "$GOT_libpcl" = "yes" ; then
        AS_ECHO(["Found libpcl_io"])
    else
        AS_ECHO(["Did not find libpcl_io"])
    fi
    if test "$GOT_boost" = "yes" ; then
        AS_ECHO(["Found boost"])
    else
        AS_ECHO(["Did not find boost"])
    fi
fi

dnl--------------------------------------------------------------------
dnl Test Section - optionally build unit tests in mbsystem/test and mbsystem/third-party
dnl--------------------------------------------------------------------

dnl Check if the testing tools should be built
AS_ECHO(["Check if the unit tests should be built"])
AC_ARG_ENABLE(test, [AS_HELP_STRING([--enable-test], [build test tools])],
        [build_test=yes], [build_test=no])
AM_CONDITIONAL([BUILD_TEST], [test $build_test = yes])
if test "$build_test" = "yes" ; then
    dnl Building unit tests
    AS_ECHO(["Building unit tests"])
    AC_DEFINE(TEST_ENABLED, 1, [Building unit tests])
else
    dnl Not building unit tests
    AS_ECHO(["Not building unit tests"])
fi

dnl--------------------------------------------------------------------
dnl GSF Section - optionally disable inclusion of GSF format i/o module
dnl--------------------------------------------------------------------

AS_ECHO(["Check if the GSF driver should be built"])
AC_ARG_ENABLE(gsf, [AS_HELP_STRING([--disable-gsf], [build without the GSF driver])],
        [GOT_GSFDISABLE=yes], [GOT_GSFDISABLE=no])
if test "$GOT_GSFDISABLE" = "no" ; then
  enable_gsf=yes
  AS_ECHO(["GSF driver will be built"])
  AC_DEFINE([ENABLE_GSF], 1, [Build with GSF])
else
  AS_ECHO(["GSF driver will not be built"])
fi
AM_CONDITIONAL([BUILD_GSF], [test $enable_gsf = yes])

dnl--------------------------------------------------------------------
dnl Configure pthreads.
dnl Force to yes.
dnl--------------------------------------------------------------------

AM_CONDITIONAL([HAVE_PTHREADS],[test "yes" = "yes"])
AC_SUBST(PTHREAD_CFLAGS)
AC_SUBST(PTHREAD_LIBS)

dnl--------------------------------------------------------------------
dnl Add some variables to be exported to the src/mbio/mb_config.h file
dnl--------------------------------------------------------------------

AC_DEFINE_UNQUOTED(MBSYSTEM_CONFIG_DEFINED, 1, [Set MBSYSTEM_CONFIG_DEFINED define in mb_config.h])
AC_DEFINE_UNQUOTED(MBSYSTEM_INSTALL_PREFIX, "$prefix", [Set MBSYSTEM_INSTALL_PREFIX define in mb_config.h])
AC_DEFINE_UNQUOTED(MBSYSTEM_OTPS_LOCATION, "$OTPS_DIR", [Set MBSYSTEM_OTPS_LOCATION define in mb_config.h])



dnl--------------------------------------------------------------------
dnl Build mbgrd2gltf
dnl--------------------------------------------------------------------
dnl AS_ECHO(["Building mbgrd2gltf..."])
dnl `mkdir src/mbgrd2gltf/build; cd src/mbgrd2gltf/build; cmake ..; make; make install; cd ../../..`
dnl AS_ECHO(["mbgrd2gltf successful"])
 

dnl--------------------------------------------------------------------
dnl Generate Makefiles
dnl--------------------------------------------------------------------

AS_ECHO([" "])
AS_ECHO(["About to create Makefiles..."])

AC_CONFIG_FILES([\
    Makefile \
    src/Makefile \
    src/mbio/Makefile \
    src/surf/Makefile \
    src/bsio/Makefile \
    src/mbaux/Makefile \
    src/utilities/Makefile \
    src/deprecated/Makefile \
    src/gmt/Makefile \
    src/macros/Makefile \
    src/otps/Makefile \
    src/man/Makefile \
    src/man/man1/Makefile \
    src/man/man3/Makefile \
    src/html/Makefile \
    src/ps/Makefile \
    src/share/Makefile \
    src/mbgrd2gltf/Makefile \
<<<<<<< HEAD
])
=======
    ])
>>>>>>> adc0d48e
if test "$enable_gsf" = "yes" ; then
    AC_CONFIG_FILES([\
        src/gsf/Makefile \
        ])
fi
if test "$build_mbtools" = "yes" ; then
    if test "$GOT_MOTIF" = yes ; then
        AC_CONFIG_FILES([\
            src/mbedit/Makefile \
            src/mbnavedit/Makefile \
            src/mbvelocitytool/Makefile \
            ])
        if test "$GOT_OPENGL" = "yes" ; then
            AC_CONFIG_FILES([\
                src/mbview/Makefile \
                src/mbgrdviz/Makefile \
                src/mbeditviz/Makefile  \
                src/mbnavadjust/Makefile \
                ])
        fi
    fi
fi
if test "$build_mbtrnframe" = "yes" ; then
    AC_CONFIG_FILES([\
        src/mbtrnframe/Makefile \
        ])
fi
if test "$build_mbtrn" = "yes" ; then
    AC_CONFIG_FILES([\
        src/mbtrn/Makefile \
        ])
fi
if test "$build_mbtnav" = "yes" ; then
    AC_CONFIG_FILES([\
        src/mbtrnav/Makefile \
        ])
fi
if test "$build_mbrnutils" = "yes" ; then
    AC_CONFIG_FILES([\
        src/mbtrnutils/Makefile \
        ])
fi
if test "$build_opencvtools" = "yes" ; then
    AC_CONFIG_FILES([\
          src/photo/Makefile \
          ])
fi
if test "$build_qttools" = "yes" ; then
    AC_CONFIG_FILES([\
          src/qt-guilib/Makefile \
          src/qt-mbgrdviz/Makefile \
          src/qt-mbgrdviz-2/Makefile \
          src/qt-mbgrdviz-3/Makefile \
          ])
fi
dnl if test "$build_pcltools" = "yes" ; then
dnl fi
if test "$build_test" = "yes" ; then
    AC_CONFIG_FILES([\
          third_party/Makefile \
          third_party/googletest/Makefile \
          third_party/googlemock/Makefile \
          test/Makefile \
          test/mbio/Makefile \
          test/utilities/Makefile \
          test/deprecated/Makefile \
          ])
fi

AC_OUTPUT

dnl--------------------------------------------------------------------
dnl Summary Report
dnl--------------------------------------------------------------------
AS_ECHO([""])
AS_ECHO(["------------------------------------------------------------------------------"])
AS_ECHO(["MB-System Configure Summary"])
AS_ECHO(["------------------------------------------------------------------------------"])
AS_ECHO(["MB-System will be installed in: ${prefix}"])
AS_ECHO(["Installation host:              ${host}"])
if test $enable_static = yes ; then
    AS_ECHO(["Building Static Libs: Yes"])
else
    AS_ECHO(["Building Static Libs: No"])
fi
if test $enable_shared = yes ; then
    AS_ECHO(["Building Shared Libs: Yes"])
else
    AS_ECHO(["Building Shared Libs: No"])
fi
AS_ECHO(["CFLAGS:            $CFLAGS"])
AS_ECHO(["CPPFLAGS:          $CPPFLAGS"])
AS_ECHO(["LDFLAGS:           $LDFLAGS"])
AS_ECHO(["LIBS:              $LIBS"])
if test $hardening != no ; then
    AS_ECHO(["Hardening Enabled: Yes"])
    AS_ECHO(["HARDEN_CFLAGS:     $HARDEN_CFLAGS"])
    AS_ECHO(["HARDEN_LDFLAGS:    $HARDEN_LDFLAGS"])
    AS_ECHO(["HARDEN_BINCFLAGS:  $HARDEN_BINCFLAGS"])
    AS_ECHO(["HARDEN_BINLDFLAGS: $HARDEN_BINLDFLAGS"])
else
    AS_ECHO(["Hardening Enabled: No"])
fi
if test $BYTESWAP = yes ; then
    AS_ECHO(["Byteswapping: Enabled"])
else
    AS_ECHO(["Byteswapping: Disabled"])
fi
if test $FOUND_PROJ6 = yes; then
    AS_ECHO(["PROJ: Using PROJ library libproj with version 6.1 or later API"])
else
    AS_ECHO(["PROJ: Using PROJ library libproj with version 4 API (will not build mbsvpselect)"])
fi

AS_ECHO(["libgmt_CPPFLAGS:     $libgmt_CPPFLAGS"])
AS_ECHO(["libgmt_LIBS:         $libgmt_LIBS"])
AS_ECHO(["libgmt_LDFLAGS:      $libgmt_LDFLAGS"])
AS_ECHO(["GMT PLUGIN DIR:      $GMT_PLUGINDIR"])
AS_ECHO(["libgdal_CPPFLAGS:    $libgdal_CPPFLAGS"])
AS_ECHO(["libgdal_LIBS:        $libgdal_LIBS"])
AS_ECHO(["libgdal_LDFLAGS:     $libgdal_LDFLAGS"])
AS_ECHO(["libnetcdf_CPPFLAGS:  $libnetcdf_CPPFLAGS"])
AS_ECHO(["libnetcdf_LIBS:      $libnetcdf_LIBS"])
AS_ECHO(["libnetcdf_LDFLAGS:   $libnetcdf_LDFLAGS"])
AS_ECHO(["libproj_CPPFLAGS:    $libproj_CPPFLAGS"])
AS_ECHO(["libproj_LIBS:        $libproj_LIBS"])
AS_ECHO(["libproj_LDFLAGS:     $libproj_LDFLAGS"])
AS_ECHO(["opencv4_CPPFLAGS:    $opencv4_CPPFLAGS"])
AS_ECHO(["opencv4_LIBS:        $opencv4_LIBS"])

if test "$GOT_FFTW" = "yes" ; then
    AS_ECHO(["FFTW Support: Enabled"])
else
    AS_ECHO(["FFTW Support: Disabled"])
fi
if test "$build_mbtools" = "yes" ; then
	AS_ECHO(["Build graphical tools: Enabled"])
else
	AS_ECHO(["Build graphical tools: Disabled"])
fi
if test "$GOT_MOTIF" = "yes" ; then
    AS_ECHO(["Motif Support: Enabled"])
else
    AS_ECHO(["Motif Support: Disabled"])
fi
if test "$GOT_OPENGL" = "yes" ; then
    AS_ECHO(["OpenGL Support: Enabled"])
else
    AS_ECHO(["OpenGL Support: Disabled"])
fi
AS_ECHO(["Using $OTPS_DIR for OSU Tidal Prediction Software"])
if test "$build_mbtrn" = "yes" ; then
    AS_ECHO(["Build mbtrn tools: Enabled"])
else
    AS_ECHO(["Build mbtrn tools: Disabled"])
fi
if test "$build_mbtnav" = "yes" ; then
	AS_ECHO(["Build mbtnav tools: Enabled"])
else
	AS_ECHO(["Build mbtnav tools: Disabled"])
fi
if test "$build_mbtrnframe" = "yes" ; then
	AS_ECHO(["Build mbtrnframe: Enabled"])
else
	AS_ECHO(["Build mbtrnframe: Disabled"])
fi
if test "$GOT_OPENCV4" = "yes" ; then
	AS_ECHO(["Build OpenCV4 tools: Enabled"])
else
	AS_ECHO(["Build OpenCV4 tools: Disabled"])
fi
if test "$build_qttools" = "yes" ; then
	AS_ECHO(["Build Qt tools: Enabled"])
else
	AS_ECHO(["Build Qt tools: Disabled"])
fi
if test "$build_pcltools" = "yes" ; then
    AS_ECHO(["Build PCL tools: Enabled"])
else
    AS_ECHO(["Build PCL tools: Disabled"])
fi
if test "$build_test" = "yes" ; then
    AS_ECHO(["Build unit tests: Enabled"])
else
    AS_ECHO(["Build unit tests: Disabled"])
fi
if test "$enable_gsf" = "yes" ; then
    AS_ECHO(["Build driver gsf: Enabled"])
else
    AS_ECHO(["Build driver gsf: Disabled"])
fi
<<<<<<< HEAD
 
=======

>>>>>>> adc0d48e
AS_ECHO(["------------------------------------------------------------------------------"])
AS_ECHO(["Key Variables:"])
AS_ECHO(["    prefix:                   ${prefix}"])
AS_ECHO(["    exec_prefix:              ${exec_prefix}          $exec_prefix"])
AS_ECHO(["    datarootdir:              ${datarootdir}          $datarootdir"])
AS_ECHO(["    PACKAGE_TARNAME:          ${PACKAGE_TARNAME}"])
AS_ECHO(["------------------------------------------------------------------------------"])
AS_ECHO(["Installation Locations:"])
AS_ECHO(["    executables:              ${bindir}"])
AS_ECHO(["    libraries:                ${libdir}"])
AS_ECHO(["    header files:             ${includedir}"])
AS_ECHO(["    data files:               ${mbsystemdatadir}"])
AS_ECHO(["    man pages:                ${mandir}"])
AS_ECHO(["    Html documentation:       ${mbsystemhtmldir}"])
AS_ECHO(["    Postscript documentation: ${mbsystempsdir}"])
AS_ECHO(["------------------------------------------------------------------------------"])
AS_ECHO(["See config.log for details of configure results"])
AS_ECHO(["See INSTALL for further build instructions and hints"])
AS_ECHO(["------------------------------------------------------------------------------"])<|MERGE_RESOLUTION|>--- conflicted
+++ resolved
@@ -1470,11 +1470,7 @@
     src/ps/Makefile \
     src/share/Makefile \
     src/mbgrd2gltf/Makefile \
-<<<<<<< HEAD
-])
-=======
     ])
->>>>>>> adc0d48e
 if test "$enable_gsf" = "yes" ; then
     AC_CONFIG_FILES([\
         src/gsf/Makefile \
@@ -1666,11 +1662,7 @@
 else
     AS_ECHO(["Build driver gsf: Disabled"])
 fi
-<<<<<<< HEAD
- 
-=======
-
->>>>>>> adc0d48e
+
 AS_ECHO(["------------------------------------------------------------------------------"])
 AS_ECHO(["Key Variables:"])
 AS_ECHO(["    prefix:                   ${prefix}"])
