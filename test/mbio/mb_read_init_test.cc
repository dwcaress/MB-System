--- conflicted
+++ resolved
@@ -38,13 +38,8 @@
   ASSERT_EQ(MB_ERROR_BAD_FORMAT, error);
 }
 
-<<<<<<< HEAD
+
 TEST(MbReadInitTest, errorBadTime) {
-=======
-// TODO(schwehr): Causes a segfault.  See:
-// https://github.com/dwcaress/MB-System/pull/795
-TEST(MbReadInitTest, DISABLED_errorFileDoesNotExist) {
->>>>>>> 9ceaa5a7
   const int verbose = 0;
   const int format = MBF_SBSIOMRG;
   const int pings_get = 1;
