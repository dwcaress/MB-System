--- conflicted
+++ resolved
@@ -1,11 +1,7 @@
 #!/bin/sh
 # install - install a program, script, or datafile
 
-<<<<<<< HEAD
-scriptversion=2014-09-12.12; # UTC
-=======
 scriptversion=2020-11-14.01; # UTC
->>>>>>> 7b2b7942
 
 # This originates from X11R5 (mit/util/scripts/install.sh), which was
 # later released in X11R6 (xc/config/util/install.sh) with the
@@ -299,15 +295,18 @@
     fi
     dst=$dst_arg
 
-    # If destination is a directory, append the input filename; won't work
-    # if double slashes aren't ignored.
+    # If destination is a directory, append the input filename.
     if test -d "$dst"; then
       if test "$is_target_a_directory" = never; then
         echo "$0: $dst_arg: Is a directory" >&2
         exit 1
       fi
       dstdir=$dst
-      dst=$dstdir/`basename "$src"`
+      dstbase=`basename "$src"`
+      case $dst in
+	*/) dst=$dst$dstbase;;
+	*)  dst=$dst/$dstbase;;
+      esac
       dstdir_status=0
     else
       dstdir=`dirname "$dst"`
@@ -315,6 +314,11 @@
       dstdir_status=$?
     fi
   fi
+
+  case $dstdir in
+    */) dstdirslash=$dstdir;;
+    *)  dstdirslash=$dstdir/;;
+  esac
 
   obsolete_mkdir_used=false
 
@@ -330,52 +334,6 @@
         fi
 
         posix_mkdir=false
-<<<<<<< HEAD
-        case $umask in
-          *[123567][0-7][0-7])
-            # POSIX mkdir -p sets u+wx bits regardless of umask, which
-            # is incompatible with FreeBSD 'install' when (umask & 300) != 0.
-            ;;
-          *)
-            # $RANDOM is not portable (e.g. dash);  use it when possible to
-            # lower collision chance
-            tmpdir=${TMPDIR-/tmp}/ins$RANDOM-$$
-            trap 'ret=$?; rmdir "$tmpdir/a/b" "$tmpdir/a" "$tmpdir" 2>/dev/null; exit $ret' 0
-
-            # As "mkdir -p" follows symlinks and we work in /tmp possibly;  so
-            # create the $tmpdir first (and fail if unsuccessful) to make sure
-            # that nobody tries to guess the $tmpdir name.
-            if (umask $mkdir_umask &&
-                $mkdirprog $mkdir_mode "$tmpdir" &&
-                exec $mkdirprog $mkdir_mode -p -- "$tmpdir/a/b") >/dev/null 2>&1
-            then
-              if test -z "$dir_arg" || {
-                   # Check for POSIX incompatibilities with -m.
-                   # HP-UX 11.23 and IRIX 6.5 mkdir -m -p sets group- or
-                   # other-writable bit of parent directory when it shouldn't.
-                   # FreeBSD 6.1 mkdir -m -p sets mode of existing directory.
-                   test_tmpdir="$tmpdir/a"
-                   ls_ld_tmpdir=`ls -ld "$test_tmpdir"`
-                   case $ls_ld_tmpdir in
-                     d????-?r-*) different_mode=700;;
-                     d????-?--*) different_mode=755;;
-                     *) false;;
-                   esac &&
-                   $mkdirprog -m$different_mode -p -- "$test_tmpdir" && {
-                     ls_ld_tmpdir_1=`ls -ld "$test_tmpdir"`
-                     test "$ls_ld_tmpdir" = "$ls_ld_tmpdir_1"
-                   }
-                 }
-              then posix_mkdir=:
-              fi
-              rmdir "$tmpdir/a/b" "$tmpdir/a" "$tmpdir"
-            else
-              # Remove any dirs left behind by ancient mkdir implementations.
-              rmdir ./$mkdir_mode ./-p ./-- "$tmpdir" 2>/dev/null
-            fi
-            trap '' 0;;
-        esac;;
-=======
 	# The $RANDOM variable is not portable (e.g., dash).  Use it
 	# here however when possible just to lower collision chance.
 	tmpdir=${TMPDIR-/tmp}/ins$RANDOM-$$
@@ -419,7 +377,6 @@
 	  rmdir ./$mkdir_mode ./-p ./-- "$tmpdir" 2>/dev/null
 	fi
 	trap '' 0;;
->>>>>>> 7b2b7942
     esac
 
     if
@@ -492,14 +449,25 @@
   else
 
     # Make a couple of temp file names in the proper directory.
-    dsttmp=$dstdir/_inst.$$_
-    rmtmp=$dstdir/_rm.$$_
+    dsttmp=${dstdirslash}_inst.$$_
+    rmtmp=${dstdirslash}_rm.$$_
 
     # Trap to clean up those temp files at exit.
     trap 'ret=$?; rm -f "$dsttmp" "$rmtmp" && exit $ret' 0
 
     # Copy the file name to the temp name.
-    (umask $cp_umask && $doit_exec $cpprog "$src" "$dsttmp") &&
+    (umask $cp_umask &&
+     { test -z "$stripcmd" || {
+	 # Create $dsttmp read-write so that cp doesn't create it read-only,
+	 # which would cause strip to fail.
+	 if test -z "$doit"; then
+	   : >"$dsttmp" # No need to fork-exec 'touch'.
+	 else
+	   $doit touch "$dsttmp"
+	 fi
+       }
+     } &&
+     $doit_exec $cpprog "$src" "$dsttmp") &&
 
     # and set any options; do chmod last to preserve setuid bits.
     #
@@ -565,9 +533,9 @@
 done
 
 # Local variables:
-# eval: (add-hook 'write-file-hooks 'time-stamp)
+# eval: (add-hook 'before-save-hook 'time-stamp)
 # time-stamp-start: "scriptversion="
 # time-stamp-format: "%:y-%02m-%02d.%02H"
-# time-stamp-time-zone: "UTC"
+# time-stamp-time-zone: "UTC0"
 # time-stamp-end: "; # UTC"
 # End: